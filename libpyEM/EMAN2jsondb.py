--- conflicted
+++ resolved
@@ -195,14 +195,10 @@
 
 def transform_from_jsondict(dct):
 	ret=Transform()
-<<<<<<< HEAD
 	lst=dct["matrix"]
 	if isinstance(lst,str):
-		lst=[float(v) for v in dct["matrix"][1:-1].split(',')]
-=======
-	if isinstance(dct["matrix"],str) : lst=[float(v) for v in dct["matrix"][1:-1].split(',')]
-	else: lst=dct["matrix"]
->>>>>>> 798d0417
+		lst=[float(v) for v in lst[1:-1].split(',')]
+		
 	ret.set_matrix(lst)
 	return ret
 
