#!/usr/bin/env python
from __future__ import print_function

#### python utilities. 
#### 2017-03

import numpy as np
import os
from EMAN2 import *

amino_dict= {0: 'ALA', 1: 'ARG', 2: 'ASN', 3: 'ASP', 4: 'CYS', 5: 'GLU', 6: 'GLN', 7: 'GLY', 8: 'HIS', 9: 'ILE', 10: 'LEU', 11: 'LYS', 12: 'MET', 13: 'PHE', 14: 'PRO', 15: 'SER', 16: 'THR', 17: 'TRP', 18: 'TYR', 19: 'VAL', 20: 'ASX', 21:'GLX'}
amino_dict.update(dict((v, k) for k, v in amino_dict.iteritems()))
amino_dict.update({'A': 0, 'C': 4, 'E': 5, 'D': 3, 'G': 7, 'F': 13, 'I': 9, 'H': 8, 'K': 11, 'M': 12, 'L': 10, 'N': 2, 'Q': 6, 'P': 14, 'S': 15, 'R': 1, 'T': 16, 'W': 17, 'V': 19, 'Y': 18, 'X':20})

def pdb2numpy(fname, readres=False, readocc=False, readbfac=False):
	f=open(fname,'r')
	lines=f.readlines()
	f.close()
	data=[]
	for l in lines:
		if l.startswith("ATOM") or l.startswith("HETATM"):
			if l[13:15]!="CA": continue
			atom=[l[30:38],l[38:46],l[46:54]]
			a=[float(a) for a in atom]
			if readres:
				#print l[17:20].strip()
				a.append(amino_dict[l[17:20].strip()])
			if readocc:
				a.append(float(l[54:60].strip()))
			if readbfac:
				a.append(float(l[60:66].strip()))
			data.append(a)
	
	pts=np.array(data)
	return pts

def numpy2pdb(data,fname,occ=[],bfac=[],chainid=[], model=0, residue=[]):
	if model>0:
		ww='a'
		#print "Appending.."
	else:
		ww='w'

	f=open(fname,ww)
	f.write("MODEL     %4d\n"%model)
	if len(occ)!=len(data):
		if len(occ)>0: print ("warning: occ and data not same size!")
		occ=np.zeros(len(data))
	if len(bfac)!=len(data):
		if len(bfac)>0: print ("warning: bfac and data not same size!")
		bfac=np.zeros(len(data)) 
	if len(chainid)!=len(data):
		if len(chainid)>0: print ("warning: chainid and data not same size!")
		chainid=np.zeros(len(data)) 
	if len(residue)!=len(data):
		if len(residue)>0: print ("warning: residue and data not same size!")
		residue=np.zeros(len(data)) 
	atomid=1
	curchain=chainid[0]
	for i,d in enumerate(data):
		if chainid[i]!=curchain: atomid=0
		f.write("ATOM {atomid:6d}  CA  {res} {chainid}{atomid:4d}    {px:8.3f}{py:8.3f}{pz:8.3f}{occ:6.2f}{bfac:6.2f}     S_00  0\n".format(atomid=atomid, chainid=chr(int(chainid[i])+65), px=d[0], py=d[1], pz=d[2], occ=occ[i], bfac=bfac[i], res=amino_dict[residue[i]]))
		atomid+=1
		curchain=chainid[i]

	f.write("TER  {:6d}      ALA {}{:4d}\n""".format(i+1, 'A', i))
	f.write("ENDMDL\n")
	f.close()

def norm_vec(vec):
	if len(vec.shape)==1:
		return vec/np.sqrt(np.sum(vec**2))
	else:
		return (vec.T/np.sqrt(np.sum(vec**2,axis=1))).T
	
	
def get_fft(img):
	return np.fft.fftshift(np.fft.fftn(np.fft.fftshift(img)))

def get_img(fft):
	return np.fft.ifftshift(np.fft.ifftn(np.fft.ifftshift(fft)).real)

### interpolate points. Same as np.interp, but the output can have >1 dimension
def interp_points(pts, npt=50, pmin=0., pmax=1.):
    pos=np.append(0,np.cumsum(np.linalg.norm(np.diff(pts, axis=0), axis=1)))
    fun_ax=interp1d(pos, pts.T, fill_value='extrapolate')
    mx=np.max(pos)
    rg=np.arange(npt,dtype=float)/(npt-1)*(pmax-pmin)*mx + pmin*mx
    ax=fun_ax(rg).T
    return ax

#### Distance from a point to a line segment
#### copied from stackoverflow..
def dist_line_point(A, B, P):
	""" segment line AB, point P, where each one is an array([x, y]) """
	if all(A == P) or all(B == P):
		return 0
	if np.arccos(np.dot((P - A) / numpy.linalg.norm(P - A), (B - A) / numpy.linalg.norm(B - A))) > np.pi / 2:
		return numpy.linalg.norm(P - A)
	if np.arccos(np.dot((P - B) / numpy.linalg.norm(P - B), (A - B) / numpy.linalg.norm(A - B))) > np.pi / 2:
		return numpy.linalg.norm(P - B)
	return numpy.linalg.norm(np.cross((P-A), (P-B))) / numpy.linalg.norm(A - B)

#### Distance from a set of points to a set of lines
#### Return the distance to the nearest line for each point
def dist_pts_lines(pts, lines):
	dsts=np.zeros((len(pts), len(lines)-1))
	for i,p in enumerate(pts):
		for j in range(len(lines)-1):
			dsts[i,j]=dist_line_point(lines[j], lines[j+1], p)
	return np.min(dsts, axis=1)

#### Moving average
def moving_average(a, n=3) :
	ret = np.cumsum(a, axis=0)
	ret[n:] = ret[n:] - ret[:-n]
	return ret[n - 1:] / n

#### Line to line distance and angle
def line2line_angle(a0, a1, b0, b1):
	a=a1-a0
	b=b1-b0
	c=b0-a0
	lang=np.dot(a,b)/(norm(a)*norm(b))
	return lang

	
#### Calculate the rotation matrix that rotate a given vector to [0,0,1]
def calc_rot_mat(v):

	tt=np.arctan2(v[2],v[1])
	rota=np.array([[1,0,0], [0, np.cos(tt), -np.sin(tt)], [0,np.sin(tt), np.cos(tt)]])
	vr=np.dot(v, rota)
	aa=np.arctan2(vr[1], vr[0])
	rotb=np.array([[np.cos(aa), -np.sin(aa), 0], [np.sin(aa), np.cos(aa),0],[0, 0, 1]])
	rot=np.dot(rota, rotb)
	m0=np.array([[0,0,1],[0,1,0],[1,0,0]])
	rot=np.dot(rot,m0)
	return rot

#### numpy version of EMAN2Ctf.compute_1d(). Takes vector of defocus input and output a matrix of CTF curves
def calc_ctf(defocus, bxsz=256, voltage=300, cs=4.7, apix=1. ,ampcnt=0.):
    
    
	b2=bxsz/2
	ds=1.0/(apix*bxsz)
	ns=min(int(np.floor(.25/ds)),bxsz/2)

	ctfout=np.zeros(b2)
	lbda = 12.2639 / np.sqrt(voltage * 1000.0 + 0.97845 * voltage * voltage)

	g1=np.pi/2.0*cs*1.0e7*pow(lbda,3.0);  
	g2=np.pi*lbda*defocus*10000.0;         
	acac=np.arccos(ampcnt/100.0);                 

	s=np.arange(b2, dtype=float)*ds
	gam=-g1*(s**4)+np.asarray(np.dot(np.asmatrix(g2).T, np.matrix(s**2)))
	ctfout = (np.cos(gam-acac))**2

	return ctfout


def make_missing_wedge(img, wedge=60):

	#img=img.transpose(0,1,2)
	ft=get_fft(img)
	ind=np.indices(ft.shape)-len(ft)/2
	tanx=np.arctan2(ind[2], ind[0])
	tanx=abs(abs(tanx)-np.pi/2)< (wedge/2)/180.*np.pi
	img2=get_img(ft*tanx)
	
	return img2


def idfft2(v,u,amp,phase,nx=256,ny=256,dtype=np.float32,usedegrees=False):
	"""
	Perform a vectorized, 2D discrete fourier transform. 
	Note that this approach scales poorly with box size.

	Author: Michael Bell (jmbell@bcm.edu)
	"""
	u = np.asarray(u).astype(dtype)
	v = np.asarray(v).astype(dtype)
	amp = np.asarray(amp).astype(dtype)
	phase = np.asarray(phase).astype(dtype)
	if usedegrees: phase *= np.pi/180.
	uu = nx*(u-u.min())/(u.max()-u.min())-nx/2.
	vv = ny*(v-v.min())/(v.max()-v.min())-ny/2.
	x,y=np.indices((nx,ny))
	xx = x-nx/2.
	yy = y-ny/2.
	o = np.ones((nx*ny))
	AA = np.multiply(amp.ravel()[:,np.newaxis],o[np.newaxis,:])
	pp = np.multiply(phase.ravel()[:,np.newaxis],o[np.newaxis,:])
	uuxx = np.multiply(uu.ravel()[:,np.newaxis],xx.ravel()[np.newaxis,:])
	vvyy = np.multiply(vv.ravel()[:,np.newaxis],yy.ravel()[np.newaxis,:])
	return np.sum(np.real(AA*np.exp(2*np.pi*1j*(uuxx+vvyy)+pp)).reshape(len(u),nx,ny),axis=0)


#makes a numbered series of subdirectories to compartmentalize results for spt programs when the same programs are run in the same parent directory
def makepath(options, stem='e2dir'):
	
	if not options.path:
		if options.verbose:
<<<<<<< HEAD
			print "\n(EMAN2_utils)(makepath), stem is", stem
=======
			print("\n(EMAN2_utils)(makepath), stem is", stem)
	
	#if options.path and ("/" in options.path or "#" in options.path):
	#	print "Path specifier should be the name of a subdirectory to use in the current directory. Neither '/' or '#' can be included. "
	#	sys.exit(1)
>>>>>>> c6a47914

	elif options.path: 
		stem=options.path
	
	i=1
	while os.path.exists("{}_{:02d}".format(stem,i)): i+=1
	
	options.path="{}_{:02d}".format(stem,i)
	try: 
		os.mkdir(options.path)
	except: 
		pass
	
	return options


#runs commands at the commnad line for multiple spt programs
def runcmd(options,cmd):
	import subprocess
	
	p=subprocess.Popen( cmd, shell=True,stdout=subprocess.PIPE, stderr=subprocess.PIPE)
	text=p.communicate()	
	p.stdout.close()
	
	return 1


def cmponetomany(reflist,target,align=None,alicmp=("dot",{}),cmp=("dot",{}), ralign=None, alircmp=("dot",{}),shrink=None,mask=None,subset=None,prefilt=False,verbose=0):
	"""Compares one image (target) to a list of many images (reflist). Returns """

	ret=[None for i in reflist]
#	target.write_image("dbug.hdf",-1)
	for i,r in enumerate(reflist):
		#print i,r
		if r[0]["sigma"]==0 : continue				# bad reference
		if subset!=None and i not in subset :
			ret[i]=None
			continue
		if prefilt :
			msk=r.process("threshold.notzero")					# mask from the projection
			r[0]=r[0].process("filter.matchto",{"to":target})
			r[0].mult(msk)											# remask after filtering

#		print "Final: ",target["source_n"],",",r[0]["source_n"]

		if align[0] :
			r[0].del_attr("xform.align2d")
			ta=r[0].align(align[0],target,align[1],alicmp[0],alicmp[1])
			if verbose>3: print(ta.get_attr("xform.align2d"))
			#ta.debug_print_params()

			if ralign and ralign[0]:
				if r[1]!=None :
					#print "(single) using mask, and ",mask
					ralign[1]["xform.align2d"] = ta.get_attr("xform.align2d").inverse()
					r[0].del_attr("xform.align2d")
					ralign[1]["mask"]=r[1]
					alip = target.align(ralign[0],r[0],ralign[1],alircmp[0],alircmp[1])
					ta=r[0].copy()
					ta.transform(alip["xform.align2d"].inverse())
					ta["xform.align2d"]=alip["xform.align2d"].inverse()
				else:
					ralign[1]["xform.align2d"] = ta.get_attr("xform.align2d")
					r[0].del_attr("xform.align2d")
					ta = r[0].align(ralign[0],target,ralign[1],alircmp[0],alircmp[1])

				if verbose>3: print(ta.get_attr("xform.align2d"))


			t =  ta.get_attr("xform.align2d")
			t.invert()
			p = t.get_params("2d")

			scale_correction = 1.0
			if shrink != None: scale_correction = float(shrink)

			if mask!=None :
				ta.mult(mask)
				ptcl2=target.copy()
				ptcl2.mult(mask)
				ret[i]=(ptcl2.cmp(cmp[0],ta,cmp[1]),scale_correction*p["tx"],scale_correction*p["ty"],p["alpha"],p["mirror"],p["scale"])
			else:
				try:
					ret[i]=(target.cmp(cmp[0],ta,cmp[1]),scale_correction*p["tx"],scale_correction*p["ty"],p["alpha"],p["mirror"],p["scale"])
				except:
					print("ERROR: CMP FAILURE. See err.hdf")
					print(cmp)
					target.write_image("err.hdf",0)
					ta.write_image("err.hdf",1)
					sys.exit(1)
					
#			ta.write_image("dbug.hdf",-1)

#				print ta["source_n"],target["source_n"]
				#psub=target.process("math.sub.optimal",{"ref":ta})
				#nout=ta["source_n"]*3
				#ta.write_image("dbug_%d.hdf"%target["source_n"],nout)
				#target.write_image("dbug_%d.hdf"%target["source_n"],nout+1)
				#psub.write_image("dbug_%d.hdf"%target["source_n"],nout+2)


		else :
			ret[i]=(target.cmp(cmp[0],r[0],cmp[1]),0,0,0,1.0,False)

		if verbose==3 : print(ret[i][0], end=' ')

	if verbose==3 : print("")
	if verbose==2 :
<<<<<<< HEAD
		print "Best: ",sorted([(ret[i][0],i) for i in range(len(ret))])[0]
	return ret





#used by some SPT programs (nov/2017); function might be deprecated or refactored in the near future
def sptOptionsParser( options, program='' ):
	
	print "\n(EMAN2_utils)(sptOptionsParser) parsing options" 
	if program:
		print "from program {}".format(program)
	
	try:
		if options.align:
			#print "(e2spt_classaverage) --align to parse is", options.align
			options.align=parsemodopt(options.align)
		elif options.align == 'None' or  options.align == 'none':
			options.align=None
	except:
		if options.verbose > 9:
			print "\nWARNING (might not be relevant): --align not provided"
		
	try:
		if options.falign and options.falign != None and options.falign != 'None' and options.falign != 'none': 
			options.falign=parsemodopt(options.falign)
		elif options.falign == 'None' or  options.falign == 'none':
			options.falign=None
	except:
		if options.verbose > 9:
			print "\nWARNING (might not be relevant): --falign not provided"
	
	try:
		if options.aligncmp: 
			options.aligncmp=parsemodopt(options.aligncmp)
		elif options.aligncmp == 'None' or  options.aligncmp == 'none':
			options.aligncmp=None
	except:
		if options.verbose > 9:
			print "\nWARNING (might not be relevant): --aligncmp not provided"
	
	try:	
		if options.faligncmp: 
			options.faligncmp=parsemodopt(options.faligncmp)
		elif options.faligncmp == 'None' or  options.faligncmp == 'none':
			options.faligncmp=None
	except:
		if options.verbose > 9:
			print "\nWARNING (might not be relevant): --faligncmp not provided"
		
	try:
		if options.averager: 
			options.averager=parsemodopt(options.averager)
		elif options.averager == 'None' or  options.averager == 'none':
			options.averager=None
	except:
		if options.verbose > 9:
			print "\nWARNING (might not be relevant): --averager not provided"
		
	try:
		if options.autocenter:
			options.autocenter=parsemodopt(options.autocenter)
		elif options.autocenter == 'None' or  options.autocenter == 'none':
			options.autocenter=None
	except:
		if options.verbose > 9:
			print "\nWARNING (might not be relevant): --autocenter not provided"
		
	try:
		if options.autocentermask:
			options.autocentermask=parsemodopt(options.autocentermask)
		elif options.autocentermask == 'None' or  options.autocentermask == 'none':
			options.autocentermask=None
	except:
		if options.verbose > 9:
			print "\nWARNING (might not be relevant): --autocentermask not provided"
	
	try:
		if options.normproc and options.normproc != 'None' and options.normproc != 'none':
			options.normproc=parsemodopt(options.normproc)
		elif options.normproc == 'None' or  options.normproc == 'none':
			options.normproc=None
	except:
		if options.verbose > 9:
			print "\nWARNING (might not be relevant): --normproc not provided"
	
	try:
		if options.mask and options.mask != 'None' and options.mask != 'none':
			#print "\nparsing mask"
			#print "before = ".format(options.mask)
			options.mask = parsemodopt(options.mask)
			#print "after = ".format(options.mask)
		elif options.mask == 'None' or  options.mask == 'none':
			options.mask=None
	except:
		if options.verbose > 9:
			print "\nWARNING (might not be relevant): --mask not provided"
	
	try:	
		if options.preprocess and options.preprocess != 'None' and options.preprocess != 'none': 
			options.preprocess=parsemodopt(options.preprocess)
		elif options.preprocess == 'None' or  options.preprocess == 'none':
			options.preprocess=None
	except:
		if options.verbose > 9:
			print "\nWARNING (might not be relevant): --preprocess not provided"
	
	try:	
		if options.threshold and options.threshold != 'None' and options.threshold != 'none': 
			options.threshold=parsemodopt(options.threshold)
		elif options.threshold == 'None' or  options.threshold == 'none':
			options.threshold=None
	except:
		if options.verbose > 9:
			print "\nWARNING (might not be relevant): --threshold not provided"
	
	try:
		if options.preprocessfine and options.preprocessfine != 'None' and options.preprocessfine != 'none': 
			options.preprocessfine=parsemodopt(options.preprocessfine)
		elif options.preprocessfine == 'None' or  options.preprocessfine == 'none':
			options.preprocessfine=None
	except:
		if options.verbose > 9:
			print "\nWARNING (might not be relevant): --preprocessfine not provided"
	
	try:	
		if options.lowpass and options.lowpass != 'None' and options.lowpass != 'none': 
			options.lowpass=parsemodopt(options.lowpass)
		elif options.lowpass == 'None' or  options.lowpass == 'none':
			options.lowpass=None
	except:
		if options.verbose > 9:
			print "\nWARNING (might not be relevant): --lowpass not provided"
	
	try:
		if options.lowpassfine and options.lowpassfine != 'None' and options.lowpassfine != 'none': 
			options.lowpassfine=parsemodopt(options.lowpassfine)
		elif options.lowpassfine == 'None' or  options.lowpassfine == 'none':
			options.lowpassfine=None
	except:
		if options.verbose > 9:
			print "\nWARNING (might not be relevant): --lowpassfine not provided"
	
	try:
		if options.highpass and options.highpass != 'None' and options.highpass != 'none': 
			options.highpass=parsemodopt(options.highpass)
		elif options.highpass == 'None' or  options.highpass == 'none':
			options.highpass=None
	except:
		if options.verbose > 9:
			print "\nWARNING (might not be relevant): --highpass not provided"
	
	try:
		if options.highpassfine and options.highpassfine != 'None' and options.highpassfine != 'none': 
			options.highpassfine=parsemodopt(options.highpassfine)
		elif options.highpassfine == 'None' or  options.highpassfine == 'none':
			options.highpassfine=None
	except:
		if options.verbose > 9:
			print "\nWARNING (might not be relevant): --highpassfine not provided"
	try:
		if options.postprocess and options.postprocess != 'None' and options.postprocess != 'none': 
			options.postprocess=parsemodopt(options.postprocess)
		elif options.postprocess == 'None' or  options.postprocess == 'none':
			options.postprocess=None
	except:
		if options.verbose > 9:
			print "\nWARNING (might not be relevant): --postprocess not provided"
	
	try:
		if options.reconstructor and options.reconstructor != 'None' and options.reconstructor != 'none': 
			options.reconstructor=parsemodopt(options.reconstructor)
		elif options.reconstructor == 'None' or  options.reconstructor == 'none':
			options.reconstructor=None
	except:
		if options.verbose > 9:
			print "\nWARNING (might not be relevant): --reconstructor not provided"
	
	try:
		if options.preavgproc1 and options.preavgproc1 != 'None' and options.preavgproc1 != 'none': 
			options.preavgproc1=parsemodopt(options.preavgproc1)
		elif options.preavgproc1 == 'None' or  options.preavgproc1 == 'none':
			options.preavgproc1=None
	except:
		if options.verbose > 9:
			print "\nWARNING (might not be relevant): --reconstructor not provided"
		
	try:
		if options.preavgproc2 and options.preavgproc2 != 'None' and options.preavgproc2 != 'none': 
			options.preavgproc2=parsemodopt(options.preavgproc2)
		elif options.preavgproc2 == 'None' or  options.preavgproc2 == 'none':
			options.preavgproc2=None
	except:
		if options.verbose > 9:
			print "\nWARNING (might not be relevant): --reconstructor not provided"
	
	return options


'''
Used by many SPT programs. Function to write the parameters used for every run of the program to parameters.txt inside the path specified by --path.
Unfortunately, the usability of the .eman2log.txt file is limited when it is overcrowded with commands; e.g., a program that iteratively runs other EMAN2 programs at the command line
will SWARM the log file with commands that will obscure the command you wanted to log. Having a parameters file explicitly record what was the state of every parameter used by the program
is useful, as it also explicitly records values for parameters that were used by DEFAULT and not set by the user at the commnadline.
'''
def writeParameters( options, program, tag ):
	import datetime

	print "Tag received in writeParameters is", tag

	names = dir(options)
	
	cmd = program
	lines = []
	now = datetime.datetime.now()
	lines.append(str(now)+'\n')
	
	#print "\nnames are", names
	optionscopy = options
	
	try:
		if options.search == 0 or options.search == 0.0:
			options.search = '0'
	except:
		pass
	try:
		if options.searchfine == 0 or options.searchfine == 0.0:
			options.searchfine = '0'
	except:
		pass
		
	#print "mask in write parameters is", optionscopy.mask, type(optionscopy.mask)
	for name in names:
				
		if getattr(options,name) and "__" not in name and "_" not in name:
		#if "__" not in name and "_" not in name:	
	
			#if "__" not in name and "_" not in name and str(getattr(options,name)) and 'path' not in name and str(getattr(options,name)) != 'False' and str(getattr(options,name)) != 'True' and str(getattr(options,name)) != 'None':			
			line = name + '=' + str(getattr(optionscopy,name))
					
			lines.append(line+'\n')
			
			if str(getattr(optionscopy,name)) != 'True' and str(getattr(optionscopy,name)) != 'False' and str(getattr(optionscopy,name)) != '':
			
				if name != 'parallel':
					if "{" in str( getattr(optionscopy,name) ) or "}" in  str(getattr(optionscopy,name)) or ")" in  str(getattr(optionscopy,name)) or ")"  in str(getattr(optionscopy,name)): 
						
						tail = str( getattr(optionscopy,name) ).replace(':','=').replace('(','').replace(')','').replace('{','').replace('}','').replace(',',':').replace(' ','').replace("'",'')
						if tail[-1] == ':':
							tail = tail[:-1] 
						cmd += ' --' + name + '=' + tail
					else:
						
						tail = str( getattr(optionscopy,name) )
						if tail[-1] == ':':
							tail = tail[:-1]
						cmd += ' --' + name + '=' + tail
						
				else:
					cmd += ' --' + name + '=' + str(getattr(optionscopy,name))
			
			elif str(getattr(optionscopy,name)) == 'True' or str(getattr(optionscopy,name)) == 'False':
				cmd += ' --' + name
	
	parmFile = 'parameters_' + tag + '.txt'
	lines.append('\n'+cmd+'\n')
	#f=open( optionscopy.path + '/' + parmFile,'w')
	pfile = optionscopy.path + '/' + parmFile
	f = open( pfile, 'w')
	f.writelines(lines)
	f.close()
	
	return cmd
=======
		print("Best: ",sorted([(ret[i][0],i) for i in range(len(ret))])[0])
	return ret
>>>>>>> c6a47914
<|MERGE_RESOLUTION|>--- conflicted
+++ resolved
@@ -202,16 +202,9 @@
 	
 	if not options.path:
 		if options.verbose:
-<<<<<<< HEAD
-			print "\n(EMAN2_utils)(makepath), stem is", stem
-=======
+
 			print("\n(EMAN2_utils)(makepath), stem is", stem)
 	
-	#if options.path and ("/" in options.path or "#" in options.path):
-	#	print "Path specifier should be the name of a subdirectory to use in the current directory. Neither '/' or '#' can be included. "
-	#	sys.exit(1)
->>>>>>> c6a47914
-
 	elif options.path: 
 		stem=options.path
 	
@@ -319,8 +312,7 @@
 
 	if verbose==3 : print("")
 	if verbose==2 :
-<<<<<<< HEAD
-		print "Best: ",sorted([(ret[i][0],i) for i in range(len(ret))])[0]
+		print("Best: ",sorted([(ret[i][0],i) for i in range(len(ret))])[0])
 	return ret
 
 
@@ -330,9 +322,9 @@
 #used by some SPT programs (nov/2017); function might be deprecated or refactored in the near future
 def sptOptionsParser( options, program='' ):
 	
-	print "\n(EMAN2_utils)(sptOptionsParser) parsing options" 
+	print("\n(EMAN2_utils)(sptOptionsParser) parsing options")
 	if program:
-		print "from program {}".format(program)
+		print("from program {}".format(program))
 	
 	try:
 		if options.align:
@@ -342,7 +334,7 @@
 			options.align=None
 	except:
 		if options.verbose > 9:
-			print "\nWARNING (might not be relevant): --align not provided"
+			print("\nWARNING (might not be relevant): --align not provided")
 		
 	try:
 		if options.falign and options.falign != None and options.falign != 'None' and options.falign != 'none': 
@@ -351,7 +343,7 @@
 			options.falign=None
 	except:
 		if options.verbose > 9:
-			print "\nWARNING (might not be relevant): --falign not provided"
+			print("\nWARNING (might not be relevant): --falign not provided")
 	
 	try:
 		if options.aligncmp: 
@@ -360,7 +352,7 @@
 			options.aligncmp=None
 	except:
 		if options.verbose > 9:
-			print "\nWARNING (might not be relevant): --aligncmp not provided"
+			print("\nWARNING (might not be relevant): --aligncmp not provided")
 	
 	try:	
 		if options.faligncmp: 
@@ -369,7 +361,7 @@
 			options.faligncmp=None
 	except:
 		if options.verbose > 9:
-			print "\nWARNING (might not be relevant): --faligncmp not provided"
+			print("\nWARNING (might not be relevant): --faligncmp not provided")
 		
 	try:
 		if options.averager: 
@@ -378,7 +370,7 @@
 			options.averager=None
 	except:
 		if options.verbose > 9:
-			print "\nWARNING (might not be relevant): --averager not provided"
+			print("\nWARNING (might not be relevant): --averager not provided")
 		
 	try:
 		if options.autocenter:
@@ -387,7 +379,7 @@
 			options.autocenter=None
 	except:
 		if options.verbose > 9:
-			print "\nWARNING (might not be relevant): --autocenter not provided"
+			print("\nWARNING (might not be relevant): --autocenter not provided")
 		
 	try:
 		if options.autocentermask:
@@ -396,7 +388,7 @@
 			options.autocentermask=None
 	except:
 		if options.verbose > 9:
-			print "\nWARNING (might not be relevant): --autocentermask not provided"
+			print("\nWARNING (might not be relevant): --autocentermask not provided")
 	
 	try:
 		if options.normproc and options.normproc != 'None' and options.normproc != 'none':
@@ -405,7 +397,7 @@
 			options.normproc=None
 	except:
 		if options.verbose > 9:
-			print "\nWARNING (might not be relevant): --normproc not provided"
+			print("\nWARNING (might not be relevant): --normproc not provided")
 	
 	try:
 		if options.mask and options.mask != 'None' and options.mask != 'none':
@@ -417,7 +409,7 @@
 			options.mask=None
 	except:
 		if options.verbose > 9:
-			print "\nWARNING (might not be relevant): --mask not provided"
+			print("\nWARNING (might not be relevant): --mask not provided")
 	
 	try:	
 		if options.preprocess and options.preprocess != 'None' and options.preprocess != 'none': 
@@ -426,7 +418,7 @@
 			options.preprocess=None
 	except:
 		if options.verbose > 9:
-			print "\nWARNING (might not be relevant): --preprocess not provided"
+			print("\nWARNING (might not be relevant): --preprocess not provided")
 	
 	try:	
 		if options.threshold and options.threshold != 'None' and options.threshold != 'none': 
@@ -435,7 +427,7 @@
 			options.threshold=None
 	except:
 		if options.verbose > 9:
-			print "\nWARNING (might not be relevant): --threshold not provided"
+			print("\nWARNING (might not be relevant): --threshold not provided")
 	
 	try:
 		if options.preprocessfine and options.preprocessfine != 'None' and options.preprocessfine != 'none': 
@@ -444,7 +436,7 @@
 			options.preprocessfine=None
 	except:
 		if options.verbose > 9:
-			print "\nWARNING (might not be relevant): --preprocessfine not provided"
+			print("\nWARNING (might not be relevant): --preprocessfine not provided")
 	
 	try:	
 		if options.lowpass and options.lowpass != 'None' and options.lowpass != 'none': 
@@ -453,7 +445,7 @@
 			options.lowpass=None
 	except:
 		if options.verbose > 9:
-			print "\nWARNING (might not be relevant): --lowpass not provided"
+			print("\nWARNING (might not be relevant): --lowpass not provided")
 	
 	try:
 		if options.lowpassfine and options.lowpassfine != 'None' and options.lowpassfine != 'none': 
@@ -462,7 +454,7 @@
 			options.lowpassfine=None
 	except:
 		if options.verbose > 9:
-			print "\nWARNING (might not be relevant): --lowpassfine not provided"
+			print("\nWARNING (might not be relevant): --lowpassfine not provided")
 	
 	try:
 		if options.highpass and options.highpass != 'None' and options.highpass != 'none': 
@@ -471,7 +463,7 @@
 			options.highpass=None
 	except:
 		if options.verbose > 9:
-			print "\nWARNING (might not be relevant): --highpass not provided"
+			print("\nWARNING (might not be relevant): --highpass not provided")
 	
 	try:
 		if options.highpassfine and options.highpassfine != 'None' and options.highpassfine != 'none': 
@@ -480,7 +472,7 @@
 			options.highpassfine=None
 	except:
 		if options.verbose > 9:
-			print "\nWARNING (might not be relevant): --highpassfine not provided"
+			print("\nWARNING (might not be relevant): --highpassfine not provided")
 	try:
 		if options.postprocess and options.postprocess != 'None' and options.postprocess != 'none': 
 			options.postprocess=parsemodopt(options.postprocess)
@@ -488,7 +480,7 @@
 			options.postprocess=None
 	except:
 		if options.verbose > 9:
-			print "\nWARNING (might not be relevant): --postprocess not provided"
+			print("\nWARNING (might not be relevant): --postprocess not provided")
 	
 	try:
 		if options.reconstructor and options.reconstructor != 'None' and options.reconstructor != 'none': 
@@ -497,7 +489,7 @@
 			options.reconstructor=None
 	except:
 		if options.verbose > 9:
-			print "\nWARNING (might not be relevant): --reconstructor not provided"
+			print("\nWARNING (might not be relevant): --reconstructor not provided")
 	
 	try:
 		if options.preavgproc1 and options.preavgproc1 != 'None' and options.preavgproc1 != 'none': 
@@ -506,7 +498,7 @@
 			options.preavgproc1=None
 	except:
 		if options.verbose > 9:
-			print "\nWARNING (might not be relevant): --reconstructor not provided"
+			print("\nWARNING (might not be relevant): --reconstructor not provided")
 		
 	try:
 		if options.preavgproc2 and options.preavgproc2 != 'None' and options.preavgproc2 != 'none': 
@@ -515,7 +507,7 @@
 			options.preavgproc2=None
 	except:
 		if options.verbose > 9:
-			print "\nWARNING (might not be relevant): --reconstructor not provided"
+			print("\nWARNING (might not be relevant): --reconstructor not provided")
 	
 	return options
 
@@ -529,7 +521,7 @@
 def writeParameters( options, program, tag ):
 	import datetime
 
-	print "Tag received in writeParameters is", tag
+	print("Tag received in writeParameters is {}".format(tag))
 
 	names = dir(options)
 	
@@ -593,8 +585,4 @@
 	f.writelines(lines)
 	f.close()
 	
-	return cmd
-=======
-		print("Best: ",sorted([(ret[i][0],i) for i in range(len(ret))])[0])
-	return ret
->>>>>>> c6a47914
+	return cmd