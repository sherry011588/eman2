--- conflicted
+++ resolved
@@ -220,13 +220,8 @@
 
 	def get_parent_suggested_size(self):
 
-<<<<<<< HEAD
-		if self.data==None and self.fft==None : return (self.initsizehint[0]+12,self.initsizehint[1]+12)
-
-=======
+
 		if self.data==None : return (self.initsizehint[0]+12,self.initsizehint[1]+12)
-	
->>>>>>> fe404aaa
 		data = self.data
 
 		try: return (data["nx"]+12,data["ny"]+12)
@@ -1302,51 +1297,7 @@
 					inspector = self.get_inspector()
 					if inspector:
 						apix=inspector.mtapix.value
-<<<<<<< HEAD
-
-						# displays the pixel value at the current endpoint
-						if inspector.target().curfft :
-							nx,ny=inspector.target().data["nx"],inspector.target().data["ny"]
-							p=[current_shapes["MEAS"].shape[4]-nx//2,current_shapes["MEAS"].shape[5]-ny//2,lc[0]-nx//2,lc[1]-ny//2]
-							p=[round(x) for x in p]
-							q=[p[0]/nx,p[1]/ny,p[2]/nx,p[3]/ny]
-							q=[f"{apix/x:.1f}" if x!=0 else "INF" for x in q]
-
-							w=[hypot(p[0]/nx,p[1]/ny),hypot(p[2]/nx,p[3]/ny)]
-							w=[f"{apix/x:.1f}" if x!=0 else "INF" for x in w]
-
-							inspector.mtshoworigin.setText("Start: %d , %d ( %s A, %s A) "%(p[0],p[1], q[0], q[1]))
-							inspector.mtshowend.setText("  End: %d , %d ( %s A, %s A) "%(p[2],p[3], q[2], q[3]))
-
-							inspector.mtshowlen.setText("dx,dy: %1.0f px, %1.0f px"%(dx,dy))
-							inspector.mtshowlen2.setText("Len: %1.1f px ( %s A -> %s A)"%(hypot(dx,dy), w[0], w[1] ))
-
-							fft=inspector.target().fft
-							if fft==None :
-								fft=inspector.target().list_fft_data[inspector.target().zpos]
-							xs=fft.get_xsize()
-							ys=fft.get_ysize()
-							x,y=int(lc[0])+1,int(lc[1])
-							if x<old_div(xs,2) : x=old_div(xs,2)-x
-							else : x-=old_div(xs,2)
-							if y<old_div(ys,2) : y+=old_div(ys,2)
-							else: y-=old_div(ys,2)
-							val=fft[x,y]
-							inspector.mtshowval.setText("Value: %1.4g + %1.4g i  @(%d,%d)"%(val.real,val.imag,x,y))
-							inspector.mtshowval2.setText("       (%1.4g, %1.4g)"%(abs(val),atan2(val.imag,val.real)*57.295779513))
-						else :
-							inspector.mtshoworigin.setText("Start: %d , %d"%(current_shapes["MEAS"].shape[4],current_shapes["MEAS"].shape[5]))
-							inspector.mtshowend.setText("  End: %d , %d"%(lc[0],lc[1]))
-							inspector.mtshowlen.setText("dx,dy: %1.2f A, %1.2f A"%(dx*apix,dy*apix))
-							inspector.mtshowlen2.setText("Len: %1.3f A"%(hypot(dx,dy)*apix))
-
-							try: inspector.mtshowval.setText("Value: %1.4g"%inspector.target().data[int(lc[0]),int(lc[1])])
-							except:
-								idx=inspector.target().zpos
-								inspector.mtshowval.setText("Value: %1.4g"%inspector.target().list_data[idx][int(lc[0]),int(lc[1])])
-							inspector.mtshowval2.setText("  ")
-=======
-						
+
 						inspector.mtshoworigin.setText("Start: %d , %d"%(current_shapes["MEAS"].shape[4],current_shapes["MEAS"].shape[5]))
 						inspector.mtshowend.setText("  End: %d , %d"%(lc[0],lc[1]))
 						inspector.mtshowlen.setText("dx,dy: %1.2f A, %1.2f A"%(dx*apix,dy*apix))
@@ -1357,7 +1308,7 @@
 							idx=inspector.target().zpos
 							inspector.mtshowval.setText("Value: %1.4g"%inspector.target().list_data[idx][int(lc[0]),int(lc[1])])
 						inspector.mtshowval2.setText("  ")
->>>>>>> fe404aaa
+
 						#except: pass
 
 					self.update_inspector_texture()
