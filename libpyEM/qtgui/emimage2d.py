#!/usr/bin/env python
from __future__ import print_function
from __future__ import absolute_import
from __future__ import division

#
# Author: Steven Ludtke, 04/10/2003 (sludtke@bcm.edu)
# Copyright (c) 2000-2006 Baylor College of Medicine
#
# This software is issued under a joint BSD/GNU license. You may use the
# source code in this file under either license. However, note that the
# complete EMAN2 and SPARX software packages have some GPL dependencies,
# so you are responsible for compliance with the licenses of these packages
# if you opt to use BSD licensing. The warranty disclaimer below holds
# in either instance.
#
# This complete copyright notice must be included in any revised version of the
# source code. Additional authorship citations may be added, but existing
# author citations must be preserved.
#
# This program is free software; you can redistribute it and/or modify
# it under the terms of the GNU General Public License as published by
# the Free Software Foundation; either version 2 of the License, or
# (at your option) any later version.
#
# This program is distributed in the hope that it will be useful,
# but WITHOUT ANY WARRANTY; without even the implied warranty of
# MERCHANTABILITY or FITNESS FOR A PARTICULAR PURPOSE. See the
# GNU General Public License for more details.
#
# You should have received a copy of the GNU General Public License
# along with this program; if not, write to the Free Software
# Foundation, Inc., 59 Temple Place, Suite 330, Boston MA 02111-1307 USA
#
#

from past.utils import old_div
from builtins import range
from PyQt5 import QtCore, QtGui, QtWidgets, QtOpenGL
from PyQt5.QtCore import Qt
import OpenGL
OpenGL.ERROR_CHECKING = False
from OpenGL import GL,GLU,GLUT
from OpenGL.GL import *
from .valslider import ValSlider,ValBox,StringBox
from math import *
import EMAN2db
from EMAN2 import *
import EMAN2
import sys
import numpy
import struct
from .emimageutil import ImgHistogram, EMParentWin
from . import emshape
from .emshape import EMShape
from weakref import WeakKeyDictionary
import weakref
from pickle import dumps,loads
from libpyGLUtils2 import *

from .emglobjects import EMOpenGLFlagsAndTools
from .emapplication import get_application, EMGLWidget
from .emimageutil import EMMetaDataTable

from .emanimationutil import SingleValueIncrementAnimation, LineAnimation

import platform

from .emglobjects import EMOpenGLFlagsAndTools

class EMImage2DWidget(EMGLWidget):
	"""
	"""
	origin_update = QtCore.pyqtSignal(tuple)
	signal_set_scale = QtCore.pyqtSignal(float)
	mousedown = QtCore.pyqtSignal(QtGui.QMouseEvent,tuple)
	mousedrag = QtCore.pyqtSignal(QtGui.QMouseEvent,tuple)
	mousemove = QtCore.pyqtSignal(QtGui.QMouseEvent,tuple)
	mouseup = QtCore.pyqtSignal(QtGui.QMouseEvent,tuple)
	mousewheel = QtCore.pyqtSignal(QtGui.QWheelEvent)
	signal_increment_list_data = QtCore.pyqtSignal(float)
	keypress = QtCore.pyqtSignal(QtGui.QKeyEvent)

	allim=WeakKeyDictionary()

	def __init__(self, image=None, application=get_application(),winid=None, parent=None):

		self.inspector = None # this should be a qt widget, otherwise referred to as an inspector in eman

		EMGLWidget.__init__(self,parent)
		self.setFocusPolicy(Qt.StrongFocus)
		self.setMouseTracking(True)
		self.initimageflag = True

		self.fftorigincenter = E2getappval("emimage2d","origincenter")
		if self.fftorigincenter == None : self.fftorigincenter=False
		emshape.pixelratio=self.devicePixelRatio()	# not optimal. Setting this factor globally, but should really be per-window

		#sizePolicy = QtWidgets.QSizePolicy(QtWidgets.QSizePolicy.Policy(7),QtWidgets.QSizePolicy.Policy(7))
		#sizePolicy.setHorizontalStretch(7)
		#sizePolicy.setVerticalStretch(7)
		#sizePolicy.setHeightForWidth(False)
		#self.setSizePolicy(sizePolicy)

#		self.data = image 	   # EMData object to display
		self.data = None		# set to image below
		self.file_name = ""# stores the filename of the image, if None then member functions should be smart enough to handle it
		self.enable_clip = False
		EMImage2DWidget.allim[self] = 0

		self.init_gl_flag = True
		self.oldsize=(-1,-1)
		self.scale=1.0				# Scale factor for display
		self.origin=(0,0)			# Current display origin
		self.invert=0				# invert image on display
		self.histogram=0            # histogram equalization
		self.gamma=1.0				# gamma for display (impact on inverted contrast ?
		self.minden=0
		self.maxden=1.0
		self.curmin=0.0
		self.curmax=0.0
		self.maxden=1.0
		self.fgamma = 1.0
		self.fminden=0
		self.fmaxden=1.0
		self.fcurmin=0.0
		self.fcurmax=0.0
		self.disp_proc=[]			# a list/set of Processor objects to apply before rendering
		self.display_fft = None		# a cached version of the FFT
		self.fft=None				# The FFT of the current target if currently displayed
		self.rmousedrag=None		# coordinates during a right-drag operation
		self.mouse_mode_dict = {0:"emit", 1:"emit", 2:"emit", 3:"probe", 4:"measure", 5:"draw", 6:"emit"}
		self.mouse_mode = 0         # current mouse mode as selected by the inspector
		self.curfft=0				# current FFT mode (when starting with real images only)
		self.mag = 1.1				# magnification factor
		self.invmag = old_div(1.0,self.mag)	# inverse magnification factor

		self.shapes={}				# dictionary of shapes to draw, see add_shapes
		self.shapechange=1			# Set to 1 when shapes need to be redrawn
		self.active=(None,0,0,0)	# The active shape and a hilight color (n,r,g,b)

		self.extras = []			# an empty set of extras - other images that can be rendered over this one

		self.startorigin = None
		self.endorigin = None
		self.isanimated = False
		self.time = 1
		self.timeinc = 0.125
		self.key_mvt_animation = None

		self.init_size = True		# A flag used to set the initial origin offset

		self.shapelist = 0			# a display list identify

		self.glflags = EMOpenGLFlagsAndTools() 	# supplies power of two texturing flags

		self.tex_name = 0			# an OpenGL texture handle

		self.window_width = None # Used for intelligently managing resize events
		self.window_height = None # Used for intelligently managing resize events

		self.otherdata = None
		self.otherdatascale = -1
		self.otherdatablend = False
		self.otherdataupdate = False # Used for forcing a
		self.otherdatadl = 0
		self.other_tex_name = None
		self.init_size_flag = True
		self.frozen = False
		self.isexcluded = False
		self.parent_geometry = None

		self.eraser_shape = None # a single circle shape used 0for erasing in e2boxer

		self.list_data = None 			# this can be used for viewing lists of data
		self.list_fft_data = None		# this is used for doing the ffts of list data
		self.list_idx = 0	# and idx to the list_data

		self.use_display_list = True # whether or not a display list should be used to render the image pixelsw - if on, this will save on time if the view of the image is unchanged, which can quite often be the case
		self.main_display_list = -1	# if using display lists, the stores the display list
		self.display_states = [] # if using display lists, this stores the states that are checked, and if different, will cause regeneration of the display list
		self.hist = []

		self.display_shapes = True # A flag that can be used to turn of the display of shapes - useful to e2boxer

		self.circle_dl = None # used for a circle list, for displaying circled particles, for example

		self.setAcceptDrops(True) #TODO: figure out the purpose of this (moved) line of code
		self.setWindowIcon(QtGui.QIcon(get_image_directory() +"single_image.png")) #TODO: figure out why this icon doesn't work

		if image : self.set_data(image)
#		else:self.__load_display_settings_from_db()

#	def __del__(self):
#		#self.clear_gl_memory() # this is intentionally commented out, it makes sense to clear the memory but not here
#		self.qt_parent.deleteLater()

	def initializeGL(self):
		GL.glClearColor(0,0,0,0)

		glLightfv(GL_LIGHT0, GL_AMBIENT, [0.1, 0.1, 0.1, 1.0])
		glLightfv(GL_LIGHT0, GL_DIFFUSE, [1.0, 1.0, 1.0, 1.0])
		glLightfv(GL_LIGHT0, GL_SPECULAR, [1.0, 1.0, 1.0, 1.0])
		glLightfv(GL_LIGHT0, GL_POSITION,  [.1,.1,1,0.])

		glEnable(GL_LIGHTING)
		glEnable(GL_LIGHT0)

	def paintGL(self):
		glMatrixMode(GL_MODELVIEW)
		glLoadIdentity()
		# glClear(GL_COLOR_BUFFER_BIT) # throws error.
		glClearColor(0.0, 0.0, 0.0, 0.0)
		if glIsEnabled(GL_DEPTH_TEST):
			glClear(GL_DEPTH_BUFFER_BIT)
		if glIsEnabled(GL_STENCIL_TEST):
			glClear(GL_STENCIL_BUFFER_BIT)
		#self.cam.position()
		#context = OpenGL.contextdata.getContext(None)
		#print "Image2D context is", context
		glPushMatrix()
		self.render()
		glPopMatrix()

	def resizeGL(self, width, height):
		if width == 0 or height == 0: return # this is okay, nothing needs to be drawn
		width = width // self.devicePixelRatio()
		height = height // self.devicePixelRatio()
		side = min(width, height)
		GL.glViewport(0,0,width,height)

		GL.glMatrixMode(GL.GL_PROJECTION)
		GL.glLoadIdentity()
		GLU.gluOrtho2D(0.0,width,0.0,height)
		GL.glMatrixMode(GL.GL_MODELVIEW)
		GL.glLoadIdentity()

		self.resize_event(width,height)
		#except: pass

	def optimally_resize(self):
		if self.parent_geometry != None:
			#self.load_default_scale_origin()
			self.restoreGeometry(self.parent_geometry)
		else:
			new_size = self.get_parent_suggested_size()
			self.resize(*new_size)
			self.load_default_scale_origin(new_size)

	def get_parent_suggested_size(self):

		data = self.data
		if data == None: data = self.fft

		if data != None and  data.get_xsize()<640 and data.get_ysize()<640:
			try : return (data.get_xsize()+12,data.get_ysize()+12)
			except : return (640,640)
		else:
			return (640,640)

	def sizeHint(self):
#		print self.get_parent_suggested_size()
		if self.data==None : return QtCore.QSize(512,512)
		return QtCore.QSize(*self.get_parent_suggested_size())

	def set_disp_proc(self,procs):
		self.disp_proc=procs
		self.force_display_update()
		self.updateGL()

	def set_enable_clip(self,val=True):
		self.enable_clip = val

	def clear_gl_memory(self):
		self.makeCurrent() # this is important  when you have more than one OpenGL context operating at the same time
		if (self.shapelist != 0):
			glDeleteLists(self.shapelist,1)
			self.shapelist = 0
		if self.main_display_list != -1:
			glDeleteLists(self.main_display_list,1)
			self.main_display_list = -1


	def set_mouse_mode(self,mode_num):
		if self.mouse_mode == mode_num:
			return
		if mode_num not in self.mouse_mode_dict:
			print("unknown mouse mode:",mode_num)
			return
		self.mouse_mode = mode_num
		self.del_shapes()

	def get_minden(self): return self.minden
	def get_maxden(self): return self.maxden
	def get_gamma(self): return self.gamma
	def get_shapes(self): return self.shapes

	def coords_within_image_bounds(self,coords):
		x = coords[0]
		y = coords[1]
		if x < 0 or y < 0:
			return False

		if x >= self.data.get_xsize() or y >= self.data.get_ysize():
			return False

		return True

	def set_density_range(self,x0,x1):
		"""Set the range of densities to be mapped to the 0-255 pixel value range"""
		if self.curfft == 0:
			self.curmin=x0
			self.curmax=x1
		else:
			self.fcurmin=x0
			self.fcurnax=x1
		self.force_display_update()
		self.updateGL()

	def set_density_min(self,val):
		if self.curfft == 0:
			self.curmin=val
		else:
			self.curmax=val
		self.force_display_update()
		self.updateGL()

	def set_density_max(self,val):
		if self.curfft == 0:
			self.curmax=val
		else:
			self.fcurmax=val
		self.force_display_update()
		self.updateGL()

	def set_gamma(self,val):
		if self.curfft == 0:
			self.gamma=val
		else:
			self.fgamma=val
		self.force_display_update()
		self.updateGL()

	def set_file_name(self,file_name,load_cache_settings=True):
		self.file_name = file_name

		#if load_cache_settings:
			#self.__load_display_settings_from_db()

	def get_file_name(self):
		return self.file_name

	def set_other_data(self,data,scale,blend=False):
		self.otherdata = data
		self.otherdatascale = scale
		self.otherdatablend = blend
		self.otherdataupdate=True

	def get_data_dims(self):
		data = None

		if self.data != None: data = self.data
		elif self.fft != None: data = self.fft
		else: return [0,0,0]

		return [data.get_xsize(),data.get_ysize(),data.get_zsize()]

#	def updateGL(self):
#		if self.gl_widget != None:
#			self.gl_widget.updateGL()

	def set_frozen(self,frozen):
		self.frozen = frozen

	def set_excluded(self,isexcluded):
		wasexcluded = self.isexcluded

		self.isexcluded = isexcluded

		if wasexcluded or self.isexcluded: return True
		else: return False

	def get_data(self):
		return self.data

	def set_data(self,incoming_data,file_name="",retain_current_settings=True, keepcontrast=False, xyz=2):
		"""You may pass a single 2D image or a list of images"""
		from .emimagemx import EMDataListCache,EMLightWeightParticleCache
		#if self.data != None and self.file_name != "":
			#self.__write_display_settings_to_db()

		self.set_file_name(file_name,load_cache_settings=False)
		if self.file_name != "": self.setWindowTitle(remove_directories_from_name(self.file_name))

		data = incoming_data
		if data == None:
			self.data = None
			return

		if self.data==None :
			needresize=True
		else:
			needresize=False

		fourier = False
		if xyz==0:
			incoming_data.transform(Transform({"type":"xyz", "xtilt":90}))
		elif xyz==1:
			incoming_data.transform(Transform({"type":"xyz", "ytilt":90}))

		# it's a 3D image
		if not isinstance(data,list) and not isinstance(data,EMDataListCache) and not isinstance(data,EMLightWeightParticleCache) and data.get_zsize() != 1:
			data = []
			shp=[incoming_data.get_xsize(), incoming_data.get_ysize(), incoming_data.get_zsize()]
			for z in range(shp[xyz]):
				image = incoming_data.get_clip(Region(0,0,z,incoming_data.get_xsize(),incoming_data.get_ysize(),1))
				data.append(image)


		if isinstance(data,list) or isinstance(data,EMDataListCache) or isinstance(data,EMLightWeightParticleCache):
			if self.list_data == None and self.list_idx > len(data): self.list_idx = old_div(len(data),2) #otherwise we use the list idx from the previous list data, as in when being used from the emselector
			d = data[0]
			if d.is_complex():
				self.list_data = []
				self.list_fft_data = data
				for i in range(len(data)):self.list_data.append(None)
				self.curfft = 2
				self.__set_display_image(self.curfft)
				fourier = True
			elif self.curfft in [1,2,3]:
				self.list_data = data
				self.data = self.list_data[self.list_idx]
				self.list_fft_data = [d.do_fft() for d in data]
				if self.fftorigincenter :
					for im in self.list_fft_data : im.process_inplace("xform.phaseorigin.tocorner")
				self.__set_display_image(self.curfft)
			else:
				self.list_data = data
				self.data = self.list_data[self.list_idx]
				self.list_fft_data = []
				for i in range(len(data)):self.list_fft_data.append(None)

			self.get_inspector().enable_image_range(1,len(data),self.list_idx+1)
		else:
			self.list_data = None
			self.list_fft_data = None
			if data.is_complex() or self.curfft in [1,2,3]:
				self.display_fft = None
				self.data = None
				fourier = True
				if data.is_complex():
					self.fft = data.copy()# have to make copies here because we alter it!
					if self.curfft == 0:
						self.curfft = 2 # switch to displaying amplitude automatically
						inspector = self.get_inspector()
						inspector.set_fft_amp_pressed()
				else:
					self.fft = data.do_fft()
					if self.fftorigincenter : self.fft.process_inplace("xform.phaseorigin.tocorner")
				self.fft.set_value_at(0,0,0,0) # get rid of the DC component
				self.fft.set_value_at(1,0,0,0) # this should already by 0... ?

				self.__set_display_image(self.curfft)
				fourier = True
			else:
				self.data = data
				self.display_fft = None
				self.fft = None

		self.image_change_count = 0
		
		if not keepcontrast:
			self.auto_contrast(inspector_update=False,display_update=False)

		#if not retain_current_settings:
			#self.__load_display_settings_from_db(inspector_update=False,display_update=False)

		try:
			if needresize:
				x=self.data["nx"]
				y=self.data["ny"]
				xys=QtWidgets.QApplication.desktop().availableGeometry()
				mx=old_div(xys.width()*2,3)
				my=old_div(xys.height()*2,3)

				self.resize(min(x,mx),min(y,my))
		except: pass

		self.inspector_update(use_fourier=fourier)
		if self.curfft in [1,2,3] and self.data!=None and self.data.is_complex() : self.redo_fft()
		self.force_display_update()
		self.updateGL()

		if not isinstance(data,list) and not isinstance(data,EMDataListCache) and not isinstance(data,EMLightWeightParticleCache):
			self.get_inspector().disable_image_range()

	def load_default_scale_origin(self,size_specified=None):
		'''
		Size specified is just a way of saying that the height is not
		currently correct, for example. It's used in self.optimally_resize
		'''
		self.scale=1.0				# self.origin=(0,0)Scale factor for display
		self.origin = (0,0)
		##try:
		if size_specified:
			w = size_specified[0]
			h = size_specified[1]
		else:
			w = self.width()
			h = self.height()
		data = self.get_data_dims()
		if data[0] == 0 or data[1] == 0:
			self.scale=1.0
			return
		scalew = old_div(float(w),data[0])
		scaleh = old_div(float(h),data[1])
		if scaleh < scalew:
			self.scale = scaleh
		else: self.scale = scalew

		#print "scale is ", self.scale
		#except: pass

	def auto_contrast(self,bool=False,inspector_update=True,display_update=True):
		auto_contrast = E2getappval("display2d","autocontrast",True)
		
		if self.curfft == 0:
			if self.data == None: return
			# histogram is impacted by downsampling, so we need to compensate
			if self.scale<=0.5 :
				down=self.data.process("math.meanshrink",{"n":int(floor(old_div(1.0,self.scale)))})
				mean=down["mean"]
				sigma=down["sigma"]
				m0=down["minimum"]
				m1=down["maximum"]
			else:
				mean=self.data.get_attr("mean")
				sigma=self.data.get_attr("sigma")
				m0=self.data.get_attr("minimum")
				m1=self.data.get_attr("maximum")
			self.minden=m0
			self.maxden=m1
			if auto_contrast:
				self.curmin = max(m0,mean-3.0*sigma)
				self.curmax = min(m1,mean+3.0*sigma)
			else:
				self.curmin = m0
				self.curmax = m1
			if inspector_update: self.inspector_update()
			if display_update:
				self.force_display_update()
				self.updateGL()
		else:
			if self.display_fft == None: return

			mean=self.display_fft.get_attr("mean")
			sigma=self.display_fft.get_attr("sigma")
			m0=self.display_fft.get_attr("minimum")
			m1=self.display_fft.get_attr("maximum")

			self.fminden=0
			self.fmaxden=min(m1,mean+20.0*sigma)
			self.fcurmin = 0
			if auto_contrast:
				self.fcurmax = min(m1,mean+4.0*sigma)
			else:
				self.fcurmax = m1

			self.force_display_update()

			if inspector_update: self.inspector_update(use_fourier=True)
			if display_update:
				self.force_display_update()
				self.updateGL()

	def __load_display_settings_from_db(self,inspector_update=True,display_update=True):
		if self.file_name == "": return # there is no file name, we have no means to stores information
		try:
			global HOMEDB
			HOMEDB=EMAN2db.EMAN2DB.open_db()
			HOMEDB.open_dict("image_2d_display_settings")
		except:
			# something wrong with the HOMEDB?
			return

		db = HOMEDB.image_2d_display_settings

		data = db[self.file_name]
		if data == None: return
		try:
			self.minden = data["min"]
			self.maxden = data["max"]
			self.minden = data["min"]
			self.fminden = data["fourier_min"]
			self.fmaxden = data["fourier_max"]
			self.curmin = data["curmin"]
			self.curmax = data["curmax"]
			self.fcurmin = data["fcurmin"]
			self.fcurmax = data["fcurmax"]
			self.fgamma = data["fourier_gamma"]
			self.gamma = data["gamma"]
			self.scale = data["scale"]
			self.origin = data["origin"]
		except:
			# perhaps in inconsistency, something wasn't set. This should not happen in general
			pass

		try:
			self.parent_geometry = data["parent_geometry"]
			if self.qt_parent != None:
				try:
					self.qt_parent.restoreGeometry(self.parent_geometry)
				except: pass
		except:pass

		if inspector_update: self.inspector_update()
		if display_update: self.force_display_update()

	def __write_display_settings_to_db(self):
		'''
		writes the min,max, brightness, contrast and gamma values associated with
		the current image to the homedb. The full path of the image is used
		'''

		if self.file_name == None: return # there is no file name, we have no means to stores information

		try:
			DB = HOMEDB
			DB.open_dict("image_2d_display_settings")
		except:
			# Databasing is not supported, in which case we do nothing
			return

		data = {}
		data["min"] = self.minden
		data["max"] = self.maxden
		data["curmin"] = self.curmin
		data["curmax"] = self.curmax
		data["fourier_min"] = self.fminden
		data["fourier_max"] = self.fmaxden
		data["fcurmin"] = self.fcurmin
		data["fcurmax"] = self.fcurmax
		data["fourier_gamma"] = self.fgamma
		data["gamma"] = self.gamma
		data["origin"] = self.origin
		data["scale"] = self.scale

		try:
			data["parent_geometry"] = self.qt_parent.saveGeometry()
		except: pass

		db = DB.image_2d_display_settings
		db[self.file_name] = data

	def set_origin(self,x,y,quiet=False):
		"""Set the display origin within the image"""
		if self.origin==(x,y) : return
		self.origin=(x,y)
		if not quiet : self.origin_update.emit((x,y))
		self.updateGL()

	def get_origin(self) : return self.origin

	def scroll_to(self,x=None,y=None):
		"""center the point on the screen"""
		if x==None:
			if y==None: return
			self.set_origin(self.origin[0],y*self.scale-old_div(self.height(),2))
		elif y==None:
			self.set_origin(x*self.scale-old_div(self.width(),2),self.origin[1])
		else: self.set_origin(x*self.scale-old_div(self.width(),2),y*self.scale-old_div(self.height(),2))

	def set_shapes(self,shapes):
		self.shapes = shapes
		self.shapechange=1

	def update_shapes(self,shapes):
		self.shapes.update(shapes)
		self.shapechange=1

	def register_scroll_motion(self,x,y,z=0):
		if self.list_data!=None:
			self.image_range_changed(z+1)
			#self.setup_shapes()
		animation = LineAnimation(self,self.origin,(x*self.scale-old_div(self.width(),2),y*self.scale-old_div(self.height(),2)))
		self.qt_parent.register_animatable(animation)
		return True

	def set_scale(self,newscale,quiet=False):
		"""Adjusts the scale of the display. Tries to maintain the center of the image at the center"""
		if self.scale==newscale: return
		try:
			self.origin=(old_div(newscale,self.scale)*(old_div(self.width(),2.0)+self.origin[0])-old_div(self.width(),2.0),old_div(newscale,self.scale)*(old_div(self.height(),2.0)+self.origin[1])-old_div(self.height(),2.0))
			self.scale=newscale
			if not quiet : self.signal_set_scale.emit(newscale)
			self.updateGL()
		except: pass

	def set_invert(self,val):
		if val: self.invert=1
		else : self.invert=0
		self.updateGL()

	def set_histogram(self,mode):
		self.histogram=mode
		self.updateGL()

	def set_FFT(self,val):
		if self.data != None and self.data.is_complex():
			print(" I am returning")
			return

		self.curfft=val
		fourier = self.__set_display_image(self.curfft)

		self.inspector_update(use_fourier=fourier)

		self.force_display_update()
		self.updateGL()

	def redo_fft(self):
		if self.list_data == None:
			self.fft = None
		else:
			self.list_fft_data[self.list_idx] = None

		if self.curfft > 0: self.__set_display_image(self.curfft)

	def force_fft_redo(self):
		'''
		Called from image_update in emimage.py, this is useful if you
		have two display windows displaying the same image, but one shows
		the fft and the other the real space image. If you draw on the real
		space image you want the FFT to update in real time.
		It only redoes the FFT if the FFT is currently being displayed. Otherwise
		it sets a flag for the FFT to be recalculated next time it is displayed.
		'''
		if self.curfft > 0:
			self.fft = None
			self.display_fft = None
			self.__set_display_image(self.curfft)
		else:
			self.fft = None
			self.display_fft = None

	def __set_display_image(self,val):
		if self.list_data == None:
			if val > 0 :
				try:
					if self.fft == None:
						self.fft = self.data.do_fft()
						self.fft.set_value_at(0,0,0,0)
						self.fft.set_value_at(1,0,0,0)
						if self.fftorigincenter : self.fft.process_inplace("xform.phaseorigin.tocorner")
					if val==1 :
#						self.display_fft = self.fft.process("xform.phaseorigin.tocorner")
						self.display_fft = self.fft.copy()
						return True
					elif val==2 :
						self.display_fft = self.fft.process("xform.fourierorigin.tocenter")
						self.display_fft = self.display_fft.get_fft_amplitude()
						return True
					elif val==3 :
						self.display_fft = self.fft.process("xform.fourierorigin.tocenter")
						self.display_fft = self.display_fft.get_fft_phase()
						return True
				except:
					self.display_fft=None
			elif val == 0:
				if self.data == None:
					self.data = self.fft.do_ift()
				return False
			else:						# val is negative!?!?
				self.display_fft=None

			return False
		else:
			if self.list_idx>=len(self.list_data): self.list_idx=len(self.list_data)-1
			if val > 0 :
				try:
					if len(self.list_fft_data)!=len(self.list_data) : self.list_fft_data=[None for i in range(len(self.list_data))]
					if self.list_fft_data[self.list_idx] == None:
						self.list_fft_data[self.list_idx] = self.list_data[self.list_idx].do_fft()
						if self.fftorigincenter :
							self.list_fft_data[self.list_idx].process_inplace("xform.phaseorigin.tocorner")
					fft = self.list_fft_data[self.list_idx]
					if val==1 :
#						self.display_fft = fft.process("xform.phaseorigin.tocorner")
						self.display_fft = fft.copy()
						return True
					elif val==2 :
						self.display_fft = fft.process("xform.fourierorigin.tocenter")
						self.display_fft = self.display_fft.get_fft_amplitude()
						return True
					elif val==3 :
						self.display_fft = fft.process("xform.fourierorigin.tocenter")
						self.display_fft = self.display_fft.get_fft_phase()
						return True
				except:
					self.display_fft=None
			elif val == 0:
				if self.list_data[self.list_idx] == None:
					self.list_data[self.list_idx] = self.list_fft_data[self.list_idx].do_ift()

				self.data = self.list_data[self.list_idx]
				return False

			else:
				self.display_fft=None

			return False

	def force_display_update(self):
		self.display_states = []

	def display_state_changed(self):
		display_states = []
		# FIXME - this should really be static
		display_states.append(self.width())
		display_states.append(self.height())
		display_states.append(self.origin[0])
		display_states.append(self.origin[1])
		display_states.append(self.scale)
		display_states.append(self.invert)
		display_states.append(self.histogram)
		display_states.append(self.minden)
		display_states.append(self.maxden)
		display_states.append(self.gamma)
		display_states.append(self.curfft)
		display_states.append(self.curmin)
		display_states.append(self.fcurmin)
		display_states.append(self.fcurmax)
		display_states.append(self.curmax)
		if len(self.display_states) == 0:
			self.display_states = display_states
			return True
		else:
			for i in range(len(display_states)):

				if display_states[i] != self.display_states[i]:
					self.display_states = display_states
					return True

		return False

	def render_bitmap (self) :
		"""This will render the current bitmap into a string and
			return a tuple with 1 or 3 (grey vs RGB), width, height,
			and the raw data string, with optional histogram data appended
			(1024 bytes)."""

		if self.invert :
			pixden = (255, 0)
		else :
			pixden = (0, 255)

		use_fft = (self.curfft in (1,2,3))

		have_textures = (not self.glflags.npt_textures_unsupported ( ))

		if self.curfft == 1 :
			# doing a 24-bit color FFT:

			if not self.display_fft.is_complex ( ) :
				print("Error, the FFT is not complex; internal error")
				return None

			value_size = 3  # 3 8-bit bytes
			flags = 3       # 2 (histogram) + 1 (an R,G,B flag)
		else :
			value_size = 1  # 1 8-bit byte

			if self.curfft in (2,3) :
				# doing a grey scale FFT (of amplitude or phase):

#				if have_textures :
					flags = 2  # histogram
#				else :
#					flags = 6  # 2 (histogram) + 4 (invert y)
			else :
#				if have_textures :
					# doing a histogram:

					if self.histogram == 1 :
						# flat histogram:

						flags = 34  # 2 (histogram) + 32 (not ordinary histogram)
					elif self.histogram == 2 :
						# Gaussian histogram:

						flags = 98  # 2 + 32 + 64 (Gaussian histogram)
					else :  ## self.histogram == 0
						# ordinary histogram:

						flags = 2   # 2 (histogram)
#				else :
#					flags = 6  # 2 (histogram) + 4 (invert y)

		if use_fft :
			# doing an FFT:

			if value_size != 3 :
				values = self.display_fft
			else:
				values = self.display_fft

			min_val = self.fcurmin
			max_val = self.fcurmax
			gam_val = self.fgamma
		else :
			# using real data

			values  = self.data
			min_val = self.curmin
			max_val = self.curmax
			gam_val = self.gamma

		if len(self.disp_proc)>0 :
			tmp=values.copy()
			for p in self.disp_proc: p.process_inplace(tmp)
			values=tmp

		wid =  old_div((self.width() * value_size - 1) , 4) * 4+ 4
		wdt =  self.width()
		hgt =  self.height()

		x0  = 1 + int(old_div(self.origin[0], self.scale))
		y0  = 1 + int(old_div(self.origin[1], self.scale))

#		print "--------------------------------------------------------------"
#		print "invert, curfft, histogram:", \
#				 self.invert, self.curfft, self.histogram
#		print "size, x0, y0, wdt, hgt, wid, flags:", \
#				 value_size, x0, y0, wdt, hgt, wid, flags
#		print "scl, pix0, pix1, min, max, gam:", \
#				 self.scale, pixden[0], pixden[1], min_val, max_val, gam_val

		if value_size == 3 :
			# get color FFT data:

			return_data = (value_size, wid, hgt,
								self.display_fft.render_ap24 (
								x0, y0, wdt, hgt, wid,
								self.scale, pixden[0], pixden[1],
								min_val, max_val, gam_val, flags))
		else :
			# get grey scale data:

			return_data = (value_size, wid, hgt,
								GLUtil.render_amp8 (values,
								x0, y0, wdt, hgt, wid,
								self.scale, pixden[0], pixden[1],
								min_val, max_val, gam_val, flags))

		return return_data

	def render_bitmap_old(self):   # no longer used - use new render_bitmap
		"""This will render the current bitmap into a string and return a tuple with 1 or 3 (grey vs RGB), width, height, and the raw data string"""
		if not self.invert : pixden=(0,255)
		else: pixden=(255,0)


		if self.curfft==1 :
			if self.display_fft.is_complex() == False:
				print("error, the fft is not complex, internal error")
				return
			a=(3,old_div((self.width()*3-1),4)*4+4,self.height(),self.display_fft.render_ap24(1+int(old_div(self.origin[0],self.scale)),1+int(old_div(self.origin[1],self.scale)),self.width(),self.height(),old_div((self.width()*3-1),4)*4+4,self.scale,pixden[0],pixden[1],self.fcurmin,self.fcurmax,self.fgamma,3))
		elif self.curfft in (2,3) :
#			if not self.glflags.npt_textures_unsupported():
				a=(1,old_div((self.width()-1),4)*4+4,self.height(),GLUtil.render_amp8(self.display_fft, 1+int(old_div(self.origin[0],self.scale)),1+int(old_div(self.origin[1],self.scale)),self.width(),self.height(),old_div((self.width()-1),4)*4+4,self.scale,pixden[0],pixden[1],self.fcurmin,self.fcurmax,self.fgamma,2))
#			else :
#				a=(1,(self.width()-1)/4*4+4,self.height(),GLUtil.render_amp8(self.display_fft, 1+int(self.origin[0]/self.scale),1+int(self.origin[1]/self.scale),self.width(),self.height(),(self.width()-1)/4*4+4,self.scale,pixden[0],pixden[1],self.fcurmin,self.fcurmax,self.fgamma,6))
		else :
#			if not self.glflags.npt_textures_unsupported():
				if self.histogram==1:
					a=(1,old_div((self.width()-1),4)*4+4,self.height(),GLUtil.render_amp8(self.data, 1+int(old_div(self.origin[0],self.scale)),1+int(old_div(self.origin[1],self.scale)),self.width(),self.height(),old_div((self.width()-1),4)*4+4,self.scale,pixden[0],pixden[1],self.curmin,self.curmax,self.gamma,34))
				elif self.histogram==2:
					a=(1,old_div((self.width()-1),4)*4+4,self.height(),GLUtil.render_amp8(self.data, 1+int(old_div(self.origin[0],self.scale)),1+int(old_div(self.origin[1],self.scale)),self.width(),self.height(),old_div((self.width()-1),4)*4+4,self.scale,pixden[0],pixden[1],self.curmin,self.curmax,self.gamma,98))
				else :
					a=(1,old_div((self.width()-1),4)*4+4,self.height(),GLUtil.render_amp8(self.data, 1+int(old_div(self.origin[0],self.scale)),1+int(old_div(self.origin[1],self.scale)),self.width(),self.height(),old_div((self.width()-1),4)*4+4,self.scale,pixden[0],pixden[1],self.curmin,self.curmax,self.gamma,2))
#			else :
#				a=(1,(self.width()-1)/4*4+4,self.height(),GLUtil.render_amp8(self.data, 1+int(self.origin[0]/self.scale),1+int(self.origin[1]/self.scale),self.width(),self.height(),(self.width()-1)/4*4+4,self.scale,pixden[0],pixden[1],self.curmin,self.curmax,self.gamma,6))

		return a

	def render(self):
		if self.curfft and not self.display_fft : return
		if not self.curfft and not self.data : return

		if not self.isVisible():
			return

		try:
			self.image_change_count = self.data["changecount"] # this is important when the user has more than one display instance of the same image, for instance in e2.py if
		except: pass # probably looking at an FFT image


		lighting = glIsEnabled(GL_LIGHTING)
		glDisable(GL_LIGHTING)

		if self.shapechange:
			self.setup_shapes()
			self.shapechange=0

		width = old_div(self.width(),2.0)
		height = old_div(self.height(),2.0)

		if not self.invert : pixden=(0,255)
		else: pixden=(255,0)


		update = False
		if self.display_state_changed():
			update = True

		if update:
			self.update_inspector_texture() # important for this to occur in term of the e2desktop only

#		print "render",update,self.image_change_count


		render = False
		if self.use_display_list:
			if update:
				if self.main_display_list != -1:
					glDeleteLists(self.main_display_list,1)
					self.main_display_list = -1

			if self.main_display_list == -1:
				self.main_display_list = glGenLists(1)
				render = True
		else: render = True

		if render:
			(bpp,w,h,a)=self.render_bitmap()
			if bpp==3 : gl_render_type = GL_RGB
			elif bpp==4 : gl_render_type = GL_RGBA
			else : gl_render_type = GL_LUMINANCE

			if not self.glflags.npt_textures_unsupported():

				self.hist=struct.unpack('256i',a[-1024:])

				if self.tex_name != 0: glDeleteTextures(self.tex_name)
				self.tex_name = glGenTextures(1)
				if ( self.tex_name <= 0 ):
					raise("failed to generate texture name")

				#if self.otherdatablend and self.otherdata != None:

					#glBlendFunc(GL_DST_ALPHA,GL_ONE_MINUS_DST_ALPHA)

				GL.glBindTexture(GL.GL_TEXTURE_2D,self.tex_name)
				glPixelStorei(GL_UNPACK_ALIGNMENT,4)
				GL.glTexImage2D(GL.GL_TEXTURE_2D,0,gl_render_type,old_div(w,bpp),h,0,gl_render_type, GL.GL_UNSIGNED_BYTE, a)

				glNewList(self.main_display_list,GL_COMPILE)
				GL.glBindTexture(GL.GL_TEXTURE_2D,self.tex_name)
				glPushMatrix()
				glTranslatef(width,height,0)
				self.__draw_texture(self.tex_name,-width,-height,width,height)
				glPopMatrix()

				#

				#if self.otherdatablend and self.otherdata != None:
				#	GL.glDisable( GL.GL_BLEND);
				#	if (depth_testing_was_on):	GL.glEnable(GL.GL_DEPTH_TEST)

			else:
				self.hist=struct.unpack('256i',a[-1024:])
				glNewList(self.main_display_list,GL_COMPILE)
				#GL.glRasterPos(0,self.height()-1)
				#GL.glPixelZoom(1.0,-1.0)
				GL.glRasterPos(0,0)
				GL.glDrawPixels(self.width(),self.height(),gl_render_type,GL.GL_UNSIGNED_BYTE,a)
		else:
			glCallList(self.main_display_list)

		if self.use_display_list and render :
			glEndList()
			glCallList(self.main_display_list)


		if self.otherdata != None and isinstance(self.otherdata,EMData) and not self.glflags.npt_textures_unsupported():
			if self.otherdataupdate or self.otherdatadl == 0:


				if self.other_tex_name != 0: glDeleteTextures(self.other_tex_name)

				scale = self.scale*self.otherdatascale
				b=GLUtil.render_amp8(self.otherdata, int(old_div(self.origin[0],scale)),int(old_div(self.origin[1],scale)),self.width(),self.height(),old_div((self.width()-1),4)*4+4,scale,pixden[0],pixden[1],0,1,1,2)
				gl_render_type = GL_LUMINANCE

				if self.other_tex_name != 0: GL.glDeleteTextures(self.other_tex_name)
				self.other_tex_name = GL.glGenTextures(1)
				if ( self.other_tex_name <= 0 ):
					raise("failed to generate texture name")

				glBindTexture(GL.GL_TEXTURE_2D,self.other_tex_name)
				glPixelStorei(GL_UNPACK_ALIGNMENT,4)
				glTexImage2D(GL.GL_TEXTURE_2D,0,gl_render_type,self.width(),self.height(),0,gl_render_type, GL.GL_UNSIGNED_BYTE, b)


				if self.otherdatadl != 0: glDeleteLists(self.otherdatadl,1)

				self.otherdatadl = glGenLists(1)

				glNewList(self.otherdatadl,GL_COMPILE)
				glBindTexture(GL.GL_TEXTURE_2D,self.other_tex_name)
				glDisable(GL_DEPTH_TEST)
				GL.glEnable(GL.GL_BLEND);
						#depth_testing_was_on = GL.glIsEnabled(GL.GL_DEPTH_TEST);
				try:
					GL.glBlendEquation(GL.GL_FUNC_REVERSE_SUBTRACT);
				except: pass
	#					GL.glBlendFunc(GL.GL_SRC_ALPHA,GL.GL_ONE_MINUS_SRC_ALPHA)
				GL.glBlendFunc(GL.GL_ONE,GL.GL_ONE);
				glPushMatrix()
				glTranslatef(width,height,0)
				self.__draw_texture(self.other_tex_name,-width,-height,width,height)
				glPopMatrix()

				GL.glDisable(GL_BLEND)
				glEnable(GL_DEPTH_TEST)
				glEndList()

			glCallList(self.otherdatadl)



		if self.frozen or self.isexcluded:
			if self.isexcluded:	glColor(0,0.1,0,1)
			else:glColor(0,0,0.1,1)

			glPushMatrix()
			glTranslatef(width,height,0)
			self.__draw_square_shaded_region(-width,-height,width,height)
			glPopMatrix()

		if self.inspector:
			if self.invert: self.inspector.set_hist(self.hist,self.maxden,self.minden)
			else: self.inspector.set_hist(self.hist,self.minden,self.maxden)

		if self.shapelist != 0 and self.display_shapes:
			emshape.EMShape.font_renderer=self.font_renderer		# Important !  Each window has to have its own font_renderer. Only one context active at a time, so this is ok.
			GL.glColor(.7,1.0,.7,1.0)
			GL.glPushMatrix()
			#TODO: change self.render_bitmap()'s C++ functions so this ugly hack isn't necessary.
			GL.glTranslate(-self.scale*(int(old_div(self.origin[0],self.scale))+0.5),-self.scale*(int(old_div(self.origin[1],self.scale))+0.5),0.1)
			GL.glScalef(self.scale,self.scale,1.0)
			GL.glCallList(self.shapelist)
			GL.glPopMatrix()

		self.__draw_hud()

		if ( lighting ): glEnable(GL_LIGHTING)

	def __draw_texture(self,texture_handle,xmin,ymin,xmax,ymax):

		texture_2d_was_enabled = GL.glIsEnabled(GL_TEXTURE_2D)
		if not texture_2d_was_enabled:glEnable(GL_TEXTURE_2D)

		glBindTexture(GL_TEXTURE_2D, texture_handle)
		#glTexParameterf(GL_TEXTURE_2D, GL_TEXTURE_WRAP_S, GL_CLAMP)
		#glTexParameterf(GL_TEXTURE_2D, GL_TEXTURE_WRAP_T, GL_CLAMP)
		# using GL_NEAREST ensures pixel granularity
		# using GL_LINEAR blurs textures and makes them more difficult
		# to interpret (in cryo-em)
		glTexParameteri(GL_TEXTURE_2D, GL_TEXTURE_MAG_FILTER, GL_NEAREST)
		glTexParameteri(GL_TEXTURE_2D, GL_TEXTURE_MIN_FILTER, GL_NEAREST)
		# this makes it so that the texture is impervious to lighting
		#glTexEnvfv(GL_TEXTURE_ENV, GL_TEXTURE_ENV_COLOR, [0.2,0.4,0.8,0.5])
		glTexEnvf(GL_TEXTURE_ENV, GL_TEXTURE_ENV_MODE, GL_REPLACE)

		# POSITIONING POLICY - the texture occupies the entire screen area
		glBegin(GL_QUADS)

		glTexCoord2f(0,0)
		glVertex2f(xmin,ymax)

		glTexCoord2f(1,0)
		glVertex2f(xmax,ymax)

		glTexCoord2f(1,1)
		glVertex2f(xmax,ymin)

		glTexCoord2f(0,1)
		glVertex2f(xmin,ymin)

		glEnd()

		if not texture_2d_was_enabled:glDisable(GL_TEXTURE_2D)


	def __draw_square_shaded_region(self,xmin,ymin,xmax,ymax):

		GL.glEnable(GL.GL_BLEND);
		depth_testing_was_on = GL.glIsEnabled(GL.GL_DEPTH_TEST);
		GL.glDisable(GL.GL_DEPTH_TEST)
		GL.glBlendEquation(GL.GL_FUNC_ADD)
		#GL.glBlendFunc(GL.GL_SRC_ALPHA,GL.GL_ONE_MINUS_SRC_ALPHA);
		GL.glBlendFunc(GL.GL_ONE,GL.GL_ONE)
		glBegin(GL_QUADS)

		glVertex2f(xmin,ymax)

		glVertex2f(xmax,ymax)

		glVertex2f(xmax,ymin)

		glVertex2f(xmin,ymin)

		glEnd()

		glDisable(GL_TEXTURE_2D)

		glDisable( GL.GL_BLEND)
		if (depth_testing_was_on):	GL.glEnable(GL.GL_DEPTH_TEST)

	def resize_event(self,width,height):
		if self.init_size :
			if self.origin == (0,0):
				#self.origin = ((self.data.get_xsize() - self.width())/2.0, (self.data.get_ysize() - self.height())/2.0 )
				self.oldsize=(width,height)
			self.init_size = False
		else:
			if self.origin == (0,0):
				#self.origin=((self.oldsize[0]/2.0+self.origin[0])-self.width()/2.0,(self.oldsize[1]/2.0+self.origin[1])-self.height()/2.0)
				self.oldsize=(width,height)

		display_width = self.width()
		display_height = self.height()

		data = self.data
		if data == None: data = self.fft
		#print data
		if data != None:
			try:
				pixel_x = self.scale*data.get_xsize()
				pixel_y = self.scale*data.get_ysize()
			except:
				try:
					pixel_x = self.scale*data[0].get_xsize()
					pixel_y = self.scale*data[0].get_ysize()
				except:
					pixel_x = 256
					pixel_y = 256
		else: return


		ox = self.origin[0]
		oy = self.origin[1]

		# if the image is off the screen automatically center it
		if pixel_x + ox < 0: ox = old_div(- (display_width-pixel_x),2.0)
		if pixel_y + oy < 0: oy = old_div(- (display_height-pixel_y),2.0)


		# this operation keeps the image iff it is completely visible
		if pixel_x < display_width:	ox = old_div(- (display_width-pixel_x),2.0)
		if pixel_y < display_width: oy =  old_div(- (display_height-pixel_y),2.0)

		self.origin = (ox,oy)

	def init_circle_list(self):
		if self.circle_dl == None:
			self.circle_dl = glGenLists(1)
			glNewList(self.circle_dl,GL_COMPILE)
			glBegin(GL_LINE_LOOP)
			d2r=old_div(pi,180.0)
			for i in range(90): glVertex(sin(i*d2r*4.0),cos(i*d2r*4.0))
			glEnd()
			glEndList()

	def setup_shapes(self):
		if self.shapelist != 0: GL.glDeleteLists(self.shapelist,1)
		self.init_circle_list()
		self.shapelist = glGenLists(1)

		#context = OpenGL.contextdata.getContext(None)
		#print "Image2D context is", context,"display list is",self.shapelist

		# make our own cirle rather than use gluDisk or somesuch
		emshape.EMShape.font_renderer=self.font_renderer		# Important !  Each window has to have its own font_renderer. Only one context active at a time, so this is ok.
		glNewList(self.shapelist,GL_COMPILE)

		isanimated = False
		alpha = 1.0
		if len(self.shapes) > 0:

			for k in list(self.shapes.keys()):
				shape = self.shapes[k]
				if not isinstance(shape,EMShape) : continue
				glLineWidth(2*self.devicePixelRatio())
				if shape.isanimated:
					isanimated = True
					alpha = shape.blend

					break

		if isanimated:
			GL.glEnable(GL.GL_BLEND);
			depth_testing_was_on = GL.glIsEnabled(GL.GL_DEPTH_TEST);
			GL.glDisable(GL.GL_DEPTH_TEST);
			try:GL.glBlendEquation(GL.GL_FUNC_ADD)
			except:pass
			GL.glBlendFunc(GL.GL_SRC_ALPHA,GL.GL_ONE_MINUS_SRC_ALPHA);

		glPointSize(2*self.devicePixelRatio())
		for k,s in list(self.shapes.items()):
			### handle boxes for 3D images
			if s.shape[0] == "ellipse":
				mxlen=11
			else:
				mxlen=10

			if self.list_data!=None and len(s.shape)==mxlen:
				z_idx=s[mxlen-1]
				if z_idx!=self.list_idx:
					continue

			if k == self.active[0]:
				if not isinstance(s,EMShape) :
					print("Invalid shape in EMImage : ",s)
					continue
				vals = s.shape[1:8]
				vals[0:3] = self.active[1:4]
				if s.shape[0] == "rect":
					GLUtil.colored_rectangle(vals,alpha,True)
				elif s.shape[0] == "rectpoint":
					GLUtil.colored_rectangle(vals,alpha,True)
				continue
			try:
				if s.shape[0] == "rectpoint":
					GLUtil.colored_rectangle(s.shape[1:8],alpha,True)
				elif  s.shape[0] == "rcircle":
					glPushMatrix()
					glColor(*s.shape[1:4])
					x1 = s.shape[4]
					x2 = s.shape[6]
					y1 = s.shape[5]
					y2 = s.shape[7]
					glTranslate(old_div((x1+x2),2.0), old_div((y1+y2),2.0),0)
					glScalef(old_div((x1-x2),2.0), old_div((y1-y2),2.0),1.0)
					glCallList(self.circle_dl)
					glPopMatrix()
				elif  s.shape[0] == "rcirclepoint":
					glColor(*s.shape[1:4])
					glPushMatrix()
					x1 = s.shape[4]
					x2 = s.shape[6]
					y1 = s.shape[5]
					y2 = s.shape[7]
					glTranslate(old_div((x1+x2),2.0), old_div((y1+y2),2.0),0)
					glScalef(old_div((x1-x2),2.0), old_div((y1-y2),2.0),1.0)
					glCallList(self.circle_dl)
					glPopMatrix()
					glBegin(GL_POINTS)
					glVertex( old_div((x1+x2),2.0), old_div((y1+y2),2.0),0);
					glEnd()
				elif s.shape[0] == "circle":
					GL.glPushMatrix()
					p = s.shape
					GL.glColor(*p[1:4])
					v= (p[4],p[5])
					GL.glLineWidth(p[7]*self.devicePixelRatio())
					GL.glTranslate(v[0],v[1],0)
					GL.glScalef(p[6],p[6],1.0)
					glCallList(self.circle_dl)
					GL.glPopMatrix()
				elif s.shape[0] == "ellipse":
					GL.glPushMatrix()
					p = s.shape
					GL.glColor(*p[1:4])
					v= (p[4],p[5])
					v2=(p[4]+1,p[5]+1)
					sc=v2[0]-v[0]
					GL.glLineWidth(p[9]*self.devicePixelRatio())
					GL.glTranslate(v[0],v[1],0)
					GL.glScalef((v2[0]-v[0]),(v2[1]-v[1]),1.0)
					GL.glRotatef(p[8],0,0,1.0)
					GL.glScalef(p[6],p[7],1.0)
					glCallList(self.circle_dl)
					GL.glPopMatrix()
				elif s.shape[0][:3]!="scr":
#					print "shape",s.shape
					GL.glPushMatrix()		# The push/pop here breaks the 'scr*' shapes !
<<<<<<< HEAD
					#print(self.devicePixelRatio())
=======
#					print(self.devicePixelRatio())
>>>>>>> 05ac3742
					s.draw()		# No need for coordinate transform any more
					GL.glPopMatrix()
#					GLUtil.colored_rectangle(s.shape[1:8],alpha)
			except: pass


		# We do the scr* shapes last since they mess up the matrix
		for k,s in list(self.shapes.items()):
			try:
				if s.shape[0][:3]=="scr":
#					print "shape",s.shape
#					GL.glPushMatrix()		# The push/pop here breaks the 'scr*' shapes !
					s.draw()		# No need for coordinate transform any more
#					GL.glPopMatrix()
#					GLUtil.colored_rectangle(s.shape[1:8],alpha)
			except: pass


		if isanimated:
			GL.glDisable( GL.GL_BLEND);
			if (depth_testing_was_on):
				GL.glEnable(GL.GL_DEPTH_TEST)

		if self.eraser_shape != None:
			self.eraser_shape.draw()

		glEndList()

	def inspector_update(self,use_fourier=False):
		if self.inspector:
			if not use_fourier:
				self.inspector.set_limits(self.minden,self.maxden,self.curmin,self.curmax)
				self.inspector.set_gamma(self.gamma)
			else:
				self.inspector.set_limits(self.fminden,self.fmaxden,self.fcurmin,self.fcurmax)

				self.inspector.set_gamma(self.fgamma)

			self.inspector.set_scale(self.scale)
			self.inspector.update_brightness_contrast()

	def get_inspector(self):
		if not self.inspector:
			self.inspector=EMImageInspector2D(self)
			self.inspector_update()
		return self.inspector


	def set_active(self,n,r,g,b):
		self.active=(n,r,g,b)
		self.shapechange=1
		#self.updateGL()

	def update_animation(self):

		if not self.isanimated:
			return False

		self.time += self.timeinc
		if self.time > 1:
			self.time = 1
			self.isanimated = False
			self.set_origin(self.endorigin[0],self.endorigin[1])
			return True

		# get time squared
		tinv = 1-self.time
		t1 = tinv**2
		t2 = 1-t1

		x = t1*self.startorigin[0] + t2*self.endorigin[0]
		y = t1*self.startorigin[1] + t2*self.endorigin[1]
		self.set_origin(x,y)
		return True

	def animation_done_event(self,animation):
		if animation == self.key_mvt_animation:
			self.key_mvt_animation = None

		if isinstance(animation,SingleValueIncrementAnimation):
			self.set_animation_increment(animation.get_end())
		elif isinstance(animation,LineAnimation):
			self.set_line_animation(*animation.get_end())

	def set_animation_increment(self,increment):
		for shape in list(self.shapes.items()):
			shape[1].set_blend(increment)

		self.shapechange = True

	def set_line_animation(self,x,y):
		self.origin=(x,y)
		self.display_states = [] #forces a display list update

	def update_blend(self):
		ret = False
		for shape in list(self.shapes.items()):
			s = shape[1]
			if s.isanimated:
				v = s.incblend()
				ret = True

		return ret

	def add_shape(self,k,s):
		"""Add an EMShape object to be overlaid on the image. Each shape is
		keyed into a dictionary, so different types of shapes for different
		purposes may be simultaneously displayed.

		"""
		self.shapes[k]=s
		self.shapechange=1

	def add_eraser_shape(self,k,args):
		"""Add an EMShape object to be overlaid on the image. Each shape is
		keyed into a dictionary, so different types of shapes for different
		purposes may be simultaneously displayed.

		"""
		self.makeCurrent() # this is important  when you have more than one OpenGL context operating at the same time

		if k != "None":
			#self.eraser_shape=EMShape(args)
			self.shapes["eraser"] = EMShape(args)
		else:
			self.eraser_shape = None
			try:
				self.shapes.pop("eraser")
			except: pass

		self.shapechange=1
		#self.updateGL()

	def add_shapes(self,d,register_animation=False):
		if register_animation:
			animation = SingleValueIncrementAnimation(self,0,1)

			self.qt_parent.register_animatable(animation)
		self.shapes.update(d)
		self.shapechange=1
		#self.updateGL()


	def del_shape(self,p):
		try:
			self.shapes.pop(p)
			self.shapechange=1
		except:pass

	def del_shapes(self,k=None):
		if k:
			try:
				for i in k:
					del self.shapes[i]
			except: del self.shapes[k]
		else:
			self.shapes={}
		self.shapechange=1
		#self.updateGL()

	def scr_to_img(self,v0,v1=None):
		#TODO: origin_x and origin_y are part of the hack in self.render() and self.render_bitmap()
		origin_x = self.scale*(int(old_div(self.origin[0],self.scale))+0.5)
		origin_y = self.scale*(int(old_div(self.origin[1],self.scale))+0.5)

		try: img_coords = ( old_div((v0+origin_x),self.scale), old_div((self.height()-(v1-origin_y)),self.scale) )
		except:	img_coords = (old_div((v0[0]+origin_x),self.scale),old_div((self.height()-(v0[1]-origin_y)),self.scale))

#		print "Screen:", v0, v1
#		print "Img:", img_coords
#		print "Screen:", self.img_to_scr(img_coords)

		return img_coords

	def img_to_scr(self,v0,v1=None):
		#TODO: origin_x and origin_y are part of the hack in self.render() and self.render_bitmap()
		origin_x = self.scale*(int(old_div(self.origin[0],self.scale))+0.5)
		origin_y = self.scale*(int(old_div(self.origin[1],self.scale))+0.5)

		try: return (v0*self.scale-origin_x,self.height()-v1*self.scale+origin_y)
		except: return (v0[0]*self.scale-origin_x,self.height()-v0[1]*self.scale+origin_y)

	def closeEvent(self,event) :
		self.__write_display_settings_to_db()
		EMGLWidget.closeEvent(self,event)

	def dragEnterEvent(self,event):
#		f=event.mimeData().formats()
#		for i in f:
#			print str(i)

		if event.provides("application/x-eman"):
			event.setDropAction(Qt.CopyAction)
			event.accept()

	def dropEvent(self,event):
		if EMAN2.GUIbeingdragged:
			self.set_data(EMAN2.GUIbeingdragged)
			EMAN2.GUIbeingdragged=None
		elif event.provides("application/x-eman"):
			x=loads(event.mimeData().data("application/x-eman"))
			self.set_data(x)
			event.acceptProposedAction()

	def do_probe(self,x,y):
		"response to a probe mouse click/drag"
		try: sz=int(self.inspector.ptareasize.getValue())
		except: sz=16
		x,y=int(x),int(y)

		self.del_shape("PROBE")
		self.add_shape("PROBE",EMShape(("rectpoint",.5,.5,.1,x-old_div(sz,2),y-old_div(sz,2),x+old_div((sz+1),2),y+old_div((sz+1),2),2)))
		self.updateGL()

		clp=self.get_data().get_clip(Region(x-old_div(sz,2),y-old_div(sz,2),sz,sz))
		self.inspector.ptpointval.setText("Point Value: %1.3f"%(self.get_data())[x,y])
		self.inspector.ptareaavg.setText("Area Avg: %1.3f"%clp["mean"])
		self.inspector.ptareaavgnz.setText("Area Avg (!=0): %1.3f"%clp["mean_nonzero"])
		self.inspector.ptareasig.setText("Area Sig: %1.3f"%clp["sigma"])
		self.inspector.ptareasignz.setText("Area Sig (!=0): %1.3f"%clp["sigma_nonzero"])
		self.inspector.ptareaskew.setText("Area Skewness: %1.3f"%clp["skewness"])
		self.inspector.ptareakurt.setText("Area Kurtosis: %1.3f"%clp["kurtosis"])
		self.inspector.ptcoord.setText("Center Coord: %d, %d"%(x,y))
		self.inspector.ptcoord2.setText("dcen (%d, %d)"%(x-self.data["nx"]//2,y-self.data["ny"]//2))

	def mousePressEvent(self, event):
		lc=self.scr_to_img(event.x(),event.y())
		if event.button()==Qt.MidButton or (event.button()==Qt.LeftButton and event.modifiers()&Qt.AltModifier):
			self.show_inspector(1)
		elif event.button()==Qt.RightButton or (event.button()==Qt.LeftButton and event.modifiers()&Qt.AltModifier):
			try:
				get_application().setOverrideCursor(Qt.ClosedHandCursor)
			except: # if we're using a version of qt older than 4.2 than we have to use this...
				get_application().setOverrideCursor(Qt.SizeAllCursor)
			self.rmousedrag=(event.x(),event.y() )
		else:
			if self.mouse_mode_dict[self.mouse_mode] == "emit":
				lc=self.scr_to_img(event.x(),event.y())
				self.mousedown.emit(event, lc)
			elif self.mouse_mode_dict[self.mouse_mode] == "probe":
				if event.buttons()&Qt.LeftButton:
					lc=self.scr_to_img(event.x(),event.y())
					self.do_probe(lc[0],lc[1])
			elif self.mouse_mode_dict[self.mouse_mode] == "measure":
				if event.buttons()&Qt.LeftButton:
					lc=self.scr_to_img(event.x(),event.y())
		#			self.del_shape("MEASL")
					self.del_shape("MEAS")
					self.add_shape("MEAS",EMShape(("line",.5,.1,.5,lc[0],lc[1],lc[0]+1,lc[1],2)))
					self.updateGL()
			elif self.mouse_mode_dict[self.mouse_mode] == "draw":
				if event.buttons()&Qt.LeftButton:
					inspector = self.get_inspector()
					lc=self.scr_to_img(event.x(),event.y())
					if inspector:
						self.drawr1=int(float(inspector.dtpen.text()))
						self.drawv1=float(inspector.dtpenv.text())
						self.drawr2=int(float(inspector.dtpen2.text()))
						self.drawv2=float(inspector.dtpenv2.text())
						self.get_data().process_inplace("mask.paint",{"x":lc[0],"y":lc[1],"z":0,"r1":self.drawr1,"v1":self.drawv1,"r2":self.drawr2,"v2":self.drawv2})
						self.force_display_update()
						self.updateGL()

	def mouseMoveEvent(self, event):
		lc=self.scr_to_img(event.x(),event.y())
		if self.rmousedrag:
			self.set_origin(self.origin[0]+self.rmousedrag[0]-event.x(),self.origin[1]-self.rmousedrag[1]+event.y())
			self.rmousedrag=(event.x(),event.y())
#			self.emit(QtCore.SIGNAL("origin_update"),self.origin)
			#try: self.updateGL()
			#except: pass
		else:
			if self.mouse_mode_dict[self.mouse_mode] == "emit":
				lc=self.scr_to_img(event.x(),event.y())
				if event.buttons()&Qt.LeftButton:
					self.mousedrag.emit(event, lc)
				else:
					self.mousemove.emit(event, lc)
			elif self.mouse_mode_dict[self.mouse_mode] == "probe":
				if event.buttons()&Qt.LeftButton:
					lc=self.scr_to_img(event.x(),event.y())
					self.do_probe(lc[0],lc[1])
			elif self.mouse_mode_dict[self.mouse_mode] == "measure":
				if event.buttons()&Qt.LeftButton:
					lc=self.scr_to_img(event.x(),event.y())
					current_shapes = self.get_shapes()
					self.add_shape("MEAS",EMShape(("line",.5,.1,.5,current_shapes["MEAS"].shape[4],current_shapes["MEAS"].shape[5],lc[0],lc[1],2)))

					dx=lc[0]-current_shapes["MEAS"].shape[4]
					dy=lc[1]-current_shapes["MEAS"].shape[5]
					#self.add_shape("MEASL",EMShape(("label",.1,.1,.1,lc[0]+2,lc[1]+2,"%d,%d - %d,%d"%(current_shapes["MEAS"].shape[4],current_shapes["MEAS"].shape[5],lc[0],lc[1]),9,-1)))

					inspector = self.get_inspector()
					if inspector:
						apix=inspector.mtapix.value
						inspector.mtshoworigin.setText("Start: %d , %d"%(current_shapes["MEAS"].shape[4],current_shapes["MEAS"].shape[5]))
						inspector.mtshowend.setText("  End: %d , %d"%(lc[0],lc[1]))
						inspector.mtshowlen.setText("dx,dy: %1.2f A, %1.2f A"%(dx*apix,dy*apix))
						inspector.mtshowlen2.setText("Len: %1.3f A"%(hypot(dx,dy)*apix))

						# displays the pixel value at the current endpoint
						if inspector.target().curfft :
							fft=inspector.target().fft
							if fft==None :
								fft=inspector.target().list_fft_data[inspector.target().list_idx]
							xs=fft.get_xsize()
							ys=fft.get_ysize()
							x,y=int(lc[0])+1,int(lc[1])
							if x<old_div(xs,2) : x=old_div(xs,2)-x
							else : x-=old_div(xs,2)
							if y<old_div(ys,2) : y+=old_div(ys,2)
							else: y-=old_div(ys,2)
							val=fft[x,y]
							inspector.mtshowval.setText("Value: %1.4g + %1.4g i  @(%d,%d)"%(val.real,val.imag,x,y))
							inspector.mtshowval2.setText("       (%1.4g, %1.4g)"%(abs(val),atan2(val.imag,val.real)*57.295779513))
						else :
							try: inspector.mtshowval.setText("Value: %1.4g"%inspector.target().data[int(lc[0]),int(lc[1])])
							except:
								idx=inspector.target().list_idx
								inspector.mtshowval.setText("Value: %1.4g"%inspector.target().list_data[idx][int(lc[0]),int(lc[1])])
							inspector.mtshowval2.setText("  ")
						#except: pass

					self.update_inspector_texture()
					self.updateGL()
			elif self.mouse_mode_dict[self.mouse_mode] == "draw":
				if event.buttons()&Qt.LeftButton:
					lc=self.scr_to_img(event.x(),event.y())
					self.get_data().process_inplace("mask.paint",{"x":lc[0],"y":lc[1],"z":0,"r1":self.drawr1,"v1":self.drawv1,"r2":self.drawr2,"v2":self.drawv2})
					self.force_display_update()
					self.updateGL()

	def mouseReleaseEvent(self, event):
		get_application().setOverrideCursor(Qt.ArrowCursor)
		lc=self.scr_to_img(event.x(),event.y())
		if self.rmousedrag:
			self.rmousedrag=None
		else:
			if self.mouse_mode_dict[self.mouse_mode] == "emit":
				lc=self.scr_to_img(event.x(),event.y())
				self.mouseup.emit(event, lc)
			elif self.mouse_mode_dict[self.mouse_mode] == "measure":
				if event.buttons()&Qt.LeftButton:
					self.add_shape("MEAS",EMShape(("line",.5,.1,.5,current_shapes["MEAS"].shape[4],current_shapes["MEAS"].shape[5],lc[0],lc[1],2)))
			elif self.mouse_mode_dict[self.mouse_mode] == "draw":
				if event.button()==Qt.LeftButton:
					self.redo_fft()
					self.force_display_update()
					self.updateGL()

	def wheelEvent(self, event):
		if self.mouse_mode==0 and event.modifiers()&Qt.ShiftModifier:
			self.mousewheel.emit(event)
			return
		if event.angleDelta().y() > 0:
			self.set_scale( self.scale * self.mag )
		elif event.angleDelta().y() < 0:
			self.set_scale(self.scale * self.invmag )
		# The self.scale variable is updated now, so just update with that
		if self.inspector: self.inspector.set_scale(self.scale)


	def mouseDoubleClickEvent(self,event):
		return
#		if platform.system() == "Darwin":
#			self.wheel_navigate = not self.wheel_navigate
#		else:
#			print "double click only performs a function on Mac"

	def __key_mvt_animation(self,dx,dy):
		if self.key_mvt_animation == None:
			new_origin=(self.origin[0]+dx,self.origin[1]+dy)
			self.key_mvt_animation = LineAnimation(self,self.origin,new_origin)
			self.qt_parent.register_animatable(self.key_mvt_animation)
		else:
			new_origin = self.key_mvt_animation.get_end()
			new_origin = (new_origin[0]+dx,new_origin[1]+dy)
			self.key_mvt_animation.set_end(new_origin)

	def keyPressEvent(self,event):
		if event.key() == Qt.Key_F1:
			self.display_web_help("http://blake.bcm.edu/emanwiki/EMAN2/Programs/emimage2d")

		elif event.key() == Qt.Key_Up:
			if self.list_data != None:
				self.increment_list_data(1)
				self.updateGL()
#			else:
#				self.__key_mvt_animation(0,self.height()*.1)
			self.signal_increment_list_data.emit(1)

		elif event.key() == Qt.Key_Down:
			if self.list_data != None:
				self.increment_list_data(-1)
				self.updateGL()
#			else:
#				self.__key_mvt_animation(0,-self.height()*.1)
			self.signal_increment_list_data.emit(-1)

		elif event.key() == Qt.Key_Right:
			self.__key_mvt_animation(self.width()*.1,0)
		elif event.key() == Qt.Key_Left:
			self.__key_mvt_animation(-self.width()*.1,0)
		elif event.key()==Qt.Key_W :
			self.__key_mvt_animation(0,self.height())
		elif event.key()==Qt.Key_S :
			self.__key_mvt_animation(0,-self.height())
		elif event.key()==Qt.Key_D  :
			self.__key_mvt_animation(self.width(),0)
		elif event.key()==Qt.Key_A :
			self.__key_mvt_animation(-self.width(),0)
		elif event.key()==Qt.Key_Space:
			self.display_shapes = not self.display_shapes
			self.updateGL()

		else:
			self.keypress.emit(event)



	def increment_list_data(self,delta):
		'''
		delta is negative or positive, indicating forward and backwards movement
		'''
		if self.list_data != None:
			if delta > 0:
				if (self.list_idx < (len(self.list_data)-1)):
					self.list_idx += 1
					self.get_inspector().set_image_idx(self.list_idx+1)
					self.__set_display_image(self.curfft)
					self.setup_shapes()
					self.force_display_update()

			elif delta < 0:
				if (self.list_idx > 0):
					self.list_idx -= 1
					self.get_inspector().set_image_idx(self.list_idx+1)
					self.__set_display_image(self.curfft)
					self.setup_shapes()
					self.force_display_update()


	def image_range_changed(self,val):
		l_val = int(val-1)

		if l_val == self.list_idx: return
		else:
			self.list_idx = l_val
			self.__set_display_image(self.curfft)
			self.force_display_update()
			self.updateGL()
			self.setup_shapes()

	def leaveEvent(self,event):
		get_application().setOverrideCursor(Qt.ArrowCursor)
		if self.rmousedrag:
			self.rmousedrag=None

	def __draw_hud(self):
		if self.list_data == None : return

		width = self.width()
		height = self.height()
		glMatrixMode(GL_PROJECTION)
		glPushMatrix()
		glLoadIdentity()
		glOrtho(0,width,0,height,-100,100)
		glMatrixMode(GL_MODELVIEW)
		glLoadIdentity()
		glEnable(GL_LIGHTING)
		glEnable(GL_NORMALIZE)
		glMaterial(GL_FRONT,GL_AMBIENT,(0.2, 1.0, 0.2,1.0))
		glMaterial(GL_FRONT,GL_DIFFUSE,(0.2, 1.0, 0.9,1.0))
		glMaterial(GL_FRONT,GL_SPECULAR,(1.0	, 0.5, 0.2,1.0))
		glMaterial(GL_FRONT,GL_SHININESS,20.0)
		enable_depth = glIsEnabled(GL_DEPTH_TEST)
		glDisable(GL_DEPTH_TEST)
		glColor(1.0,1.0,1.0)
#		glTexEnvf(GL_TEXTURE_ENV, GL_TEXTURE_ENV_MODE, GL_MODULATE)
		glNormal(0,0,1)
		glEnable(GL_TEXTURE_2D)
		n = len(self.list_data)
		string = str(self.list_idx+1) + ' / ' + str(n)
		bbox = self.font_renderer.bounding_box(string)
		x_offset = width-(bbox[3]-bbox[0]) - 10
		y_offset = 10

		glPushMatrix()
		glTranslate(x_offset,y_offset,0)
		glRotate(20,0,1,0)
		self.font_renderer.render_string(string)
		glPopMatrix()
		#y_offset += bbox[4]-bbox[1]

		if enable_depth: glEnable(GL_DEPTH_TEST)

		glMatrixMode(GL_PROJECTION)
		glPopMatrix()
		glMatrixMode(GL_MODELVIEW)
		glDisable(GL_TEXTURE_2D)


class EMImageInspector2D(QtWidgets.QWidget):
	def __init__(self,target) :
		QtWidgets.QWidget.__init__(self,None)
		self.target=weakref.ref(target)

		self.vbl = QtWidgets.QVBoxLayout(self)
		self.vbl.setContentsMargins(2, 2, 2, 2)
		self.vbl.setSpacing(6)
		self.vbl.setObjectName("vbl")

		# This is the tab-bar for mouse mode selection
		self.mmtab = QtWidgets.QTabWidget()

		# App tab
		self.apptab = QtWidgets.QWidget()
		self.apptablab = QtWidgets.QLabel("Application specific mouse functions",self.apptab)
		self.mmtab.addTab(self.apptab,"App")

		# Save tab
		self.savetab = QtWidgets.QWidget()
		self.stlay = QtWidgets.QGridLayout(self.savetab)

		self.stsnapbut = QtWidgets.QPushButton("Snapshot")
		self.stsnapbut.setToolTip(".pgm, .ppm, .jpeg, .png, or .tiff format only")
		self.stwholebut = QtWidgets.QPushButton("Save Img")
		self.stwholebut.setToolTip("save EMData in any EMAN2 format")
		self.ststackbut = QtWidgets.QPushButton("Save Stack")
		self.ststackbut.setToolTip("save EMData objects as stack in any EMAN2 format")
		self.stmoviebut = QtWidgets.QPushButton("Movie")
		self.stanimgif = QtWidgets.QPushButton("GIF Anim")

		self.stlay.addWidget(self.stsnapbut,0,0)
		self.stlay.addWidget(self.stwholebut,1,0)
		self.stlay.addWidget(self.ststackbut,1,1)
		self.stlay.addWidget(self.stmoviebut,0,2)
		self.stlay.addWidget(self.stanimgif,1,2)
		self.stmoviebut.setEnabled(False)
		self.stanimgif.setEnabled(False)

		self.rngbl = QtWidgets.QHBoxLayout()
		self.stlay.addLayout(self.rngbl,2,0,1,3)
		self.stmmlbl = QtWidgets.QLabel("Img Range :")
		self.stminsb = QtWidgets.QSpinBox()
		self.stminsb.setRange(0,0)
		self.stminsb.setValue(0)
		self.stmaxsb = QtWidgets.QSpinBox()
		self.stmaxsb.setRange(0,0)
		self.stmaxsb.setValue(0)

		self.rngbl.addWidget(self.stmmlbl)
		self.rngbl.addWidget(self.stminsb)
		self.rngbl.addWidget(self.stmaxsb)

		self.mmtab.addTab(self.savetab,"Save")

		self.stsnapbut.clicked[bool].connect(self.do_snapshot)
		self.stwholebut.clicked[bool].connect(self.do_saveimg)
		self.ststackbut.clicked[bool].connect(self.do_savestack)
		self.stmoviebut.clicked[bool].connect(self.do_makemovie)
		self.stanimgif.clicked[bool].connect(self.do_makegifanim)

		# Filter tab
		self.filttab = QtWidgets.QWidget()
		self.ftlay=QtWidgets.QGridLayout(self.filttab)

		self.procbox1=StringBox(label="Process1:",value="filter.lowpass.gauss:cutoff_abs=0.125",showenable=0)
		self.ftlay.addWidget(self.procbox1,2,0)

		self.procbox2=StringBox(label="Process2:",value="filter.highpass.gauss:cutoff_pixels=3",showenable=0)
		self.ftlay.addWidget(self.procbox2,6,0)

		self.procbox3=StringBox(label="Process3:",value="math.linear:scale=5:shift=0",showenable=0)
		self.ftlay.addWidget(self.procbox3,10,0)

		self.proclbl1=QtWidgets.QLabel("Image unchanged, display only!")
		self.ftlay.addWidget(self.proclbl1,12,0)

		self.mmtab.addTab(self.filttab,"Filt")

		self.procbox1.enableChanged.connect(self.do_filters)
		self.procbox1.textChanged.connect(self.do_filters)
		self.procbox2.enableChanged.connect(self.do_filters)
		self.procbox2.textChanged.connect(self.do_filters)
		self.procbox3.enableChanged.connect(self.do_filters)
		self.procbox3.textChanged.connect(self.do_filters)

		# Probe tab
		self.probetab = QtWidgets.QWidget()
		self.ptlay=QtWidgets.QGridLayout(self.probetab)

		self.ptareasize= ValBox(label="Probe Size:",value=32)
		self.ptareasize.setIntonly(True)
		self.ptlay.addWidget(self.ptareasize,0,0,1,2)

		self.ptpointval= QtWidgets.QLabel("Point Value (ctr pix): ")
		self.ptlay.addWidget(self.ptpointval,1,0,1,2,Qt.AlignLeft)

		self.ptareaavg= QtWidgets.QLabel("Area Avg: ")
		self.ptlay.addWidget(self.ptareaavg,2,0,Qt.AlignLeft)

		self.ptareaavgnz= QtWidgets.QLabel("Area Avg (!=0): ")
		self.ptlay.addWidget(self.ptareaavgnz,2,1,Qt.AlignLeft)

		self.ptareasig= QtWidgets.QLabel("Area Sig: ")
		self.ptlay.addWidget(self.ptareasig,3,0,Qt.AlignLeft)

		self.ptareasignz= QtWidgets.QLabel("Area Sig (!=0): ")
		self.ptlay.addWidget(self.ptareasignz,3,1,Qt.AlignLeft)

		self.ptareaskew= QtWidgets.QLabel("Skewness: ")
		self.ptlay.addWidget(self.ptareaskew,4,0,Qt.AlignLeft)

		self.ptcoord= QtWidgets.QLabel("Center Coord: ")
		self.ptlay.addWidget(self.ptcoord,4,1,Qt.AlignLeft)

		self.ptareakurt= QtWidgets.QLabel("Kurtosis: ")
		self.ptlay.addWidget(self.ptareakurt,5,0,Qt.AlignLeft)

		self.ptcoord2= QtWidgets.QLabel("( ) ")
		self.ptlay.addWidget(self.ptcoord2,5,1,Qt.AlignLeft)

		# not really necessary since the pointbox accurately labels the pixel when zoomed in
		#self.ptpixels= QtWidgets.QWidget()
		#self.ptlay.addWidget(self.ptpixels,0,2)

		self.mmtab.addTab(self.probetab,"Probe")

		# Measure tab
		self.meastab = QtWidgets.QWidget()
		self.mtlay = QtWidgets.QGridLayout(self.meastab)

		#self.mtl1= QtWidgets.QLabel("A/Pix")
		#self.mtl1.setAlignment(Qt.AlignRight)
		#self.mtlay.addWidget(self.mtl1,0,0)

		self.mtapix = ValSlider(self,label="A/Pix")
		self.mtapix.setRange(0.5,10.0)
		self.mtapix.setValue(1.0)
		self.mtlay.addWidget(self.mtapix,0,0,1,2)
#		self.mtapix.setSizePolicy(QtWidgets.QSizePolicy.Fixed,QtWidgets.QSizePolicy.Fixed)
#		self.mtapix.resize(60,21)
#		print self.mtapix.sizeHint().width(),self.mtapix.sizeHint().height()


		self.mtshoworigin= QtWidgets.QLabel("Origin: 0,0")
		self.mtlay.addWidget(self.mtshoworigin,1,0,Qt.AlignLeft)

		self.mtshowend= QtWidgets.QLabel("End: 0,0")
		self.mtlay.addWidget(self.mtshowend,1,1,Qt.AlignLeft)

		self.mtshowlen= QtWidgets.QLabel("dx,dy: 0")
		self.mtlay.addWidget(self.mtshowlen,2,0,Qt.AlignLeft)

		self.mtshowlen2= QtWidgets.QLabel("Length: 0")
		self.mtlay.addWidget(self.mtshowlen2,2,1,Qt.AlignLeft)

		self.mtshowval= QtWidgets.QLabel("Value: ?")
		self.mtlay.addWidget(self.mtshowval,3,0,1,2,Qt.AlignLeft)

		self.mtshowval2= QtWidgets.QLabel(" ")
		self.mtlay.addWidget(self.mtshowval2,4,0,1,2,Qt.AlignLeft)


		self.mmtab.addTab(self.meastab,"Meas")

		# Draw tab
		self.drawtab = QtWidgets.QWidget()
		self.drawlay = QtWidgets.QGridLayout(self.drawtab)

		self.dtl1 = QtWidgets.QLabel("Pen Size:")
		self.dtl1.setAlignment(Qt.AlignRight)
		self.drawlay.addWidget(self.dtl1,0,0)

		self.dtpen = QtWidgets.QLineEdit("5")
		self.drawlay.addWidget(self.dtpen,0,1)

		self.dtl2 = QtWidgets.QLabel("Pen Val:")
		self.dtl2.setAlignment(Qt.AlignRight)
		self.drawlay.addWidget(self.dtl2,1,0)

		self.dtpenv = QtWidgets.QLineEdit("1.0")
		self.drawlay.addWidget(self.dtpenv,1,1)

		self.dtl3 = QtWidgets.QLabel("Pen Size2:")
		self.dtl3.setAlignment(Qt.AlignRight)
		self.drawlay.addWidget(self.dtl3,0,2)

		self.dtpen2 = QtWidgets.QLineEdit("5")
		self.drawlay.addWidget(self.dtpen2,0,3)

		self.dtl4 = QtWidgets.QLabel("Pen Val2:")
		self.dtl4.setAlignment(Qt.AlignRight)
		self.drawlay.addWidget(self.dtl4,1,2)

		self.dtpenv2 = QtWidgets.QLineEdit("0")
		self.drawlay.addWidget(self.dtpenv2,1,3)

		self.mmtab.addTab(self.drawtab,"Draw")

		# PSpec tab
		self.pstab = QtWidgets.QWidget()
		self.pstlay = QtWidgets.QGridLayout(self.pstab)

		self.psbsing = QtWidgets.QPushButton("Single")
		self.pstlay.addWidget(self.psbsing,0,0)

		self.psbstack = QtWidgets.QPushButton("Stack")
		self.pstlay.addWidget(self.psbstack,0,1)

		self.mmtab.addTab(self.pstab,"PSpec")
		self.pspecwins=[]

		# Python tab
		self.pytab = QtWidgets.QWidget()
		self.pytlay = QtWidgets.QGridLayout(self.pytab)

		self.pyinp = QtWidgets.QLineEdit()
		self.pytlay.addWidget(self.pyinp,0,0)

		self.pyout = QtWidgets.QTextEdit()
		self.pyout.setText("The displayed image is 'img'.\nEnter an expression above, like img['sigma']")
		self.pyout.setReadOnly(True)
		self.pytlay.addWidget(self.pyout,1,0,4,1)

		self.mmtab.addTab(self.pytab,"Python")


		try:
			md = self.target().data.get_attr_dict()
			self.metadatatab = EMMetaDataTable(None,md)
			self.mmtab.addTab(self.metadatatab,"Meta Data")

		except:
			# the target doesn't have data yet?
			self.metadatatab = None
			pass

		self.vbl.addWidget(self.mmtab)

		# histogram level horiz layout
		self.hbl = QtWidgets.QHBoxLayout()
		self.hbl.setContentsMargins(0, 0, 0, 0)
		self.hbl.setSpacing(6)
		self.hbl.setObjectName("hbl")
		self.vbl.addLayout(self.hbl)

		self.hist = ImgHistogram(self)
		self.hist.setObjectName("hist")
		self.hbl.addWidget(self.hist)

		# Buttons next to the histogram
		self.vbl2 = QtWidgets.QGridLayout()
		self.vbl2.setContentsMargins(0, 0, 0, 0)
		self.vbl2.setSpacing(6)
		self.vbl2.setObjectName("vbl2")
		self.hbl.addLayout(self.vbl2)

		self.invtog = QtWidgets.QPushButton("Invert")
		self.invtog.setCheckable(1)
		self.vbl2.addWidget(self.invtog,0,0,1,1)#0012


		self.histoequal = QtWidgets.QComboBox(self)
		self.histoequal.addItem("Normal")
		self.histoequal.addItem("Hist Flat")
		self.histoequal.addItem("Hist Gauss")
		self.vbl2.addWidget(self.histoequal,0,1,1,1)

		self.auto_contrast_button = QtWidgets.QPushButton("Auto contrast")
		self.vbl2.addWidget(self.auto_contrast_button,1,0,1,2)

		# FFT Buttons
		self.fftg=QtWidgets.QButtonGroup()
		self.fftg.setExclusive(1)

		self.ffttog0 = QtWidgets.QPushButton("Real")
		self.ffttog0.setCheckable(1)
		self.ffttog0.setChecked(1)
		self.vbl2.addWidget(self.ffttog0,2,0)
		self.fftg.addButton(self.ffttog0,0)

		self.ffttog1 = QtWidgets.QPushButton("FFT")
		self.ffttog1.setCheckable(1)
		self.vbl2.addWidget(self.ffttog1,2,1)
		self.fftg.addButton(self.ffttog1,1)

		self.ffttog2 = QtWidgets.QPushButton("Amp")
		self.ffttog2.setCheckable(1)
		self.vbl2.addWidget(self.ffttog2,3,0)
		self.fftg.addButton(self.ffttog2,2)

		self.ffttog3 = QtWidgets.QPushButton("Pha")
		self.ffttog3.setCheckable(1)
		self.vbl2.addWidget(self.ffttog3,3,1)
		self.fftg.addButton(self.ffttog3,3)

		self.scale = ValSlider(self,(0.1,5.0),"Mag:")
		self.scale.setObjectName("scale")
		self.scale.setValue(self.target().scale)
		self.vbl.addWidget(self.scale)

		self.mins = ValSlider(self,label="Min:")
		self.mins.setObjectName("mins")
		self.mins.setValue(self.target().get_minden())
		self.vbl.addWidget(self.mins)

		self.maxs = ValSlider(self,label="Max:")
		self.maxs.setObjectName("maxs")
		self.maxs.setValue(self.target().get_maxden())
		self.vbl.addWidget(self.maxs)

		self.brts = ValSlider(self,(-1.0,1.0),"Brt:")
		self.brts.setObjectName("brts")
		#self.brts.setValue(0.0)
		self.vbl.addWidget(self.brts)

		self.conts = ValSlider(self,(0.0,1.0),"Cont:")
		self.conts.setObjectName("conts")
		self.conts.setValue(1.0)
		self.vbl.addWidget(self.conts)

		self.gammas = ValSlider(self,(.1,5.0),"Gam:")
		self.gammas.setObjectName("gamma")
		self.gammas.setValue(self.target().get_gamma())
		#self.gammas.setValue(1.0)
		self.vbl.addWidget(self.gammas)

		self.setWindowIcon(QtGui.QIcon(get_image_directory() +"eman.png"))

		self.lowlim=0
		self.highlim=1.0
		self.image_range = None
		#self.update_min_max()
		#self.update_brightness_contrast()
		self.busy=0

		self.psbsing.clicked[bool].connect(self.do_pspec_single)
		self.psbstack.clicked[bool].connect(self.do_pspec_stack)
		self.scale.valueChanged.connect(target.set_scale)
		self.mins.valueChanged.connect(self.new_min)
		self.maxs.valueChanged.connect(self.new_max)
		self.brts.valueChanged.connect(self.new_brt)
		self.conts.valueChanged.connect(self.new_cont)
		self.gammas.valueChanged.connect(self.new_gamma)
		self.pyinp.returnPressed.connect(self.do_python)
		self.invtog.toggled[bool].connect(target.set_invert)
		self.histoequal.currentIndexChanged[int].connect(target.set_histogram)
		self.fftg.buttonClicked[int].connect(target.set_FFT)
		self.mmtab.currentChanged[int].connect(target.set_mouse_mode)
		self.auto_contrast_button.clicked[bool].connect(target.auto_contrast)

		self.resize(400,440) # d.woolford thinks this is a good starting size as of Nov 2008 (especially on MAC)

	def do_pspec_single(self,ign):
		"""Compute 1D power spectrum of single image and plot"""
		try: data=self.target().list_data[self.target().list_idx]
		except: data=self.target().get_data()
		if data==None: return
#		print data
		fft=data.do_fft()
		pspec=fft.calc_radial_dist(old_div(fft["ny"],2),0.0,1.0,1)
		ds=old_div(1.0,(fft["ny"]*data["apix_x"]))
		s=[ds*i for i in range(old_div(fft["ny"],2))]

		from .emplot2d import EMDataFnPlotter

		dfp=EMDataFnPlotter(data=(s,pspec))
		dfp.show()
		self.pspecwins.append(dfp)

	def do_pspec_stack(self,ign):
		"""compute average 1D power spectrum of all images and plot"""
		from .emplot2d import EMDataFnPlotter

		if len(self.target().list_data)<2 : return
		for im in self.target().list_data:
			fft=im.do_fft()
			fft.ri2inten()
			try: fftsum.add(fft)
			except: fftsum=fft

		fftsum.mult(old_div(1.0,len(self.target().list_data)))
		pspec=fftsum.calc_radial_dist(old_div(fft["ny"],2),0.0,1.0,1)	# note that this method knows about is_inten() image flag
		ds=old_div(1.0,(fft["ny"]*self.target().get_data()["apix_x"]))
		s=[ds*i for i in range(old_div(fft["ny"],2))]

		from .emplot2d import EMDataFnPlotter

		dfp=EMDataFnPlotter(data=(s,pspec))
		dfp.show()
		self.pspecwins.append(dfp)

	def do_filters(self,val=None):
		ret=[]
		if self.procbox1.getEnabled():
			try:
				nm,op=parsemodopt(self.procbox1.getValue())
				ret.append(Processors.get(nm,op))
			except:
				print("Error with processor: ",self.procbox1.getValue())

		if self.procbox2.getEnabled():
			try:
				nm,op=parsemodopt(self.procbox2.getValue())
				ret.append(Processors.get(nm,op))
			except:
				print("Error with processor2: ",self.procbox2.getValue())

		if self.procbox3.getEnabled():
			try:
				nm,op=parsemodopt(self.procbox3.getValue())
				ret.append(Processors.get(nm,op))
			except:
				print("Error with processor: ",self.procbox3.getValue())

		self.target().set_disp_proc(ret)

	def do_snapshot(self,du) :
		if self.target().data==None or self.target() == None: return
		fsp=QtWidgets.QFileDialog.getSaveFileName(self, "Select output file, .pgm, .ppm, .jpeg, .png or .tiff only")[0]
		fsp=str(fsp)
		# Just grab the framebuffer, as a QTImage, and save as tiff
		self.target().update()
		if fsp[-5:]==".jpeg" or fsp[-5:]==".tiff":
			image = self.target().grabFrameBuffer()
			image.save(fsp,str(fsp[-4:]))
			return
		if fsp[-4:]==".png" or fsp[-4:]==".tif" or fsp[-4:]==".jpg":
			image = self.target().grabFrameBuffer()
			image.save(fsp,str(fsp[-3:]))
			return
		if fsp[-4:]==".pgm" or fsp[-4:]==".ppm" : fsp=fsp[:-4]
		(depth,w,h,bmap)=self.target().render_bitmap()
		if depth==3 :
			out=open(fsp+".ppm","w")
			out.write("P6 %d %d 255\n"%(w,h))
			out.write(bmap)
			out.close()
		elif depth==1 :
			out=open(fsp+".pgm","w")
			out.write("P5 %d %d 255\n"%(w,h))
			print(w,h,w*h,len(bmap))
			out.write(bmap)
			out.close()

	def do_saveimg(self,du) :
		if self.target().data==None : return
		fsp=QtWidgets.QFileDialog.getSaveFileName(self, "Select output file, format extrapolated from file extenstion")[0]
		fsp=str(fsp)
		self.target().data.write_image(fsp,-1)

	def do_savestack(self,du) :
		if self.target().list_data==None : return
		fsp=str(QtWidgets.QFileDialog.getSaveFileName(self, "Select root output file, format extrapolated from file extenstion")[0])
		#fsp=str(fsp).split(".")
		#if len(fsp)==1 :
			#fsp1=fsp[0]
			#fsp2="mrc"
		#else :
			#fsp1=".".join(fsp[:-1])
			#fsp2=fsp[-1]

		for i in range(self.stminsb.value()-1,self.stmaxsb.value()):
			im=self.target().list_data[i]
			im.write_image(fsp,-1)

	def do_makemovie(self,du) :
		fsp=QtWidgets.QFileDialog.getSaveFileName(self, "Select output file, format extrapolated from file extenstion. ffmpeg must be installed")[0]
		if self.target().list_data==None : return

		for i in range(self.stminsb.value()-1,self.stmaxsb.value()):
			im=self.target().list_data[i]
			im["render_min"]=im["mean"]-im["sigma"]*2.5
			im["render_max"]=im["mean"]+im["sigma"]*2.5
			im.write_image("tmp.%03d.png"%(i-self.stminsb.value()+1))

		# vcodec and pix_fmt are for quicktime compatibility. r 2 is 2 FPS
		ret= os.system("ffmpeg -r 5 -i tmp.%%03d.png -vcodec libx264 -pix_fmt yuv420p  %s"%fsp)
		if ret!=0 :
			QtWidgets.QMessageBox.warning(None,"Error","Movie conversion (ffmpeg) failed. Please make sure ffmpeg is in your path. Frames not deleted.")
			return

		for i in range(self.stminsb.value()-1,self.stmaxsb.value()):
			os.unlink("tmp.%03d.png"%(i-self.stminsb.value()+1))


	def do_makegifanim(self,du) :
		fsp=QtWidgets.QFileDialog.getSaveFileName(self, "Select output gif file")[0]
		if self.target().list_data==None : return

		for i in range(self.stminsb.value()-1,self.stmaxsb.value()):
			im=self.target().list_data[i]
			im.write_image("tmp.%03d.png"%(i-self.stminsb.value()+1))

		ret= os.system("convert tmp.???.png %s"%fsp)
		if ret!=0 :
			QtWidgets.QMessageBox.warning(None,"Error","GIF conversion failed. Please make sure ImageMagick (convert program) is installed and in your path. Frames not deleted.")
			return

		for i in range(self.stminsb.value()-1,self.stmaxsb.value()):
			os.unlink("tmp.%03d.png"%(i-self.stminsb.value()+1))

	def do_python(self):
		img=self.target().data
		try:
			r=str(eval(str(self.pyinp.text())))
			self.pyinp.setText("")
		except:
			import traceback
			traceback.print_exc()
			r="Error executing. Access the image as 'img', for example \nimg['mean'] will yield the mean image value"
#		print r

		self.pyout.setText(str(r))

	def disable_image_range(self):
		self.stminsb.setRange(0,0)
		self.stmaxsb.setRange(0,0)
		self.stmoviebut.setEnabled(False)
		self.stanimgif.setEnabled(False)

		if self.image_range != None:
			self.vbl.removeWidget(self.image_range)
			self.image_range.deleteLater()
			self.image_range = None
		else:
			# this is fine
			pass
			#print "warning, attempted to disable image range when there was none!"

	def enable_image_range(self,minimum,maximum,current_idx):
		if self.image_range == None:
			self.image_range = ValSlider(self,label="N#:")
			self.image_range.setIntonly(True)
			self.vbl.addWidget(self.image_range)

		self.image_range.setRange(minimum,maximum)
		self.image_range.setValue(current_idx)
		self.stmoviebut.setEnabled(True)
		self.stanimgif.setEnabled(True)

		self.stminsb.setRange(minimum,maximum)
		self.stmaxsb.setRange(minimum,maximum)
		self.stmaxsb.setValue(maximum)

		self.image_range.valueChanged.connect(self.target().image_range_changed)

	def set_image_idx(self,val):
		self.image_range.setValue(val)

	def set_fft_amp_pressed(self):
		self.ffttog2.setChecked(1)

	def get_contrast(self):
		return float(self.conts.getValue())

	def get_brightness(self):
		return float(self.brts.getValue())

	#def set_contrast(self,value,quiet=1):
		#self.conts.setValue(value,quiet)

	#def set_brightness(self,value,quiet=1):
		#self.brts.setValue(value,quiet)

	def set_maxden(self,value,quiet=1):
		self.maxs.setValue(value,quiet)

	def set_minden(self,value,quiet=1):
		self.mins.setValue(value,quiet)

	def set_gamma(self,value,quiet=1):
		self.gammas.setValue(value,quiet)

	def set_scale(self,val):
		if self.busy : return
		self.busy=1
		self.scale.setValue(val)
		self.busy=0

	def new_min(self,val):
		if self.busy : return
		self.busy=1
		self.target().set_density_min(val)
		self.update_brightness_contrast()
		self.busy=0

	def new_max(self,val):
		if self.busy : return
		self.busy=1
		self.target().set_density_max(val)
		self.update_brightness_contrast()
		self.busy=0

	def new_brt(self,val):
		if self.busy : return
		self.busy=1
		self.update_min_max()
		self.busy=0

	def new_cont(self,val):
		if self.busy : return
		self.busy=1
		self.update_min_max()
		self.busy=0

	def new_gamma(self,val):
		if self.busy : return
		self.busy=1
		self.target().set_gamma(val)
		self.busy=0

	def update_brightness_contrast(self):
		b=0.5*(self.mins.value+self.maxs.value-(self.lowlim+self.highlim))/((self.highlim-self.lowlim))
		c=old_div((self.mins.value-self.maxs.value),(2.0*(self.lowlim-self.highlim)))
		brts = -b
		conts = 1.0-c
		self.brts.setValue(brts,1)
		self.conts.setValue(conts,1)

	def update_min_max(self):
		x0=(old_div((self.lowlim+self.highlim),2.0)-(self.highlim-self.lowlim)*(1.0-self.conts.value)-self.brts.value*(self.highlim-self.lowlim))
		x1=(old_div((self.lowlim+self.highlim),2.0)+(self.highlim-self.lowlim)*(1.0-self.conts.value)-self.brts.value*(self.highlim-self.lowlim))
		self.mins.setValue(x0,1)
		self.maxs.setValue(x1,1)
		self.target().set_density_range(x0,x1)

	def set_hist(self,hist,minden,maxden):
		if hist != None and len(hist) != 0:self.hist.set_data(hist,minden,maxden)

	def set_bc_range(self,lowlim,highlim):
		#print "set range",lowlim,highlim
		self.lowlim=lowlim
		self.highlim=highlim
		self.mins.setRange(lowlim,highlim)
		self.maxs.setRange(lowlim,highlim)

	def set_limits(self,lowlim,highlim,curmin,curmax):
		if highlim<=lowlim : highlim=lowlim+.001
		#print "in set limits", self.conts.getValue(), self.conts.getValue()
		self.lowlim=lowlim
		self.highlim=highlim
		self.mins.setRange(lowlim,highlim)
		self.maxs.setRange(lowlim,highlim)
		self.mins.setValue(curmin,1)
		self.maxs.setValue(curmax,1)
		#print "leave set limits", self.conts.getValue(), self.conts.getValue()


# This is just for testing, of course
def main():
	from .emapplication import EMApp
	em_app = EMApp()
	window = EMImage2DWidget(application=em_app)

	if len(sys.argv)==1 :
		window.set_data(test_image(size=(128,128)))
	else :
		a=EMData.read_images(sys.argv[1])
		if len(a) == 1:	a = a[0]
		window.set_data(a,sys.argv[1])

	em_app.show()
	window.optimally_resize()
	sys.exit(em_app.exec_())


if __name__ == '__main__':
	main()<|MERGE_RESOLUTION|>--- conflicted
+++ resolved
@@ -1386,11 +1386,7 @@
 				elif s.shape[0][:3]!="scr":
 #					print "shape",s.shape
 					GL.glPushMatrix()		# The push/pop here breaks the 'scr*' shapes !
-<<<<<<< HEAD
-					#print(self.devicePixelRatio())
-=======
-#					print(self.devicePixelRatio())
->>>>>>> 05ac3742
+
 					s.draw()		# No need for coordinate transform any more
 					GL.glPopMatrix()
 #					GLUtil.colored_rectangle(s.shape[1:8],alpha)
