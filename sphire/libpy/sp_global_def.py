--- conflicted
+++ resolved
@@ -1,10 +1,7 @@
-<<<<<<< HEAD
 from __future__ import print_function
 from __future__ import division
 from past.utils import old_div
 
-=======
->>>>>>> c1ebe561
 """
 # Author: Markus Stabrin 2019 (markus.stabrin@mpi-dortmund.mpg.de)
 # Author: Fabian Schoenfeld 2019 (fabian.schoenfeld@mpi-dortmund.mpg.de)
@@ -51,7 +48,7 @@
 import sys
 import time
 import sp_utilities as util
-
+import os
 
 def get_timestamp(file_format=False):
     """
@@ -90,7 +87,7 @@
 
     # are we using mpi?
     try:
-        mpi_rank = int(inspect.os.environ["OMPI_COMM_WORLD_RANK"])
+        mpi_rank = int(os.environ["OMPI_COMM_WORLD_RANK"])
 
         # printing the "Start"-tag will sync up the log file names so that all processes use the same logfile
         global SXPRINT_LOG, SXPRINT_LOG_SYNC
@@ -110,7 +107,7 @@
 
 def write_command(output_folder=None):
     try:
-        mpi_rank = int(inspect.os.environ["OMPI_COMM_WORLD_RANK"])
+        mpi_rank = int(os.environ["OMPI_COMM_WORLD_RANK"])
 
     # if there is no such thing as OMPI_COMM_WORLD_RANK, then we're not using mpi
     except KeyError:
@@ -120,7 +117,7 @@
         command = " ".join(sys.argv) + "\n"
         if output_folder:
             with open(
-                inspect.os.path.join(output_folder, "command.txt"), "a+"
+                os.path.join(output_folder, "command.txt"), "a+"
             ) as the_command:
                 the_command.write(command)
 
@@ -128,7 +125,7 @@
         if not SXPRINT_CMD_SKIP:
             if not SXPRINT_LOG_EXISTS:
                 try:
-                    inspect.os.makedirs(SXPRINT_LOG_PATH)
+                    os.makedirs(SXPRINT_LOG_PATH)
                 except OSError:
                     pass
                 SXPRINT_LOG_EXISTS = True
@@ -188,7 +185,7 @@
     if not SXPRINT_LOG_SKIP:
         if not SXPRINT_LOG_EXISTS:
             try:
-                inspect.os.makedirs(SXPRINT_LOG_PATH)
+                os.makedirs(SXPRINT_LOG_PATH)
             except OSError:
                 pass
             SXPRINT_LOG_EXISTS = True
@@ -307,7 +304,7 @@
 
 # sxprint log (sxprint logging can be disabled by setting this to "")
 SXPRINT_LOG_PATH = "SPHIRE_LOG_HISTORY"
-SXPRINT_LOG_EXISTS = inspect.os.path.exists(SXPRINT_LOG_PATH)
+SXPRINT_LOG_EXISTS = os.path.exists(SXPRINT_LOG_PATH)
 SXPRINT_LOG_SKIP = False
 SXPRINT_CMD_SKIP = False
 try:
@@ -317,10 +314,10 @@
 except AttributeError:
     init_func = "none"
 
-SXPRINT_LOG = inspect.os.path.join(
+SXPRINT_LOG = os.path.join(
     SXPRINT_LOG_PATH, get_timestamp(file_format=True) + "_" + init_func + ".log"
 )
 SXPRINT_LOG_SYNC = (
     False
 )  # denotes whether SXPRINT_LOG has been synchronized across mpi processes
-SXPRINT_CMD = inspect.os.path.join(SXPRINT_LOG_PATH, "commands.txt")+SXPRINT_CMD = os.path.join(SXPRINT_LOG_PATH, "commands.txt")