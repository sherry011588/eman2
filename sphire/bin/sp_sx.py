#!/usr/bin/env python
<<<<<<< HEAD
from __future__ import print_function
from __future__ import division
=======
>>>>>>> c1ebe561
#
# Author: Markus Stabrin 2019 (markus.stabrin@mpi-dortmund.mpg.de)
# Author: Fabian Schoenfeld 2019 (fabian.schoenfeld@mpi-dortmund.mpg.de)
# Author: Thorsten Wagner 2019 (thorsten.wagner@mpi-dortmund.mpg.de)
# Author: Tapu Shaikh 2019 (tapu.shaikh@mpi-dortmund.mpg.de)
# Author: Adnan Ali 2019 (adnan.ali@mpi-dortmund.mpg.de)
# Author: Luca Lusnig 2019 (luca.lusnig@mpi-dortmund.mpg.de)
# Author: Toshio Moriya 2019 (toshio.moriya@kek.jp)
#
# Copyright (c) 2019 Max Planck Institute of Molecular Physiology
#
# This software is issued under a joint BSD/GNU license. You may use the
# source code in this file under either license. However, note that the
# complete EMAN2 and SPARX software packages have some GPL dependencies,
# so you are responsible for compliance with the licenses of these packages
# if you opt to use BSD licensing. The warranty disclaimer below holds
# in either instance.
#
# This complete copyright notice must be included in any revised version of the
# source code. Additional authorship citations may be added, but existing
# author citations must be preserved.
#
# This program is free software; you can redistribute it and/or modify
# it under the terms of the GNU General Public License as published by
# the Free Software Foundation; either version 2 of the License, or
# (at your option) any later version.
#
# This program is distributed in the hope that it will be useful,
# but WITHOUT ANY WARRANTY; without even the implied warranty of
# MERCHANTABILITY or FITNESS FOR A PARTICULAR PURPOSE. See the
# GNU General Public License for more details.
#
# You should have received a copy of the GNU General Public License
# along with this program; if not, write to the Free Software
# Foundation, Inc., 59 Temple Place, Suite 330, Boston, MA  02111-1307 USA
#
#
#

import platform

spreal = platform.os.path.join(
    platform.os.path.abspath(platform.os.path.dirname(__file__)), "sp_real.py"
)
ipython = platform.os.path.join(
    platform.os.path.abspath(platform.os.path.dirname(__file__)), "ipython"
)
try:
    if platform.system() == "Linux" and platform.os.getenv("DISPLAY") == None:
        raise Exception
    platform.os.execlp(ipython, "ipython", "-i", "--gui=qt5", spreal)
except:
    print("Warning: No DISPLAY available, running in non-GUI mode.")
    platform.os.execlp(ipython, "ipython", "-i", spreal)<|MERGE_RESOLUTION|>--- conflicted
+++ resolved
@@ -1,9 +1,6 @@
 #!/usr/bin/env python
-<<<<<<< HEAD
 from __future__ import print_function
 from __future__ import division
-=======
->>>>>>> c1ebe561
 #
 # Author: Markus Stabrin 2019 (markus.stabrin@mpi-dortmund.mpg.de)
 # Author: Fabian Schoenfeld 2019 (fabian.schoenfeld@mpi-dortmund.mpg.de)
@@ -44,17 +41,18 @@
 #
 
 import platform
+import os
 
-spreal = platform.os.path.join(
-    platform.os.path.abspath(platform.os.path.dirname(__file__)), "sp_real.py"
+spreal = os.path.join(
+    os.path.abspath(os.path.dirname(__file__)), "sp_real.py"
 )
-ipython = platform.os.path.join(
-    platform.os.path.abspath(platform.os.path.dirname(__file__)), "ipython"
+ipython = os.path.join(
+    os.path.abspath(os.path.dirname(__file__)), "ipython"
 )
 try:
-    if platform.system() == "Linux" and platform.os.getenv("DISPLAY") == None:
+    if platform.system() == "Linux" and os.getenv("DISPLAY") == None:
         raise Exception
-    platform.os.execlp(ipython, "ipython", "-i", "--gui=qt5", spreal)
+    os.execlp(ipython, "ipython", "-i", "--gui=qt5", spreal)
 except:
     print("Warning: No DISPLAY available, running in non-GUI mode.")
-    platform.os.execlp(ipython, "ipython", "-i", spreal)+    os.execlp(ipython, "ipython", "-i", spreal)