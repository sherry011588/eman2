#!/usr/bin/env python
from __future__ import print_function
#
# Author: 
# Copyright (c) 2012 The University of Texas - Houston Medical School
#
# This software is issued under a joint BSD/GNU license. You may use the
# source code in this file under either license. However, note that the
# complete EMAN2 and SPARX software packages have some GPL dependencies,
# so you are responsible for compliance with the licenses of these packages
# if you opt to use BSD licensing. The warranty disclaimer below holds
# in either instance.
#
# This complete copyright notice must be included in any revised version of the
# source code. Additional authorship citations may be added, but existing
# author citations must be preserved.
#
# This program is free software; you can redistribute it and/or modify
# it under the terms of the GNU General Public License as published by
# the Free Software Foundation; either version 2 of the License, or
# (at your option) any later version.
#
# This program is distributed in the hope that it will be useful,
# but WITHOUT ANY WARRANTY; without even the implied warranty of
# MERCHANTABILITY or FITNESS FOR A PARTICULAR PURPOSE. See the
# GNU General Public License for more details.
#
# You should have received a copy of the GNU General Public License
# along with this program; if not, write to the Free Software
# Foundation, Inc., 59 Temple Place, Suite 330, Boston, MA  02111-1307 USA
#
#
from builtins import range
from EMAN2 import *
from sparx import *
from global_def import SPARX_MPI_TAG_UNIVERSAL
import	global_def
from	global_def 	import *
from	optparse 	import OptionParser
from	EMAN2 		import EMUtil
import	os
import	sys
from 	time		import	time
from mpi import *

"""
Instruction:
nohup mpirun -np  64   --hostfile ./node4567.txt  sx3dvariability.py bdb:data/data \
  --output_dir=var3d  --window=300 --var3D=var.hdf --img_per_grp=100 \
      --CTF>var3d/printout &
      
 1. The order of applying the input parameters is:  1. window; 2. decimation. The low-pass 
    filter is applied to the decimated images and is equivalent to the low-pass filter of 
    decimate*fl with respetive to the original image size.
    
 2. Always use small decimation rate in the first run if there is no prior info about 3D \
   variability analysis of the data and the memory requirement. In addition, one can skip 
   the low-pass filteration when decimation rate is small, which significantly speeds up computation.
   
 3. It is better that the target decimation image size is a product of small primes such as 2, 3, 5...
 
"""
def main():

	def params_3D_2D_NEW(phi, theta, psi, s2x, s2y, mirror):
		# the final ali2d parameters already combine shifts operation first and rotation operation second for parameters converted from 3D
		if mirror:
			m = 1
			alpha, sx, sy, scalen = compose_transform2(0, s2x, s2y, 1.0, 540.0-psi, 0, 0, 1.0)
		else:
			m = 0
			alpha, sx, sy, scalen = compose_transform2(0, s2x, s2y, 1.0, 360.0-psi, 0, 0, 1.0)
		return  alpha, sx, sy, m
	
	progname = os.path.basename(sys.argv[0])
	usage = progname + " prj_stack  --ave2D= --var2D=  --ave3D= --var3D= --img_per_grp= --fl=  --aa=   --sym=symmetry --CTF"
	parser = OptionParser(usage, version=SPARXVERSION)
	
	parser.add_option("--output_dir",   type="string"	   ,	default="./",				help="Output directory")
	parser.add_option("--ave2D",		type="string"	   ,	default=False,				help="Write to the disk a stack of 2D averages")
	parser.add_option("--var2D",		type="string"	   ,	default=False,				help="Write to the disk a stack of 2D variances")
	parser.add_option("--ave3D",		type="string"	   ,	default=False,				help="Write to the disk reconstructed 3D average")
	parser.add_option("--var3D",		type="string"	   ,	default=False,				help="Compute 3D variability (time consuming!)")
	parser.add_option("--img_per_grp",	type="int"         ,	default=100,	     	    help="Number of neighbouring projections.(Default is 100)")
	parser.add_option("--no_norm",		action="store_true",	default=False,				help="Do not use normalization.(Default is to apply normalization)")
	#parser.add_option("--radius", 	    type="int"         ,	default=-1   ,				help="radius for 3D variability" )
	parser.add_option("--npad",			type="int"         ,	default=2    ,				help="Number of time to pad the original images.(Default is 2 times padding)")
	parser.add_option("--sym" , 		type="string"      ,	default="c1",				help="Symmetry. (Default is no symmetry)")
	parser.add_option("--fl",			type="float"       ,	default=0.0,				help="Low pass filter cutoff in absolute frequency (0.0 - 0.5) and is applied to decimated images. (Default - no filtration)")
	parser.add_option("--aa",			type="float"       ,	default=0.02 ,				help="Fall off of the filter. Use default value if user has no clue about falloff (Default value is 0.02)")
	parser.add_option("--CTF",			action="store_true",	default=False,				help="Use CFT correction.(Default is no CTF correction)")
	#parser.add_option("--MPI" , 		action="store_true",	default=False,				help="use MPI version")
	#parser.add_option("--radiuspca", 	type="int"         ,	default=-1   ,				help="radius for PCA" )
	#parser.add_option("--iter", 		type="int"         ,	default=40   ,				help="maximum number of iterations (stop criterion of reconstruction process)" )
	#parser.add_option("--abs", 		type="float"   ,        default=0.0  ,				help="minimum average absolute change of voxels' values (stop criterion of reconstruction process)" )
	#parser.add_option("--squ", 		type="float"   ,	    default=0.0  ,				help="minimum average squared change of voxels' values (stop criterion of reconstruction process)" )
	parser.add_option("--VAR" , 		action="store_true",	default=False,				help="Stack of input consists of 2D variances (Default False)")
	parser.add_option("--decimate",     type  ="float",         default=0.25,               help="Image decimate rate, a number less than 1. (Default is 0.25)")
	parser.add_option("--window",       type  ="int",           default=0,                  help="Target image size relative to original image size. (Default value is zero.)")
	#parser.add_option("--SND",			action="store_true",	default=False,				help="compute squared normalized differences (Default False)")
	#parser.add_option("--nvec",			type="int"         ,	default=0    ,				help="Number of eigenvectors, (Default = 0 meaning no PCA calculated)")
	parser.add_option("--symmetrize",	action="store_true",	default=False,				help="Prepare input stack for handling symmetry (Default False)")
	#parser.add_option("--memory_per_node", type="float",        default=-1.0,               help="Available memory per node, (Default value is -1. Program will assign 2 GB for each CPU)")

	(options,args) = parser.parse_args()
	#####
	from mpi import mpi_init, mpi_comm_rank, mpi_comm_size, mpi_recv, MPI_COMM_WORLD
	from mpi import mpi_barrier, mpi_reduce, mpi_bcast, mpi_send, MPI_FLOAT, MPI_SUM, MPI_INT, MPI_MAX
	#from mpi import *
	from applications   import MPI_start_end
	from reconstruction import recons3d_em, recons3d_em_MPI
	from reconstruction	import recons3d_4nn_MPI, recons3d_4nn_ctf_MPI
	from utilities      import print_begin_msg, print_end_msg, print_msg
	from utilities      import read_text_row, get_image, get_im
	from utilities      import bcast_EMData_to_all, bcast_number_to_all
	from utilities      import get_symt

	#  This is code for handling symmetries by the above program.  To be incorporated. PAP 01/27/2015

	from EMAN2db import db_open_dict

	# Set up global variables related to bdb cache 
	if global_def.CACHE_DISABLE:
		from utilities import disable_bdb_cache
		disable_bdb_cache()
	
	# Set up global variables related to ERROR function
	global_def.BATCH = True
	
	# detect if program is running under MPI
	RUNNING_UNDER_MPI = "OMPI_COMM_WORLD_SIZE" in os.environ
	if RUNNING_UNDER_MPI: global_def.MPI = True
	
	if options.symmetrize :
		if RUNNING_UNDER_MPI:
			try:
				sys.argv = mpi_init(len(sys.argv), sys.argv)
				try:	
					number_of_proc = mpi_comm_size(MPI_COMM_WORLD)
					if( number_of_proc > 1 ):
						ERROR("Cannot use more than one CPU for symmetry preparation","sx3dvariability",1)
				except:
					pass
			except:
				pass
		if options.output_dir !="./" and not os.path.exists(options.output_dir): os.mkdir(options.output_dir)
		#  Input
		#instack = "Clean_NORM_CTF_start_wparams.hdf"
		#instack = "bdb:data"
		
		
		from logger import Logger,BaseLogger_Files
		if os.path.exists(os.path.join(options.output_dir, "log.txt")): os.remove(os.path.join(options.output_dir, "log.txt"))
		log_main=Logger(BaseLogger_Files())
		log_main.prefix = os.path.join(options.output_dir, "./")
		
		instack = args[0]
		sym = options.sym.lower()
		if( sym == "c1" ):
			ERROR("There is no need to symmetrize stack for C1 symmetry","sx3dvariability",1)
		
		line =""
		for a in sys.argv:
			line +=" "+a
		log_main.add(line)
	
		if(instack[:4] !="bdb:"):
			if output_dir =="./": stack = "bdb:data"
			else: stack = "bdb:"+options.output_dir+"/data"
			delete_bdb(stack)
			junk = cmdexecute("sxcpy.py  "+instack+"  "+stack)
		else: stack = instack
		
		qt = EMUtil.get_all_attributes(stack,'xform.projection')

		na = len(qt)
		ts = get_symt(sym)
		ks = len(ts)
		angsa = [None]*na
		
		for k in range(ks):
			#Qfile = "Q%1d"%k
			if options.output_dir!="./": Qfile = os.path.join(options.output_dir,"Q%1d"%k)
			else: Qfile = os.path.join(options.output_dir, "Q%1d"%k)
			#delete_bdb("bdb:Q%1d"%k)
			delete_bdb("bdb:"+Qfile)
			#junk = cmdexecute("e2bdb.py  "+stack+"  --makevstack=bdb:Q%1d"%k)
			junk = cmdexecute("e2bdb.py  "+stack+"  --makevstack=bdb:"+Qfile)
			#DB = db_open_dict("bdb:Q%1d"%k)
			DB = db_open_dict("bdb:"+Qfile)
			for i in range(na):
				ut = qt[i]*ts[k]
				DB.set_attr(i, "xform.projection", ut)
				#bt = ut.get_params("spider")
				#angsa[i] = [round(bt["phi"],3)%360.0, round(bt["theta"],3)%360.0, bt["psi"], -bt["tx"], -bt["ty"]]
			#write_text_row(angsa, 'ptsma%1d.txt'%k)
			#junk = cmdexecute("e2bdb.py  "+stack+"  --makevstack=bdb:Q%1d"%k)
			#junk = cmdexecute("sxheader.py  bdb:Q%1d  --params=xform.projection  --import=ptsma%1d.txt"%(k,k))
			DB.close()
		if options.output_dir =="./": delete_bdb("bdb:sdata")
		else: delete_bdb("bdb:" + options.output_dir + "/"+"sdata")
		#junk = cmdexecute("e2bdb.py . --makevstack=bdb:sdata --filt=Q")
		sdata = "bdb:"+options.output_dir+"/"+"sdata"
		print(sdata)
		junk = cmdexecute("e2bdb.py   " + options.output_dir +"  --makevstack="+sdata +" --filt=Q")
		#junk = cmdexecute("ls  EMAN2DB/sdata*")
		#a = get_im("bdb:sdata")
		a = get_im(sdata)
		a.set_attr("variabilitysymmetry",sym)
		#a.write_image("bdb:sdata")
		a.write_image(sdata)

	else:

		from fundamentals import window2d
		sys.argv       = mpi_init(len(sys.argv), sys.argv)
		myid           = mpi_comm_rank(MPI_COMM_WORLD)
		number_of_proc = mpi_comm_size(MPI_COMM_WORLD)
		main_node      = 0
		shared_comm  = mpi_comm_split_type(MPI_COMM_WORLD, MPI_COMM_TYPE_SHARED,  0, MPI_INFO_NULL)
		myid_on_node = mpi_comm_rank(shared_comm)
		no_of_processes_per_group = mpi_comm_size(shared_comm)
		masters_from_groups_vs_everything_else_comm = mpi_comm_split(MPI_COMM_WORLD, main_node == myid_on_node, myid_on_node)
		color, no_of_groups, balanced_processor_load_on_nodes = get_colors_and_subsets(main_node, MPI_COMM_WORLD, myid, \
		    shared_comm, myid_on_node, masters_from_groups_vs_everything_else_comm)
		#overhead_loading = 1.0*no_of_processes_per_group
		#memory_per_node  = options.memory_per_node
		#if memory_per_node == -1.: memory_per_node = 2.*no_of_processes_per_group
		keepgoing = 1
		
		current_window   = options.window
		current_decimate = options.decimate
		
		if len(args) == 1: stack = args[0]
		else:
			print(( "usage: " + usage))
			print(( "Please run '" + progname + " -h' for detailed options"))
			return 1

		t0 = time()	
		# obsolete flags
		options.MPI  = True
		#options.nvec = 0
		options.radiuspca = -1
		options.iter = 40
		options.abs  = 0.0
		options.squ  = 0.0

		if options.fl > 0.0 and options.aa == 0.0:
			ERROR("Fall off has to be given for the low-pass filter", "sx3dvariability", 1, myid)
			
		#if options.VAR and options.SND:
		#	ERROR("Only one of var and SND can be set!", "sx3dvariability", myid)
			
		if options.VAR and (options.ave2D or options.ave3D or options.var2D): 
			ERROR("When VAR is set, the program cannot output ave2D, ave3D or var2D", "sx3dvariability", 1, myid)
			
		#if options.SND and (options.ave2D or options.ave3D):
		#	ERROR("When SND is set, the program cannot output ave2D or ave3D", "sx3dvariability", 1, myid)
		
		#if options.nvec > 0 :
		#	ERROR("PCA option not implemented", "sx3dvariability", 1, myid)
			
		#if options.nvec > 0 and options.ave3D == None:
		#	ERROR("When doing PCA analysis, one must set ave3D", "sx3dvariability", 1, myid)
		
		if current_decimate>1.0 or current_decimate<0.0:
			ERROR("Decimate rate should be a value between 0.0 and 1.0", "sx3dvariability", 1, myid)
		
		if current_window < 0.0:
			ERROR("Target window size should be always larger than zero", "sx3dvariability", 1, myid)
			
		if myid == main_node:
			img  = get_image(stack, 0)
			nx   = img.get_xsize()
			ny   = img.get_ysize()
			if(min(nx, ny) < current_window):   keepgoing = 0
		keepgoing = bcast_number_to_all(keepgoing, main_node, MPI_COMM_WORLD)
		if keepgoing == 0: ERROR("The target window size cannot be larger than the size of decimated image", "sx3dvariability", 1, myid)

		import string
		options.sym = options.sym.lower()
		 
		# if global_def.CACHE_DISABLE:
		# 	from utilities import disable_bdb_cache
		# 	disable_bdb_cache()
		# global_def.BATCH = True
		
		if myid == main_node:
			if options.output_dir !="./" and not os.path.exists(options.output_dir): os.mkdir(options.output_dir)
	
		img_per_grp = options.img_per_grp
		#nvec        = options.nvec
		radiuspca   = options.radiuspca
		from logger import Logger,BaseLogger_Files
		#if os.path.exists(os.path.join(options.output_dir, "log.txt")): os.remove(os.path.join(options.output_dir, "log.txt"))
		log_main=Logger(BaseLogger_Files())
		log_main.prefix = os.path.join(options.output_dir, "./")

		if myid == main_node:
			line = ""
			for a in sys.argv: line +=" "+a
			log_main.add(line)
			log_main.add("-------->>>Settings given by all options<<<-------")
			log_main.add("Symmetry             : %s"%options.sym)
			log_main.add("Input stack          : %s"%stack)
			log_main.add("Output_dir           : %s"%options.output_dir)
			
			if options.ave3D: log_main.add("Ave3d                : %s"%options.ave3D)
			if options.var3D: log_main.add("Var3d                : %s"%options.var3D)
			if options.ave2D: log_main.add("Ave2D                : %s"%options.ave2D)
			if options.var2D: log_main.add("Var2D                : %s"%options.var2D)
			if options.VAR:   log_main.add("VAR                  : True")
			else:             log_main.add("VAR                  : False")
			if options.CTF:   log_main.add("CTF correction       : True  ")
			else:             log_main.add("CTF correction       : False ")
			
			log_main.add("Image per group      : %5d"%options.img_per_grp)
			log_main.add("Image decimate rate  : %4.3f"%current_decimate)
			log_main.add("Low pass filter      : %4.3f"%options.fl)
			log_main.add("Current low pass filter is equivalent to cutoff frequency %4.3f for original image size"%round((options.fl*current_decimate),3))
			log_main.add("Window size          : %5d "%current_window)
			log_main.add("sx3dvariability begins")
	
		symbaselen = 0
		if myid == main_node:
			nima = EMUtil.get_image_count(stack)
			img  = get_image(stack)
			nx   = img.get_xsize()
			ny   = img.get_ysize()
			nnxo = nx
			nnyo = ny
			if options.sym != "c1" :
				imgdata = get_im(stack)
				try:
					i = imgdata.get_attr("variabilitysymmetry").lower()
					if(i != options.sym):
						ERROR("The symmetry provided does not agree with the symmetry of the input stack", "sx3dvariability", 1, myid)
				except:
					ERROR("Input stack is not prepared for symmetry, please follow instructions", "sx3dvariability", 1, myid)
				from utilities import get_symt
				i = len(get_symt(options.sym))
				if((nima/i)*i != nima):
					ERROR("The length of the input stack is incorrect for symmetry processing", "sx3dvariability", 1, myid)
				symbaselen = nima/i
			else:  symbaselen = nima
		else:
			nima = 0
			nx = 0
			ny = 0
			nnxo = 0
			nnyo = 0
		nima    = bcast_number_to_all(nima)
		nx      = bcast_number_to_all(nx)
		ny      = bcast_number_to_all(ny)
		nnxo    = bcast_number_to_all(nnxo)
		nnyo    = bcast_number_to_all(nnyo)
		if current_window > max(nx, ny):
			ERROR("Window size is larger than the original image size", "sx3dvariability", 1)
		
		if current_decimate == 1.:
			if current_window !=0:
				nx = current_window
				ny = current_window
		else:
			if current_window == 0:
				nx = int(nx*current_decimate+0.5)
				ny = int(ny*current_decimate+0.5)
			else:
				nx = int(current_window*current_decimate+0.5)
				ny = nx
		symbaselen = bcast_number_to_all(symbaselen)
		
		# check FFT prime number
		from fundamentals import smallprime
		is_fft_friendly = (nx == smallprime(nx))
		
		if not is_fft_friendly:
			if myid == main_node:
				log_main.add("The target image size is not a product of small prime numbers")
				log_main.add("Program adjusts the input settings!")
			### two cases
			if current_decimate == 1.:
				nx = smallprime(nx)
				ny = nx
				current_window = nx # update
				if myid == main_node:
					log_main.add("The window size is updated to %d."%current_window)
			else:
				if current_window == 0:
					nx = smallprime(int(nx*current_decimate+0.5))
					current_decimate = float(nx)/nnxo
					ny = nx
					log_main.add("The decimate rate is updated to %f."%current_decimate)
				else:
					nx = smallprime(current_window*current_decimate+0.5)
					ny = nx
					current_window = nx
					if myid == main_node:
						log_main.add("The window size is updated to %d."%current_window)
						
		if radiuspca == -1: radiuspca = nx/2-2
		if myid == main_node: log_main.add("%-70s:  %d\n"%("Number of projection", nima))
		img_begin, img_end = MPI_start_end(nima, number_of_proc, myid)
		
		"""
		if options.SND:
			from projection		import prep_vol, prgs
			from statistics		import im_diff
			from utilities		import get_im, model_circle, get_params_proj, set_params_proj
			from utilities		import get_ctf, generate_ctf
			from filter			import filt_ctf
		
			imgdata = EMData.read_images(stack, range(img_begin, img_end))

			if options.CTF:
				vol = recons3d_4nn_ctf_MPI(myid, imgdata, 1.0, symmetry=options.sym, npad=options.npad, xysize=-1, zsize=-1)
			else:
				vol = recons3d_4nn_MPI(myid, imgdata, symmetry=options.sym, npad=options.npad, xysize=-1, zsize=-1)

			bcast_EMData_to_all(vol, myid)
			volft, kb = prep_vol(vol)

			mask = model_circle(nx/2-2, nx, ny)
			varList = []
			for i in xrange(img_begin, img_end):
				phi, theta, psi, s2x, s2y = get_params_proj(imgdata[i-img_begin])
				ref_prj = prgs(volft, kb, [phi, theta, psi, -s2x, -s2y])
				if options.CTF:
					ctf_params = get_ctf(imgdata[i-img_begin])
					ref_prj = filt_ctf(ref_prj, generate_ctf(ctf_params))
				diff, A, B = im_diff(ref_prj, imgdata[i-img_begin], mask)
				diff2 = diff*diff
				set_params_proj(diff2, [phi, theta, psi, s2x, s2y])
				varList.append(diff2)
			mpi_barrier(MPI_COMM_WORLD)
		"""
		
		if options.VAR: # 2D variance images have no shifts
			#varList   = EMData.read_images(stack, range(img_begin, img_end))
			from EMAN2 import Region
			if current_window > 0:
				mx = nnxo//2 - current_window//2
				my = nnyo//2 - current_window//2
				reg = Region(mx, my, current_window, current_window)
			else: reg = None
			from fundamentals import subsample
			for index_of_particle in range(img_begin,img_end):
				image = get_im(stack, index_of_proj)
				if reg: varList.append(subsample(image.get_clip(reg), current_decimate))
				else:   varList.append(subsample(image, current_decimate))
				
		else:
			from utilities		import bcast_number_to_all, bcast_list_to_all, send_EMData, recv_EMData
			from utilities		import set_params_proj, get_params_proj, params_3D_2D, get_params2D, set_params2D, compose_transform2
			from utilities		import model_blank, nearest_proj, model_circle
			from applications	import pca
			from statistics		import avgvar, avgvar_ctf, ccc
			from filter		    import filt_tanl
			from morphology		import threshold, square_root
			from projection 	import project, prep_vol, prgs
			from sets		    import Set
			from utilities      import wrap_mpi_recv, wrap_mpi_bcast, wrap_mpi_send
			import numpy as np
			if myid == main_node:
				t1          = time()
				proj_angles = []
				aveList     = []
				tab = EMUtil.get_all_attributes(stack, 'xform.projection')	
				for i in range(nima):
					t     = tab[i].get_params('spider')
					phi   = t['phi']
					theta = t['theta']
					psi   = t['psi']
					x     = theta
					if x > 90.0: x = 180.0 - x
					x = x*10000+psi
					proj_angles.append([x, t['phi'], t['theta'], t['psi'], i])
				t2 = time()
				log_main.add( "%-70s:  %d\n"%("Number of neighboring projections", img_per_grp))
				log_main.add("...... Finding neighboring projections\n")
				log_main.add( "Number of images per group: %d"%img_per_grp)
				log_main.add( "Now grouping projections")
				proj_angles.sort()
				proj_angles_list = np.full((nima, 4), 0.0, dtype=np.float32)	
				for i in range(nima):
					proj_angles_list[i][0] = proj_angles[i][1]
					proj_angles_list[i][1] = proj_angles[i][2]
					proj_angles_list[i][2] = proj_angles[i][3]
					proj_angles_list[i][3] = proj_angles[i][4]
			else: proj_angles_list = 0
			proj_angles_list = wrap_mpi_bcast(proj_angles_list, main_node, MPI_COMM_WORLD)
			proj_angles      = []
			for i in range(nima):
				proj_angles.append([proj_angles_list[i][0], proj_angles_list[i][1], proj_angles_list[i][2], int(proj_angles_list[i][3])])
			del proj_angles_list
			proj_list, mirror_list = nearest_proj(proj_angles, img_per_grp, range(img_begin, img_end))
			all_proj = Set()
			for im in proj_list:
				for jm in im:
					all_proj.add(proj_angles[jm][3])
			all_proj = list(all_proj)
			index = {}
			for i in range(len(all_proj)): index[all_proj[i]] = i
			mpi_barrier(MPI_COMM_WORLD)
			if myid == main_node:
				log_main.add("%-70s:  %.2f\n"%("Finding neighboring projections lasted [s]", time()-t2))
				log_main.add("%-70s:  %d\n"%("Number of groups processed on the main node", len(proj_list)))
				log_main.add("Grouping projections took: ", (time()-t2)/60	, "[min]")
				log_main.add("Number of groups on main node: ", len(proj_list))
			mpi_barrier(MPI_COMM_WORLD)

			if myid == main_node:
				log_main.add("...... Calculating the stack of 2D variances \n")
			# Memory estimation. There are two memory consumption peaks
			# peak 1. Compute ave, var; 
			# peak 2. Var volume reconstruction;
			# proj_params = [0.0]*(nima*5)
			aveList = []
			varList = []				
			#if nvec > 0: eigList = [[] for i in range(nvec)]
			dnumber  = len(all_proj)# all neighborhood set for assigned to myid
			pnumber  = len(proj_list)*2. + img_per_grp # aveList and varList 
			tnumber  =   dnumber+pnumber
			vol_size2 =  nx**3*4.*8/1.e9
			vol_size1 =  2.*nnxo**3*4.*8/1.e9
			proj_size =  nnxo*nnyo*len(proj_list)*4.*2./1.e9 # both aveList and varList
			orig_data_size    = nnxo*nnyo*4.*tnumber/1.e9
			reduced_data_size = nx*nx*4.*tnumber/1.e9
			full_data = np.full((number_of_proc, 2), -1., dtype=np.float16)
			full_data[myid] = orig_data_size, reduced_data_size
			if myid != main_node: wrap_mpi_send(full_data, main_node, MPI_COMM_WORLD)
			if myid == main_node:
				for iproc in range(number_of_proc):
					if iproc != main_node:
						dummy = wrap_mpi_recv(iproc, MPI_COMM_WORLD)
						full_data[np.where(dummy>-1)] = dummy[np.where(dummy>-1)]
				del dummy
			mpi_barrier(MPI_COMM_WORLD)
			full_data = wrap_mpi_bcast(full_data, main_node, MPI_COMM_WORLD)
			# find the CPU with heaviest load
			minindx         = np.argsort(full_data, 0)
			heavy_load_myid = minindx[-1][1]
			total_mem       = sum(full_data)
			if myid == main_node:
				log_main.add("Total memory = 4.*nx*nx*(nproj + navg +nvar+ img_per_grp): \n %f"%total_mem[1])
			
			del full_data
			mpi_barrier(MPI_COMM_WORLD)
			if myid == heavy_load_myid:
				log_main.add("Begin reading and preprocessing images on processor. Wait... ")
				ttt = time()
			#imgdata = EMData.read_images(stack, all_proj)			
			imgdata = []
			#if myid==0: print(get_im(stack, 0).get_attr_dict())
			# Compute region
			from EMAN2 import Region
			if current_window > 0:
				mx  = nnxo//2 - current_window//2
				my  = nnyo//2 - current_window//2
				reg = Region(mx, my, current_window, current_window)
			else: reg = None
			from fundamentals import subsample
<<<<<<< HEAD
			log_main.add("  PARAMS   %6.2f   %d"%(current_decimate,nx))
=======
			log_main.add("  PARAMS   %6.2f   %d   %d"%(options.decimate,nx,options.window))
>>>>>>> 873ac864
			for index_of_proj in range(len(all_proj)):
				image = get_im(stack, all_proj[index_of_proj])
				if current_decimate>0:
					ctf = image.get_attr("ctf")
					ctf.apix = ctf.apix/current_decimate
					image.set_attr("ctf", ctf)
<<<<<<< HEAD
				if reg: imgdata.append(subsample(image.get_clip(reg), current_decimate))
				else:   imgdata.append(subsample(image, current_decimate))
=======
				#if reg: imgdata.append(subsample(image.get_clip(reg), options.decimate))
				#else:   imgdata.append(subsample(image, options.decimate))
				if reg: imgdata.append(fdecimate(window2d(image,options.window,options.window), nx,ny))
				else:   imgdata.append(fdecimate(image, nx,ny))
>>>>>>> 873ac864
				if myid == heavy_load_myid and index_of_proj%100 ==0:
					log_main.add(" ...... %6.2f%% "%(index_of_proj/float(len(all_proj))*100.))
			if myid == heavy_load_myid:
				log_main.add("All_proj data reading and preprocessing cost %7.2f m"%((time()-ttt)/60.))
				log_main.add("Wait untill reading on all CPUs done...")
			del image
			if reg: del reg
			mpi_barrier(MPI_COMM_WORLD)
			'''	
			imgdata2 = EMData.read_images(stack, range(img_begin, img_end))
			if options.fl > 0.0:
				for k in xrange(len(imgdata2)):
					imgdata2[k] = filt_tanl(imgdata2[k], options.fl, options.aa)
			if options.CTF:
				vol = recons3d_4nn_ctf_MPI(myid, imgdata2, 1.0, symmetry=options.sym, npad=options.npad, xysize=-1, zsize=-1)
			else:
				vol = recons3d_4nn_MPI(myid, imgdata2, symmetry=options.sym, npad=options.npad, xysize=-1, zsize=-1)
			if myid == main_node:
				vol.write_image("vol_ctf.hdf")
				print_msg("Writing to the disk volume reconstructed from averages as		:  %s\n"%("vol_ctf.hdf"))
			del vol, imgdata2
			mpi_barrier(MPI_COMM_WORLD)
			'''
			from applications import prepare_2d_forPCA
			from utilities    import model_blank
			from EMAN2        import Transform
			if not options.no_norm: 
				mask = model_circle(nx/2-2, nx, nx)
			if options.CTF: 
				from utilities import pad
				from filter import filt_ctf
			from filter import filt_tanl
			if myid == heavy_load_myid:
				log_main.add("Start computing 2D aveList and varList. Wait...")
				ttt = time()
			for i in range(len(proj_list)):
				ki = proj_angles[proj_list[i][0]][3]
				if ki >= symbaselen:  continue
				mi = index[ki]
				dpar = Util.get_transform_params(imgdata[mi], "xform.projection", "spider")
				phiM, thetaM, psiM, s2xM, s2yM  = dpar["phi"],dpar["theta"],dpar["psi"],-dpar["tx"]*current_decimate,-dpar["ty"]*current_decimate
				grp_imgdata = []
				for j in range(img_per_grp):
					mj = index[proj_angles[proj_list[i][j]][3]]
					cpar = Util.get_transform_params(imgdata[mj], "xform.projection", "spider")
					alpha, sx, sy, mirror = params_3D_2D_NEW(cpar["phi"], cpar["theta"],cpar["psi"], -cpar["tx"]*current_decimate, -cpar["ty"]*current_decimate, mirror_list[i][j])
					if thetaM <= 90:
						if mirror == 0:  alpha, sx, sy, scale = compose_transform2(alpha, sx, sy, 1.0, phiM - cpar["phi"], 0.0, 0.0, 1.0)
						else:            alpha, sx, sy, scale = compose_transform2(alpha, sx, sy, 1.0, 180-(phiM - cpar["phi"]), 0.0, 0.0, 1.0)
					else:
						if mirror == 0:  alpha, sx, sy, scale = compose_transform2(alpha, sx, sy, 1.0, -(phiM- cpar["phi"]), 0.0, 0.0, 1.0)
						else:            alpha, sx, sy, scale = compose_transform2(alpha, sx, sy, 1.0, -(180-(phiM - cpar["phi"])), 0.0, 0.0, 1.0)
					imgdata[mj].set_attr("xform.align2d", Transform({"type":"2D","alpha":alpha,"tx":sx,"ty":sy,"mirror":mirror,"scale":1.0}))
					grp_imgdata.append(imgdata[mj])
				if not options.no_norm:
					for k in range(img_per_grp):
						ave, std, minn, maxx = Util.infomask(grp_imgdata[k], mask, False)
						grp_imgdata[k] -= ave
						grp_imgdata[k] /= std
				if options.fl > 0.0:
					for k in range(img_per_grp):
						grp_imgdata[k] = filt_tanl(grp_imgdata[k], options.fl, options.aa)
				'''
				if i < 10 and myid == main_node:
					for k in xrange(10):
						grp_imgdata[k].write_image("grp%03d.hdf"%i, k)
				'''
				"""
				if myid == main_node and i==0:
					for pp in xrange(len(grp_imgdata)):
						grp_imgdata[pp].write_image("pp.hdf", pp)
				"""
				#ave, grp_imgdata = prepare_2d_forPCA(grp_imgdata)
				"""
				if myid == main_node and i==0:
					for pp in xrange(len(grp_imgdata)):
						grp_imgdata[pp].write_image("qq.hdf", pp)
				"""

				#var = model_blank(nx,ny)
				#for q in grp_imgdata:  Util.add_img2(var, q)
				#Util.mul_scalar(var, 1.0/(len(grp_imgdata)-1))
				# Switch to std dev
				ave, var = aves_wiener(grp_imgdata, SNR = 1.0e10, interpolation_method = "fourier")
				var = square_root(threshold(var))
				#if options.CTF:	ave, var = avgvar_ctf(grp_imgdata, mode="a")
				#else:	            ave, var = avgvar(grp_imgdata, mode="a")
				"""
				if myid == main_node:
					ave.write_image("avgv.hdf",i)
					var.write_image("varv.hdf",i)
				"""

				set_params_proj(ave, [phiM, thetaM, 0.0, 0.0, 0.0])
				set_params_proj(var, [phiM, thetaM, 0.0, 0.0, 0.0])

				aveList.append(ave)
				varList.append(var)

				'''
				if nvec > 0:
					eig = pca(input_stacks=grp_imgdata, subavg="", mask_radius=radiuspca, nvec=nvec, incore=True, shuffle=False, genbuf=True)
					for k in range(nvec):
						set_params_proj(eig[k], [phiM, thetaM, 0.0, 0.0, 0.0])
						eigList[k].append(eig[k])
					"""
					if myid == 0 and i == 0:
						for k in xrange(nvec):
							eig[k].write_image("eig.hdf", k)
					"""
				'''
				if (myid == heavy_load_myid) and (i%100 == 0):
					log_main.add(" ......%6.2f%%  "%(i/float(len(proj_list))*100.))		
			del imgdata, grp_imgdata, cpar, dpar, all_proj, proj_angles, index, reg1
			if options.CTF: del cimage
			if not options.no_norm: del mask
			if myid == main_node: del tab
			#  At this point, all averages and variances are computed
			if (myid == heavy_load_myid):
				log_main.add("Computing aveList and varList took %7.2f m"%((time()-ttt)/60.))
			mpi_barrier(MPI_COMM_WORLD) # synchronize all cpus
			if options.ave2D:
				from fundamentals import fpol
				if myid == main_node:
					log_main.add("Compute ave2D ... ")
					km = 0
					for i in range(number_of_proc):
						if i == main_node :
							for im in range(len(aveList)):
								aveList[im].write_image(os.path.join(options.output_dir, options.ave2D), km)
								km += 1
						else:
							nl = mpi_recv(1, MPI_INT, i, SPARX_MPI_TAG_UNIVERSAL, MPI_COMM_WORLD)
							nl = int(nl[0])
							for im in range(nl):
								ave = recv_EMData(i, im+i+70000)
								"""
								nm = mpi_recv(1, MPI_INT, i, SPARX_MPI_TAG_UNIVERSAL, MPI_COMM_WORLD)
								nm = int(nm[0])
								members = mpi_recv(nm, MPI_INT, i, SPARX_MPI_TAG_UNIVERSAL, MPI_COMM_WORLD)
								ave.set_attr('members', map(int, members))
								members = mpi_recv(nm, MPI_FLOAT, i, SPARX_MPI_TAG_UNIVERSAL, MPI_COMM_WORLD)
								ave.set_attr('pix_err', map(float, members))
								members = mpi_recv(3, MPI_FLOAT, i, SPARX_MPI_TAG_UNIVERSAL, MPI_COMM_WORLD)
								ave.set_attr('refprojdir', map(float, members))
								"""
								tmpvol=fpol(ave, nx,nx,1)								
								tmpvol.write_image(os.path.join(options.output_dir, options.ave2D), km)
								km += 1
				else:
					mpi_send(len(aveList), 1, MPI_INT, main_node, SPARX_MPI_TAG_UNIVERSAL, MPI_COMM_WORLD)
					for im in range(len(aveList)):
						send_EMData(aveList[im], main_node,im+myid+70000)
						"""
						members = aveList[im].get_attr('members')
						mpi_send(len(members), 1, MPI_INT, main_node, SPARX_MPI_TAG_UNIVERSAL, MPI_COMM_WORLD)
						mpi_send(members, len(members), MPI_INT, main_node, SPARX_MPI_TAG_UNIVERSAL, MPI_COMM_WORLD)
						members = aveList[im].get_attr('pix_err')
						mpi_send(members, len(members), MPI_FLOAT, main_node, SPARX_MPI_TAG_UNIVERSAL, MPI_COMM_WORLD)
						try:
							members = aveList[im].get_attr('refprojdir')
							mpi_send(members, 3, MPI_FLOAT, main_node, SPARX_MPI_TAG_UNIVERSAL, MPI_COMM_WORLD)
						except:
							mpi_send([-999.0,-999.0,-999.0], 3, MPI_FLOAT, main_node, SPARX_MPI_TAG_UNIVERSAL, MPI_COMM_WORLD)
						"""

			if options.ave3D:
				from fundamentals import fpol
				t5 = time()
				if myid == main_node: log_main.add("Reconstruct ave3D ... ")
				ave3D = recons3d_4nn_MPI(myid, aveList, symmetry=options.sym, npad=options.npad)
				bcast_EMData_to_all(ave3D, myid)
				if myid == main_node:
					if current_decimate != 1.0: ave3D = resample(ave3D, 1./current_decimate)
					ave3D = fpol(ave3D, nnxo, nnxo, nnxo) # always to the orignal image size
					set_pixel_size(ave3D, 1.0)
					ave3D.write_image(os.path.join(options.output_dir, options.ave3D))
					log_main.add("%-70s:  %.2f\n"%("Ave3D reconstruction took [s]", time()-t5))
					log_main.add("%-70s:  %s\n"%("The reconstructed ave3D is saved as ", options.ave3D))
					
			mpi_barrier(MPI_COMM_WORLD)		
			del ave, var, proj_list, stack, alpha, sx, sy, mirror, aveList
			'''
			if nvec > 0:
				for k in range(nvec):
					if myid == main_node:log_main.add("Reconstruction eigenvolumes", k)
					cont = True
					ITER = 0
					mask2d = model_circle(radiuspca, nx, nx)
					while cont:
						#print "On node %d, iteration %d"%(myid, ITER)
						eig3D = recons3d_4nn_MPI(myid, eigList[k], symmetry=options.sym, npad=options.npad)
						bcast_EMData_to_all(eig3D, myid, main_node)
						if options.fl > 0.0:
							eig3D = filt_tanl(eig3D, options.fl, options.aa)
						if myid == main_node:
							eig3D.write_image(os.path.join(options.outpout_dir, "eig3d_%03d.hdf"%(k, ITER)))
						Util.mul_img( eig3D, model_circle(radiuspca, nx, nx, nx) )
						eig3Df, kb = prep_vol(eig3D)
						del eig3D
						cont = False
						icont = 0
						for l in range(len(eigList[k])):
							phi, theta, psi, s2x, s2y = get_params_proj(eigList[k][l])
							proj = prgs(eig3Df, kb, [phi, theta, psi, s2x, s2y])
							cl = ccc(proj, eigList[k][l], mask2d)
							if cl < 0.0:
								icont += 1
								cont = True
								eigList[k][l] *= -1.0
						u = int(cont)
						u = mpi_reduce([u], 1, MPI_INT, MPI_MAX, main_node, MPI_COMM_WORLD)
						icont = mpi_reduce([icont], 1, MPI_INT, MPI_SUM, main_node, MPI_COMM_WORLD)

						if myid == main_node:
							u = int(u[0])
							log_main.add(" Eigenvector: ",k," number changed ",int(icont[0]))
						else: u = 0
						u = bcast_number_to_all(u, main_node)
						cont = bool(u)
						ITER += 1

					del eig3Df, kb
					mpi_barrier(MPI_COMM_WORLD)
				del eigList, mask2d
			'''
			if options.ave3D: del ave3D
			if options.var2D:
				from fundamentals import fpol 
				if myid == main_node:
					log_main.add("Compute var2D...")
					km = 0
					for i in range(number_of_proc):
						if i == main_node :
							for im in range(len(varList)):
								tmpvol=fpol(varList[im], nx, nx,1)
								tmpvol.write_image(os.path.join(options.output_dir, options.var2D), km)
								km += 1
						else:
							nl = mpi_recv(1, MPI_INT, i, SPARX_MPI_TAG_UNIVERSAL, MPI_COMM_WORLD)
							nl = int(nl[0])
							for im in range(nl):
								ave = recv_EMData(i, im+i+70000)
								tmpvol=fpol(ave, nx, nx,1)
								tmpvol.write_image(os.path.join(options.output_dir, options.var2D), km)
								km += 1
				else:
					mpi_send(len(varList), 1, MPI_INT, main_node, SPARX_MPI_TAG_UNIVERSAL, MPI_COMM_WORLD)
					for im in range(len(varList)):
						send_EMData(varList[im], main_node, im+myid+70000)#  What with the attributes??
			mpi_barrier(MPI_COMM_WORLD)

		if options.var3D:
			if myid == main_node: log_main.add("Reconstruct var3D ...")
			t6 = time()
			# radiusvar = options.radius
			# if( radiusvar < 0 ):  radiusvar = nx//2 -3
			res = recons3d_4nn_MPI(myid, varList, symmetry = options.sym, npad=options.npad)
			#res = recons3d_em_MPI(varList, vol_stack, options.iter, radiusvar, options.abs, True, options.sym, options.squ)
			if myid == main_node:
				from fundamentals import fpol
				if current_decimate != 1.0: res	= resample(res, 1./current_decimate)
				res = fpol(res, nnxo, nnxo, nnxo)
				set_pixel_size(res, 1.0)
				res.write_image(os.path.join(options.output_dir, options.var3D))
				log_main.add("%-70s:  %s\n"%("The reconstructed var3D is saved as ", options.var3D))
				log_main.add("%-70s:  %.2f\n"%("Var3D reconstruction took [s]", time()-t6))
				log_main.add("%-70s:  %.2f\n"%("Total computation time [m]", (time()-t0)/60.))
				log_main.add("sx3dvariability finishes")
		from mpi import mpi_finalize
		mpi_finalize()
		
		if RUNNING_UNDER_MPI: global_def.MPI = False

		global_def.BATCH = False

if __name__=="__main__":
	main()
<|MERGE_RESOLUTION|>--- conflicted
+++ resolved
@@ -50,14 +50,16 @@
       --CTF>var3d/printout &
       
  1. The order of applying the input parameters is:  1. window; 2. decimation. The low-pass 
-    filter is applied to the decimated images and is equivalent to the low-pass filter of 
-    decimate*fl with respetive to the original image size.
+    filter is with absolute frequency unit and applied to the decimated images. So, it is 
+    equivalent to the low-pass filter of decimate*fl with respetive to the original image 
+    size.
     
  2. Always use small decimation rate in the first run if there is no prior info about 3D \
    variability analysis of the data and the memory requirement. In addition, one can skip 
    the low-pass filteration when decimation rate is small, which significantly speeds up computation.
    
- 3. It is better that the target decimation image size is a product of small primes such as 2, 3, 5...
+ 3. The program will check the user provided parameters such that the final image size is a 
+    product of small primes such as 2, 3, 5...
  
 """
 def main():
@@ -395,8 +397,8 @@
 				else:
 					nx = smallprime(current_window*current_decimate+0.5)
 					ny = nx
-					current_window = nx
-					if myid == main_node:
+					current_window = int(nx/current_decimate+0.5)
+					if (myid == main_node):
 						log_main.add("The window size is updated to %d."%current_window)
 						
 		if radiuspca == -1: radiuspca = nx/2-2
@@ -561,26 +563,17 @@
 				reg = Region(mx, my, current_window, current_window)
 			else: reg = None
 			from fundamentals import subsample
-<<<<<<< HEAD
-			log_main.add("  PARAMS   %6.2f   %d"%(current_decimate,nx))
-=======
-			log_main.add("  PARAMS   %6.2f   %d   %d"%(options.decimate,nx,options.window))
->>>>>>> 873ac864
+			log_main.add("  PARAMS   %6.2f   %d   %d"%(current_decimate,nx,current_window))
 			for index_of_proj in range(len(all_proj)):
 				image = get_im(stack, all_proj[index_of_proj])
 				if current_decimate>0:
 					ctf = image.get_attr("ctf")
 					ctf.apix = ctf.apix/current_decimate
 					image.set_attr("ctf", ctf)
-<<<<<<< HEAD
-				if reg: imgdata.append(subsample(image.get_clip(reg), current_decimate))
-				else:   imgdata.append(subsample(image, current_decimate))
-=======
 				#if reg: imgdata.append(subsample(image.get_clip(reg), options.decimate))
 				#else:   imgdata.append(subsample(image, options.decimate))
-				if reg: imgdata.append(fdecimate(window2d(image,options.window,options.window), nx,ny))
+				if reg: imgdata.append(fdecimate(window2d(image,current_window,current_window), nx,ny))
 				else:   imgdata.append(fdecimate(image, nx,ny))
->>>>>>> 873ac864
 				if myid == heavy_load_myid and index_of_proj%100 ==0:
 					log_main.add(" ...... %6.2f%% "%(index_of_proj/float(len(all_proj))*100.))
 			if myid == heavy_load_myid:
