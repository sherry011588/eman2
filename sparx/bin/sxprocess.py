#!/usr/bin/env python
from __future__ import print_function

#
# Author: Steven Ludtke, 04/10/2003 (sludtke@bcm.edu)
# Copyright (c) 2000-2006 Baylor College of Medicine
#
# This software is issued under a joint BSD/GNU license. You may use the
# source code in this file under either license. However, note that the
# complete EMAN2 and SPARX software packages have some GPL dependencies,
# so you are responsible for compliance with the licenses of these packages
# if you opt to use BSD licensing. The warranty disclaimer below holds
# in either instance.
#
# This complete copyright notice must be included in any revised version of the
# source code. Additional authorship citations may be added, but existing
# author citations must be preserved.
#
# This program is free software; you can redistribute it and/or modify
# it under the terms of the GNU General Public License as published by
# the Free Software Foundation; either version 2 of the License, or
# (at your option) any later version.
#
# This program is distributed in the hope that it will be useful,
# but WITHOUT ANY WARRANTY; without even the implied warranty of
# MERCHANTABILITY or FITNESS FOR A PARTICULAR PURPOSE. See the
# GNU General Public License for more details.
#
# You should have received a copy of the GNU General Public License
# along with this program; if not, write to the Free Software
# Foundation, Inc., 59 Temple Place, Suite 330, Boston, MA  2111-1307 USA
#
#

from builtins import range
import	global_def
from	global_def 	import *
from	EMAN2 		import EMUtil, parsemodopt, EMAN2Ctf
from    EMAN2jsondb import js_open_dict

from	utilities 	import *
from    statistics import mono
import  os



"""
 rotate_shift_params(paramsin, transf) has been moved to utilities
"""

from utilities import rotate_shift_params

"""
	Traveling salesman problem solved using Simulated Annealing.
"""
#from scipy import *
#from pylab import *

def Distance(i1, i2, lccc):
	return max(1.0 - lccc[mono(i1,i2)][0], 0.0)
# 	return sqrt((R1[0]-R2[0])**2+(R1[1]-R2[1])**2)

def TotalDistance(city, lccc):
	dist = 0.0
	for i in range(len(city)-1):
		dist += Distance(city[i], city[i+1], lccc)
	dist += Distance(city[-1], city[0], lccc)
	return dist

def reverse(city, n):
    nct = len(city)
    nn = (1+ ((n[1]-n[0]) % nct))/2 # half the lenght of the segment to be reversed
    # the segment is reversed in the following way n[0]<->n[1], n[0]+1<->n[1]-1, n[0]+2<->n[1]-2,...
    # Start at the ends of the segment and swap pairs of cities, moving towards the center.
    for j in range(nn):
        k = (n[0]+j) % nct
        l = (n[1]-j) % nct
        (city[k],city[l]) = (city[l],city[k])  # swap

def transpt(city, n):
    nct = len(city)

    newcity=[]
    # Segment in the range n[0]...n[1]
    for j in range( (n[1]-n[0])%nct + 1):
        newcity.append(city[ (j+n[0])%nct ])
    # is followed by segment n[5]...n[2]
    for j in range( (n[2]-n[5])%nct + 1):
        newcity.append(city[ (j+n[5])%nct ])
    # is followed by segment n[3]...n[4]
    for j in range( (n[4]-n[3])%nct + 1):
        newcity.append(city[ (j+n[3])%nct ])
    return newcity

"""
def Plot(city, R, dist):
    # Plot
    Pt = [R[city[i]] for i in range(len(city))]
    Pt += [R[city[0]]]
    Pt = array(Pt)
    title('Total distance='+str(dist))
    plot(Pt[:,0], Pt[:,1], '-o')
    show()
"""

def tsp(lccc):

	#     ncity = 100        # Number of cities to visit
	from math import sqrt
	ncity = int( (1+sqrt(1+8*len(lccc)))/2 )        # Number of cities to visit
    #  sanity check
	if( ncity*(ncity-1)/2 != len(lccc) ): return [-1]

	maxTsteps = 100    # Temperature is lowered not more than maxTsteps
	Tstart = 0.2       # Starting temperature - has to be high enough
	fCool = 0.9        # Factor to multiply temperature at each cooling step
	maxSteps = 100*ncity     # Number of steps at constant temperature
	maxAccepted = 10*ncity   # Number of accepted steps at constant temperature

	Preverse = 0.5      # How often to choose reverse/transpose trial move


	# The index table -- the order the cities are visited.
	city = list(range(ncity))
	# Distance of the travel at the beginning
	dist = TotalDistance(city, lccc)

	#  Not clear what is nct
	nct = ncity
	# Stores points of a move
	n = zeros(6, dtype=int)

	T = Tstart # temperature

	#     Plot(city, R, dist)

	for t in range(maxTsteps):  # Over temperature

		accepted = 0
		for i in range(maxSteps): # At each temperature, many Monte Carlo steps

			while True: # Will find two random cities sufficiently close by
				# Two cities n[0] and n[1] are choosen at random
				n[0] = int((nct)*rand())     # select one city
				n[1] = int((nct-1)*rand())   # select another city, but not the same
				if (n[1] >= n[0]): n[1] += 1   #
				if (n[1] < n[0]): (n[0],n[1]) = (n[1],n[0]) # swap, because it must be: n[0]<n[1]
				nn = (n[0]+nct -n[1]-1) % nct  # number of cities not on the segment n[0]..n[1]
				if nn>=3: break

			# We want to have one index before and one after the two cities
			# The order hence is [n2,n0,n1,n3]
			n[2] = (n[0]-1) % nct  # index before n0  -- see figure in the lecture notes
			n[3] = (n[1]+1) % nct  # index after n2   -- see figure in the lecture notes

			if Preverse > rand():
				# Here we reverse a segment
				# What would be the cost to reverse the path between city[n[0]]-city[n[1]]?
				de = Distance(city[n[2]], city[n[1]], lccc) + Distance(city[n[3]], city[n[0]], lccc)\
					 - Distance(city[n[2]], city[n[0]], lccc) - Distance(city[n[3]] ,city[n[1]], lccc)

				if de<0 or exp(-de/T)>rand(): # Metropolis
					accepted += 1
					dist += de
					reverse(city, n)
			else:
				# Here we transpose a segment
				nc = (n[1]+1+ int(rand()*(nn-1)))%nct  # Another point outside n[0],n[1] segment. See picture in lecture nodes!
				n[4] = nc
				n[5] = (nc+1) % nct

				# Cost to transpose a segment
				de = -Distance( city[n[1]], city[n[3]], lccc) - Distance( city[n[0]], city[n[2]], lccc) \
						- Distance( city[n[4]], city[n[5]], lccc)
				de += Distance( city[n[0]], city[n[4]], lccc) + Distance( city[n[1]], city[n[5]], lccc) \
						+ Distance( city[n[2]], city[n[3]], lccc)

				if de<0 or exp(-de/T)>rand(): # Metropolis
					accepted += 1
					dist += de
					city = transpt(city, n)

			if accepted > maxAccepted: break

		# Plot
		#         Plot(city, R, dist)

		print("T=%10.5f , distance= %10.5f , accepted steps= %d" %(T, dist, accepted))
		T *= fCool             # The system is cooled down
		if accepted == 0: break  # If the path does not want to change any more, we can stop


	# Plot(city, R, dist)
	return city




def pca(cov):
	from numpy import  linalg, argsort
	""" assume one sample per column """
	values, vecs = linalg.eigh(cov)
	perm = argsort(-values)  # sort in descending order
	return values[perm], vecs[:, perm]


def main():
	import sys
	import os
	import math
	import random
	import pyemtbx.options
	import time
	from   random   import random, seed, randint
	from   optparse import OptionParser

	progname = os.path.basename(sys.argv[0])
	usage = progname + """ [options] <inputfile> <outputfile>

	Generic 2-D image processing programs.

	Functionality:

	1.  Phase flip a stack of images and write output to new file:
		sxprocess.py input_stack.hdf output_stack.hdf --phase_flip

	2.  Resample (decimate or interpolate up) images (2D or 3D) in a stack to change the pixel size.
	    The window size will change accordingly.
		sxprocess input.hdf output.hdf  --changesize --ratio=0.5

	3.  Compute average power spectrum of a stack of 2D images with optional mask and/or padding (option wn) with zeroes or a 3-D volume.
		sxprocess.py input_stack.hdf powerspectrum.hdf  <mask.hdf> --pw [--wn=1024]

	4.  Generate a stack of projections bdb:data and micrographs with prefix mic (i.e., mic0.hdf, mic1.hdf etc) from structure input_structure.hdf, with CTF applied to both projections and micrographs:
		sxprocess.py input_structure.hdf data mic --generate_projections format="bdb":apix=5.2:CTF=True:boxsize=64

    5.  Retrieve original image numbers in the selected ISAC group (here group 12 from generation 3):
    	sxprocess.py  bdb:test3 class_averages_generation_3.hdf  list3_12.txt --isacgroup=12 --params=originalid

    6.  Retrieve original image numbers of images listed in ISAC output stack of averages:
    	sxprocess.py  select1.hdf  ohk.txt

    7.  Adjust rotationally averaged power spectrum of an image to that of a reference image or a reference 1D power spectrum stored in an ASCII file.
    	Optionally use a tangent low-pass filter.  Also works for a stack of images, in which case the output is also a stack.
    	sxprocess.py  vol.hdf ref.hdf  avol.hdf < 0.25 0.2> --adjpw
   	 	sxprocess.py  vol.hdf pw.txt   avol.hdf < 0.25 0.2> --adjpw

    8.  Generate a 1D rotationally averaged power spectrum of an image.
		sxprocess.py  vol.hdf --rotpw=rotpw.txt
    	# Output will contain three columns:
       (1) rotationally averaged power spectrum
       (2) logarithm of the rotationally averaged power spectrum
       (3) integer line number (from zero to approximately to half the image size)

    9.  Apply 3D transformation (rotation and/or shift) to a set of orientation parameters associated with projection data.
    	sxprocess.py  --transformparams=phi,theta,psi,tx,ty,tz      input.txt  output.txt
    	The output file is then imported and 3D transformed volume computed:
    	sxheader.py  bdb:p  --params=xform.projection  --import=output.txt
    	mpirun -np 2 sxrecons3d_n.py  bdb:p tvol.hdf --MPI
    	The reconstructed volume is in the position of the volume computed using the input.txt parameters and then
    	transformed with rot_shift3D(vol, phi,theta,psi,tx,ty,tz)

   10.  Import ctf parameters from the output of sxcter into windowed particle headers.
	    There are three possible input files formats:  (1) all particles are in one stack, (2 aor 3) particles are in stacks, each stack corresponds to a single micrograph.
	    In each case the particles should contain a name of the micrograph of origin stores using attribute name 'ptcl_source_image'.
        Normally this is done by e2boxer.py during windowing.
	    Particles whose defocus or astigmatism error exceed set thresholds will be skipped, otherwise, virtual stacks with the original way preceded by G will be created.
		sxprocess.py  --input=bdb:data  --importctf=outdir/partres  --defocuserror=10.0  --astigmatismerror=5.0
		#  Output will be a vritual stack bdb:Gdata
		sxprocess.py  --input="bdb:directory/stacks*"  --importctf=outdir/partres  --defocuserror=10.0  --astigmatismerror=5.0
		To concatenate output files:
		cd directory
		e2bdb.py . --makevstack=bdb:allparticles  --filt=G
		IMPORTANT:  Please do not move (or remove!) any input/intermediate EMAN2DB files as the information is linked between them.

   11. Scale 3D shifts.  The shifts in the input five columns text file with 3D orientation parameters will be DIVIDED by the scale factor
		sxprocess.py  orientationparams.txt  scaledparams.txt  scale=0.5

   12. Generate soft-edged 3D mask from input 3D volume automatically or using the user-provided threshold.
        Automatically compute the threshold to intially obtain the largest density cluster.
        sxprocess.py  vol3d.hdf  mask3d.hdf  --adaptive_mask  --fl=12.0 --aa=0.02 --pixel_size=3.1 --nsigma=3.0  --ndilation=1  --edge_width=3 --edge_type="G" --mol_mass=1500.0
        
        Use the user-provided threshold to intially obtain the largest density cluster.
        sxprocess.py  vol3d.hdf  mask3d.hdf  --adaptive_mask --threshold=0.05  --ndilation=0  --edge_width=5

   13. Generate binary 3D mask from input 3D volume using the user-provided threshold.
        sxprocess.py  vol3d.hdf  mask3d.hdf  --binary_mask  --threshold=0.05  --ndilation=0 --nerosion=0

   14. Sharpen of volumes or images by enhancing the power spectrum:
       (1) Halfset Volumes Mode
           For a pair of unfiltered odd & even halfset volumes produced by MERIDIEN, this command executes the following processes:
           a. Calculate FSC with provided mask and adjust the FSC;
           b. Sum two volume; 
           c. Apply mask
           d. Apply MTF correction (optional);
           e. Adjust power spectrum by 2*FSC/(1+FSC) (optional);  
           f. Estimate B-factor from 10 Angstrom (default) to the resolution (optional); 
           g. Apply negative B-factor to enhance the volume (optional);
           h. Apply low-pass filter to the volume (optional)
           options are independent of each others.
           --do_adaptive_mask : =True when it is restored, the program adaptively creates adaptive mask file using summed two volumes. This takes a couple of minutes. For map with dimension of 384*384*384, it takes 6 minutes.
           --mtf              : For those high resolution maps, mtf correction would significantly enhance structural features.
           --fsc_adj          : FSC adjustment of power spectrum is inclined to increase the slope of power spectrum of the summed volume.
           --B_enhance        : =0.0, program estimates B-factor from B_start (usually 10 Angstrom) to the resolution determined by FSC 0.143; >0.0, program uses the given value to enhance map; =-1.0, B-factor is not applied.
           --fl               : =0.0, low-pass filter to resolution; >=0.5, low-pass filter to the given Angstrom; >0.0 AND <=0.5, low-pass filter to the given absolute frequency; =-1.0, no low-pass filter.
           
           sxprocess.py  --combinemaps  vol_0_unfil.hdf vol_1_unfil.hdf  --output_dir=outdir_sharpen_haflset  --output=spharpen_fullset_vol3d.hdf  --pixel_size=1.12  --mask=mask3d.hdf   --mtf=mtf.txt  --fl=-1   --fsc_adj
           sxprocess.py  --combinemaps  vol_0_unfil.hdf vol_1_unfil.hdf  --output_dir=outdir_sharpen  --pixel_size=1.12  --mask=mask3d.hdf   --mtf=aa.txt  --fl=4.7  --aa=0.02 --fsc_adj
           sxprocess.py  --combinemaps  vol_0_unfil.hdf vol_1_unfil.hdf  --output_dir=outdir_sharpen  --output=spharpen_fullset_vol3d.hdf  --pixel_size=1.12  --do_adaptive_mask  --mtf=mtf.txt  --fl=3.9  --aa=0.01  --B_enhance=280

       (2) Cluster Volumes Mode
           For cluster volumes produced by SORT3D_DEPTH, this command executes the following processes:
           a. Apply mask
           b. Apply MTF correction (optional);
           c. Apply negative B-factor to enhance the volume using user-provided ad-hoc value (optional);
           d. Apply low-pass filter to the volume using user-provided ad-hoc value (optional)
           options are independent of each others.
           --do_adaptive_mask : =True when it is restored, the program adaptively creates adaptive mask file using each cluster volume. This takes a couple of minutes. For map with dimension of 384*384*384, it takes 6 minutes.
           --mtf              : For those high resolution maps, mtf correction would significantly enhance structural features.
           --B_enhance        : >0.0, program uses the given value to enhance map; =-1.0, B-factor is not applied.
           --fl               : >=0.5, low-pass filter to the given Angstrom; >0.0 AND <=0.5, low-pass filter to the given absolute frequency; =-1.0, no low-pass filter.
           
           sxprocess.py  --combinemaps  vol_cluster*.hdf    --output_dir=outdir_sharpen_cluster  --output=spharpen_cluster_vol3d.hdf  --pixel_size=1.12  --do_adaptive_mask  --mtf=mtf.txt  --fl=3.9  --aa=0.01  --B_enhance=280
           sxprocess.py  --combinemaps  vol_cluster000.hdf  --output_dir=outdir_sharpen_cluster  --output=spharpen_cluster_vol3d.hdf  --pixel_size=1.12  --do_adaptive_mask  --mtf=mtf.txt  --fl=3.9  --aa=0.01  --B_enhance=280

       (3) Images Mode - for 2D images
           Calculate B-factor and apply negative B-factor to 2D images.

   15. Window stack file --window out central area of images.
        sxprocess.py input.hdf output.hdf --box=new_box_size

   16. Pad stack file --pad images to a larger size and set surround background to request value (default 0.0).
        sxprocess.py input.hdf output.hdf --box=new_box_size --background=3.0

   17. Create angular distribution .build file
        sxprocess.py --angular_distribution  inputfile=example/path/params.txt --pixel_size=1.0  --round_digit=5  --box_size=500  --particle_radius=175  --cylinder_width=1  --cylinder_length=10000
        
   18. Subtract from images in the first stack images in the second stack and write results to the third stack.
       If the name of the output stack is the same as the second stack, the results will be written to the second
       stack (it will be overwritten).
   
   		sxprocess.py bdb:orgstack bdb:proj/data  bdb:proj/sdata bdb:proj/odata --subtract_stack
        
   19. Balance angular distribution. Input ASCII file with 3D orientation parameters, compute a histogram
       of ditribution of angles using user-provided angular step, retain a subset of randomly select
       projection direction per angular bin using user-provided threshold, write the list of the all
       retained projection directions.  (In order to create a substack with retained images, use e2bdb.py
       with options makevstack and list).
   
   		sxprocess.py --balance_angular_distribution  params.txt select.txt --max_occupy=100 --angstep=15 --symmetry=d3

"""

	parser = OptionParser(usage,version=SPARXVERSION)
	parser.add_option("--order",                action="store_true", default=False,                  help="Two arguments are required: name of input stack and desired name of output stack. The output stack is the input stack sorted by similarity in terms of cross-correlation coefficent.")
	parser.add_option("--order_lookup",         action="store_true", default=False,                  help="Test/Debug.")
	parser.add_option("--order_metropolis",     action="store_true", default=False,                  help="Test/Debug.")
	parser.add_option("--order_pca",            action="store_true", default=False,                  help="Test/Debug.")
	parser.add_option("--initial",              type="int",          default=-1,                     help="Specifies which image will be used as an initial seed to form the chain. (default -1; means the first image)")
	parser.add_option("--circular",             action="store_true", default=False,                  help="Select circular ordering (fisr image has to be similar to the last")
	parser.add_option("--radius",               type="int",          default=-1,                     help="Radius of a circular mask for similarity based ordering")
	parser.add_option("--ratio",                type="float",        default=1.0,                    help="The ratio of new to old image size (if <1 the pixel size will increase and image size decrease, if>1, the other way round")
	parser.add_option("--changesize",           action="store_true", default=False,                  help="resample (decimate or interpolate up) images (2D or 3D) in a stack to change the pixel size.")
	parser.add_option("--pw",                   action="store_true", default=False,                  help="compute average power spectrum of a stack of 2-D images with optional padding (option wn) with zeroes")
	parser.add_option("--wn",                   type="int",          default=-1,                     help="Size of window to use (should be larger/equal than particle box size, default padding to max(nx,ny))")
	parser.add_option("--phase_flip",           action="store_true", default=False,                  help="Phase flip the input stack")
	parser.add_option("--makedb",               metavar="param1=value1:param2=value2", type="string",
					action="append",  help="One argument is required: name of key with which the database will be created. Fill in database with parameters specified as follows: --makedb param1=value1:param2=value2, e.g. 'gauss_width'=1.0:'pixel_input'=5.2:'pixel_output'=5.2:'thr_low'=1.0")
	parser.add_option("--generate_projections", metavar="param1=value1:param2=value2", type="string",
					action="append",  help="Three arguments are required: name of input structure from which to generate projections, desired name of output projection stack, and desired prefix for micrographs (e.g. if prefix is 'mic', then micrographs mic0.hdf, mic1.hdf etc will be generated). Optional arguments specifying format, apix, box size and whether to add CTF effects can be entered as follows after --generate_projections: format='bdb':apix=5.2:CTF=True:boxsize=100, or format='hdf', etc., where format is bdb or hdf, apix (pixel size) is a float, CTF is True or False, and boxsize denotes the dimension of the box (assumed to be a square). If an optional parameter is not specified, it will default as follows: format='bdb', apix=2.5, CTF=False, boxsize=64.")
	parser.add_option("--isacgroup",            type="int",          default=-1,                     help="Retrieve original image numbers in the selected ISAC group. See ISAC documentation for details.")
	parser.add_option("--isacselect",           action="store_true", default=False,                  help="Retrieve original image numbers of images listed in ISAC output stack of averages. See ISAC documentation for details.")
	parser.add_option("--params",               type="string",       default=None,                   help="Name of header of parameter, which one depends on specific option")
	parser.add_option("--adjpw",                action="store_true", default=False,                  help="Adjust rotationally averaged power spectrum of an image")
	parser.add_option("--rotpw",                type="string",       default=None,                   help="Name of the text file to contain rotationally averaged power spectrum of the input image.")
	parser.add_option("--transformparams",      type="string",       default=None,                   help="Transform 3D projection orientation parameters using six 3D parameters (phi, theta,psi,sx,sy,sz).  Input: --transformparams=45.,66.,12.,-2,3,-5.5 desired six transformation of the reconstructed structure. Output: file with modified orientation parameters.")

	# import ctf estimates done using cter
	parser.add_option("--input",                type="string",       default=None,                   help="Input particles.")
	parser.add_option("--importctf",            type="string",       default=None,                   help="Name of the file containing CTF parameters produced by sxcter.")
	parser.add_option("--defocuserror",         type="float",        default=1000000.0,              help="Exclude micrographs whose relative defocus error as estimated by sxcter is larger than defocuserror percent.  The error is computed as (std dev defocus)/defocus*100%")
	parser.add_option("--astigmatismerror",     type="float",        default=360.0,                  help="Set to zero astigmatism for micrographs whose astigmatism angular error as estimated by sxcter is larger than astigmatismerror degrees.")

	# import ctf estimates done using cter
	parser.add_option("--scale",                type="float",        default=-1.0,                   help="Divide shifts in the input 3D orientation parameters text file by the scale factor.")

	# Generate soft-edged 3D mask from input 3D volume and Generate binarized version of input 3D volume
	parser.add_option("--adaptive_mask",        action="store_true", default=False,                  help="generate soft-edged 3D mask from input 3D volume")
	parser.add_option("--nsigma",               type="float",        default=1.0,                    help="number of times of sigma of the input volume to intially obtain the largest density cluster")
	parser.add_option("--threshold",       type="float",        default=-9999,                help="threshold provided by user to intially obtain the largest density cluster (default: -9999, threshold will be determined automatically")
	parser.add_option("--ndilation",            type="int",          default=3,                      help="number of times of dilation applied to the largest cluster of density")
	parser.add_option("--edge_width",           type="int",          default=5,                      help="width of the cosine edge of the mask")
	parser.add_option("--edge_type",            type=str,            default="cosine",               help="Soft-edge type: The type of soft-edge for moon-eliminator 3D mask and a moon-eliminated soft-edged 3D mask. Available methods are (1) \'cosine\' for cosine soft-edged (used in PostRefiner) and (2) \'gauss\' for gaussian soft-edge. (default cosine)")
	parser.add_option("--mol_mass",             type=float,          default=-1.0,                   help="Molecular mass [kDa]: The estimated molecular mass of the target particle in kilodalton. (default Not used)")

	
	# Generate soft-edged 3D mask from input 3D volume and Generate binarized version of input 3D volume
	parser.add_option("--binary_mask",          action="store_true", default=False,                  help="generate binary 3D mask from input 3D volume")
	parser.add_option("--nerosion",             type="int",          default=0,                      help="number of times to erode binarized volume")

	# Postprocess 3-D  
	parser.add_option("--combinemaps",          action="store_true",  default=False,                 help="flag to enhance the power spectrum of volumes or images. Available modes are (1) Halfset Volumes Mode, (2) Cluster Volumes Mode,and (3) Images Mode")
	parser.add_option("--mtf",                  type="string",        default=None,                  help="entry for mtf text file of camera")
	parser.add_option("--fsc_adj",              action="store_true",  default=False,                 help="flag to turn on power spectrum adjustment of summed volume by their FSC (effective only in Halfset Volumes Mode)")
	parser.add_option("--B_enhance",            type="float",         default=0.0,                   help="=0.0, apply Bfactor to enhance map with automatic estimation (valid only in Halfset Volumes Mode); >=0.0, with ad-hoc value; =-1.0, not enhance at all")
	parser.add_option("--fl",                   type="float",         default=0.0,                   help="=0.0, low-pass filter to resolution limit; =some value, low-pass filter to some valume; =-1, not low-pass filter applied")
	parser.add_option("--aa",                   type="float",         default=0.01,                  help="=0.01,low pass filter falloff (effective only when --fl option is not -1.0)" )
	parser.add_option("--mask",                 type="string",        default=None,                  help="path for input mask file")
	parser.add_option("--output",               type="string",        default="vol_combined.hdf",    help="output file name")
	parser.add_option("--output_dir",           type="string",        default="./",                  help="output directory name")
	parser.add_option("--pixel_size",           type="float",         default=0.0,                   help="pixel size of the data")
	parser.add_option("--B_start",              type="float",         default=10.0,                  help="=10.0 Angstrom, starting frequency in Angstrom for B-factor estimation (effective only in Halfset Volumes Mode with --B_enhance=0.0)")
	parser.add_option("--B_stop",               type="float",         default=0.0,                   help="=0.0, cutoff frequency in Angstrom for B-factor estimation. recommended to set cutoff to the frequency where fsc < 0.0. by default, the program uses Nyquist frequency. (effective only in Halfset Volumes Mode with --B_enhance=0.0)")
	parser.add_option("--do_adaptive_mask",     action="store_true",  default=False,                 help="generate adaptive mask with the given threshold")
	parser.add_option("--do_approx",          action="store_true", default=False,                  help="Approximate the soft edge values instead of using the exact ones.")
	#parser.add_option("--randomphasesafter",   type="float",         default=0.8,                   help=" set Fourier pixels random phases after FSC value ")
	# window
	parser.add_option("--window_stack",         action="store_true",  default=False,                 help="window stack images using a smaller window size")
	parser.add_option("--box",                  type="int",           default=0,                     help="the new window size ")
	
	# pad
	parser.add_option("--pad",                  action="store_true",  default=False,                 help="pad stack images to a larger window size and set the surrounding background (by default to 0.0)")
	parser.add_option("--background",           type="float",		  default=0.0,                   help="value the surrounding area will be set to")
	
	# Options for angular distribution
	parser.add_option('--angular_distribution', action="store_true",  default=False,                 help='create an angular distribution file based on a project3d.txt')
	parser.add_option("--symmetry",             type="string",        default="c1",                  help="point group symmetry")
	parser.add_option('--round_digit',          type='int',           default=5,                     help='accuracy of the loaded angle (default 5)')
	parser.add_option('--box_size',             type='int',           default=500,                   help='box size in pixel used for calculating the center of the particle [px] (default 500)')
	parser.add_option('--particle_radius',      type='int',           default=175,                   help='particle radius [Pixels] (default 175)')
	parser.add_option('--cylinder_width',       type='int',           default=1,                     help='width of the cylinder (default 1)')
	parser.add_option('--cylinder_length',      type='int',           default=10000,                 help='length of the cylinder (default 10000)')	
	
	parser.add_option('--subtract_stack',       action="store_true",  default=False,                 help='Subtract from images in the first stack images in the second stack')	
	parser.add_option("--normalize",            action="store_true",  default=False,                 help="Flag to normalize data")

	
	# Options for balance_angular distribution
	parser.add_option('--balance_angular_distribution', action="store_true",  default=False,         help='balance an angular distribution')
	parser.add_option('--max_occupy',			type='int',           default=1,                     help='maximum number of angular orientations per reference angle (default 1)')
	parser.add_option('--angstep',				type='float',         default=15.0,                  help='angular step of reference angles, i.e., number of bins of angular histogram) (default 15.0)')

	(options, args) = parser.parse_args()

	global_def.BATCH = True

	if options.phase_flip:
		nargs = len(args)
		if nargs != 2:
			print("must provide name of input and output file!")
			return
		from EMAN2 import Processor
		instack = args[0]
		outstack = args[1]
		nima = EMUtil.get_image_count(instack)
		from filter import filt_ctf
		for i in range(nima):
			img = EMData()
			img.read_image(instack, i)
			try:
				ctf = img.get_attr('ctf')
			except:
				print("no ctf information in input stack! Exiting...")
				return

			dopad = True
			sign = 1
			binary = 1  # phase flip

			assert img.get_ysize() > 1
			dict = ctf.to_dict()
			dz = dict["defocus"]
			cs = dict["cs"]
			voltage = dict["voltage"]
			pixel_size = dict["apix"]
			b_factor = dict["bfactor"]
			ampcont = dict["ampcont"]
			dza = dict["dfdiff"]
			azz = dict["dfang"]

			if dopad and not img.is_complex(): ip = 1
			else:                             ip = 0


			params = {"filter_type": Processor.fourier_filter_types.CTF_,
	 			"defocus" : dz,
				"Cs": cs,
				"voltage": voltage,
				"Pixel_size": pixel_size,
				"B_factor": b_factor,
				"amp_contrast": ampcont,
				"dopad": ip,
				"binary": binary,
				"sign": sign,
				"dza": dza,
				"azz":azz}

			tmp = Processor.EMFourierFilter(img, params)
			tmp.set_attr_dict({"ctf": ctf})

			tmp.write_image(outstack, i)

	elif options.changesize:
		nargs = len(args)
		if nargs != 2:
			ERROR("must provide name of input and output file!", "change size", 1)
			return
		from utilities import get_im
		instack = args[0]
		outstack = args[1]
		sub_rate = float(options.ratio)

		nima = EMUtil.get_image_count(instack)
		from fundamentals import resample
		for i in range(nima):
			resample(get_im(instack, i), sub_rate).write_image(outstack, i)

	elif options.isacgroup>-1:
		nargs = len(args)
		if nargs != 3:
			ERROR("Three files needed on input!", "isacgroup", 1)
			return
		from utilities import get_im
		instack = args[0]
		m=get_im(args[1],int(options.isacgroup)).get_attr("members")
		l = []
		for k in m:
			l.append(int(get_im(args[0],k).get_attr(options.params)))
		from utilities import write_text_file
		write_text_file(l, args[2])

	elif options.isacselect:
		nargs = len(args)
		if nargs != 2:
			ERROR("Two files needed on input!", "isacgroup", 1)
			return
		from utilities import get_im
		nima = EMUtil.get_image_count(args[0])
		m = []
		for k in range(nima):
			m += get_im(args[0],k).get_attr("members")
		m.sort()
		from utilities import write_text_file
		write_text_file(m, args[1])

	elif options.pw:
		nargs = len(args)
		if nargs < 2:
			ERROR("must provide name of input and output file!", "pw", 1)
			return
		from utilities import get_im, write_text_file
		from fundamentals import rops_table
		d = get_im(args[0])
		ndim = d.get_ndim()
		if ndim ==3:
			pw = rops_table(d)
			write_text_file(pw, args[1])
		else:
			nx = d.get_xsize()
			ny = d.get_ysize()
			if nargs ==3: mask = get_im(args[2])
			wn = int(options.wn)
			if wn == -1:
				wn = max(nx, ny)
			else:
				if( (wn<nx) or (wn<ny) ):  ERROR("window size cannot be smaller than the image size","pw",1)
			n = EMUtil.get_image_count(args[0])
			from utilities import model_blank, model_circle, pad
			from EMAN2 import periodogram
			p = model_blank(wn,wn)

			for i in range(n):
				d = get_im(args[0], i)
				st = Util.infomask(d, None, True)
				d -= st[0]
				if nargs==3: d *=mask
				p += periodogram(pad(d, wn, wn, 1, 0.))
			p /= n
			p.write_image(args[1])

	elif options.adjpw:

		if len(args) < 3:
			ERROR("filt_by_rops input target output fl aa (the last two are optional parameters of a low-pass filter)","adjpw",1)
			return
		img_stack = args[0]
		from math         import sqrt
		from fundamentals import rops_table, fft
		from utilities    import read_text_file, get_im
		from filter       import  filt_tanl, filt_table
		if(  args[1][-3:] == 'txt'):
			rops_dst = read_text_file( args[1] )
		else:
			rops_dst = rops_table(get_im( args[1] ))

		out_stack = args[2]
		if(len(args) >4):
			fl = float(args[3])
			aa = float(args[4])
		else:
			fl = -1.0
			aa = 0.0

		nimage = EMUtil.get_image_count( img_stack )

		for i in range(nimage):
			img = fft(get_im(img_stack, i) )
			rops_src = rops_table(img)

			assert len(rops_dst) == len(rops_src)

			table = [0.0]*len(rops_dst)
			for j in range( len(rops_dst) ):
				table[j] = sqrt( rops_dst[j]/rops_src[j] )

			if( fl > 0.0):
				img = filt_tanl(img, fl, aa)
			img = fft(filt_table(img, table))
			img.write_image(out_stack, i)

	elif options.rotpw != None:

		if len(args) != 1:
			ERROR("Only one input permitted","rotpw",1)
			return
		from utilities import write_text_file, get_im
		from fundamentals import rops_table
		from math import log10
		im = get_im(args[0])
		nx = im.get_xsize()
		ny = im.get_ysize()
		nz = im.get_zsize()
		ndim = im.get_ndim()
		if(ndim == 3):
			nn = min(nx,ny,nz)
			t = rops_table(Util.window(im,nn,nn,nn))
		elif(ndim == 2):
			from fundamentals import window2d
			nn = min(nx,ny)
			print(nn,nx,ny)
			t = rops_table(window2d(im,nn,nn))
		else:
			t = periodogram(im)
			t = [t[i] for i in range(t.get_xsize())]
		x = list(range(len(t)))
		r = [log10(q) for q in t]
		write_text_file([t,r,x], options.rotpw)

	elif options.transformparams != None:
		if len(args) != 2:
			ERROR("Please provide names of input and output files with orientation parameters","transformparams",1)
			return
		from utilities import read_text_row, write_text_row
		transf = [0.0]*6
		spl = options.transformparams.split(',')
		for i in range(len(spl)):  transf[i] = float(spl[i])

		write_text_row( rotate_shift_params(read_text_row(args[0]), transf)	, args[1])

	elif options.makedb != None:
		nargs = len(args)
		if nargs != 1:
			print("must provide exactly one argument denoting database key under which the input params will be stored")
			return
		dbkey = args[0]
		print("database key under which params will be stored: ", dbkey)
		gbdb = js_open_dict("e2boxercache/gauss_box_DB.json")

		parmstr = 'dummy:'+options.makedb[0]
		(processorname, param_dict) = parsemodopt(parmstr)
		dbdict = {}
		for pkey in param_dict:
			if (pkey == 'invert_contrast') or (pkey == 'use_variance'):
				if param_dict[pkey] == 1:
					dbdict[pkey] = True
				else:
					dbdict[pkey] = False
			else:
				dbdict[pkey] = param_dict[pkey]
		gbdb[dbkey] = dbdict

	elif options.generate_projections:
		nargs = len(args)
		if nargs != 3:
			ERROR("Must provide name of input structure(s) from which to generate projections, name of output projection stack, and prefix for output micrographs."\
			"sxprocess - generate projections",1)
			return
		inpstr  = args[0]
		outstk  = args[1]
		micpref = args[2]

		parmstr = 'dummy:'+options.generate_projections[0]
		(processorname, param_dict) = parsemodopt(parmstr)

		parm_CTF    = False
		parm_format = 'bdb'
		parm_apix   = 2.5

		if 'CTF' in param_dict:
			if param_dict['CTF'] == 'True':
				parm_CTF = True

		if 'format' in param_dict:
			parm_format = param_dict['format']

		if 'apix' in param_dict:
			parm_apix = float(param_dict['apix'])

		boxsize = 64
		if 'boxsize' in param_dict:
			boxsize = int(param_dict['boxsize'])

		print("pixel size: ", parm_apix, " format: ", parm_format, " add CTF: ", parm_CTF, " box size: ", boxsize)

		scale_mult      = 2500
		sigma_add       = 1.5
		sigma_proj      = 30.0
		sigma2_proj     = 17.5
		sigma_gauss     = 0.3
		sigma_mic       = 30.0
		sigma2_mic      = 17.5
		sigma_gauss_mic = 0.3

		if 'scale_mult' in param_dict:
			scale_mult = float(param_dict['scale_mult'])
		if 'sigma_add' in param_dict:
			sigma_add = float(param_dict['sigma_add'])
		if 'sigma_proj' in param_dict:
			sigma_proj = float(param_dict['sigma_proj'])
		if 'sigma2_proj' in param_dict:
			sigma2_proj = float(param_dict['sigma2_proj'])
		if 'sigma_gauss' in param_dict:
			sigma_gauss = float(param_dict['sigma_gauss'])
		if 'sigma_mic' in param_dict:
			sigma_mic = float(param_dict['sigma_mic'])
		if 'sigma2_mic' in param_dict:
			sigma2_mic = float(param_dict['sigma2_mic'])
		if 'sigma_gauss_mic' in param_dict:
			sigma_gauss_mic = float(param_dict['sigma_gauss_mic'])

		from filter import filt_gaussl, filt_ctf
		from utilities import drop_spider_doc, even_angles, model_gauss, delete_bdb, model_blank,pad,model_gauss_noise,set_params2D, set_params_proj
		from projection import prep_vol,prgs
		from time import time
		seed(int(time()))
		delta = 29
		angles = even_angles(delta, 0.0, 89.9, 0.0, 359.9, "S")
		nangle = len(angles)

		modelvol = []
		nvlms = EMUtil.get_image_count(inpstr)
		from utilities import get_im
		for k in range(nvlms):  modelvol.append(get_im(inpstr,k))

		nx = modelvol[0].get_xsize()

		if nx != boxsize:
			ERROR("Requested box dimension does not match dimension of the input model.", \
			"sxprocess - generate projections",1)
		nvol = 10
		volfts = [[] for k in range(nvlms)]
		for k in range(nvlms):
			for i in range(nvol):
				sigma = sigma_add + random()  # 1.5-2.5
				addon = model_gauss(sigma, boxsize, boxsize, boxsize, sigma, sigma, 38, 38, 40 )
				scale = scale_mult * (0.5+random())
				vf, kb = prep_vol(modelvol[k] + scale*addon)
				volfts[k].append(vf)
		del vf, modelvol

		if parm_format == "bdb":
			stack_data = "bdb:"+outstk
			delete_bdb(stack_data)
		else:
			stack_data = outstk + ".hdf"
		Cs      = 2.0
		pixel   = parm_apix
		voltage = 120.0
		ampcont = 10.0
		ibd     = 4096/2-boxsize
		iprj    = 0

		width = 240
		xstart = 8 + boxsize/2
		ystart = 8 + boxsize/2
		rowlen = 17
		from random import randint
		params = []
		for idef in range(3, 8):

			irow = 0
			icol = 0

			mic = model_blank(4096, 4096)
			defocus = idef * 0.5#0.2
			if parm_CTF:
				astampl=defocus*0.15
				astangl=50.0
				ctf = generate_ctf([defocus, Cs, voltage,  pixel, 0.0, ampcont, astampl, astangl])

			for i in range(nangle):
				for k in range(12):
					dphi = 8.0*(random()-0.5)
					dtht = 8.0*(random()-0.5)
					psi  = 360.0*random()

					phi = angles[i][0]+dphi
					tht = angles[i][1]+dtht

					s2x = 4.0*(random()-0.5)
					s2y = 4.0*(random()-0.5)

					params.append([phi, tht, psi, s2x, s2y])

					ivol = iprj % nvol
					#imgsrc = randint(0,nvlms-1)
					imgsrc = iprj % nvlms
					proj = prgs(volfts[imgsrc][ivol], kb, [phi, tht, psi, -s2x, -s2y])

					x = xstart + irow * width
					y = ystart + icol * width

					mic += pad(proj, 4096, 4096, 1, 0.0, x-2048, y-2048, 0)

					proj = proj + model_gauss_noise( sigma_proj, nx, nx )
					if parm_CTF:
						proj = filt_ctf(proj, ctf)
						proj.set_attr_dict({"ctf":ctf, "ctf_applied":0})

					proj = proj + filt_gaussl(model_gauss_noise(sigma2_proj, nx, nx), sigma_gauss)
					proj.set_attr("origimgsrc",imgsrc)
					proj.set_attr("test_id", iprj)
					proj.set_attr("ptcl_source_image",micpref + "%1d.hdf" % (idef-3))
					# flags describing the status of the image (1 = true, 0 = false)
					set_params2D(proj, [0.0, 0.0, 0.0, 0, 1.0])
					set_params_proj(proj, [phi, tht, psi, s2x, s2y])

					proj.write_image(stack_data, iprj)

					icol += 1
					if icol == rowlen:
						icol = 0
						irow += 1

					iprj += 1

			mic += model_gauss_noise(sigma_mic,4096,4096)
			if parm_CTF:
				#apply CTF
				mic = filt_ctf(mic, ctf)
			mic += filt_gaussl(model_gauss_noise(sigma2_mic, 4096, 4096), sigma_gauss_mic)

			mic.write_image(micpref + "%1d.hdf" % (idef-3), 0)

		drop_spider_doc("params.txt", params)

	elif options.importctf != None:
		print(' IMPORTCTF  ')
		from utilities import read_text_row,write_text_row
		from random import randint
		import subprocess
		grpfile = 'groupid%04d'%randint(1000,9999)
		ctfpfile = 'ctfpfile%04d'%randint(1000,9999)
		cterr = [options.defocuserror/100.0, options.astigmatismerror]
		ctfs = read_text_row(options.importctf)
		for kk in range(len(ctfs)):
			root,name = os.path.split(ctfs[kk][-1])
			ctfs[kk][-1] = name[:-4]
		if(options.input[:4] != 'bdb:'):
			ERROR('Sorry, only bdb files implemented','importctf',1)
		d = options.input[4:]
		#try:     str = d.index('*')
		#except:  str = -1
		from string import split
		import glob
		uu = os.path.split(d)
		uu = os.path.join(uu[0],'EMAN2DB',uu[1]+'.bdb')
		flist = glob.glob(uu)
		for i in range(len(flist)):
			root,name = os.path.split(flist[i])
			root = root[:-7]
			name = name[:-4]
			fil = 'bdb:'+os.path.join(root,name)
			sourcemic = EMUtil.get_all_attributes(fil,'ptcl_source_image')
			nn = len(sourcemic)
			gctfp = []
			groupid = []
			for kk in range(nn):
				junk,name2 = os.path.split(sourcemic[kk])
				name2 = name2[:-4]
				ctfp = [-1.0,0.0,0.0,0.0,0.0,0.0,0.0,0.0,0.0]
				for ll in range(len(ctfs)):
					if(name2 == ctfs[ll][-1]):
						#  found correct
						if(ctfs[ll][8]/ctfs[ll][0] <= cterr[0]):
							#  acceptable defocus error
							ctfp = ctfs[ll][:8]
							if(ctfs[ll][10] > cterr[1] ):
								# error of astigmatism exceed the threshold, set astigmatism to zero.
								ctfp[6] = 0.0
								ctfp[7] = 0.0
							gctfp.append(ctfp)
							groupid.append(kk)
						break
			if(len(groupid) > 0):
				write_text_row(groupid, grpfile)
				write_text_row(gctfp, ctfpfile)
				cmd = "{} {} {} {}".format('e2bdb.py',fil,'--makevstack=bdb:'+root+'G'+name,'--list='+grpfile)
				#print cmd
				subprocess.call(cmd, shell=True)
				cmd = "{} {} {} {}".format('sxheader.py','bdb:'+root+'G'+name,'--params=ctf','--import='+ctfpfile)
				#print cmd
				subprocess.call(cmd, shell=True)
			else:
				print(' >>>  Group ',name,'  skipped.')

		cmd = "{} {} {}".format("rm -f",grpfile,ctfpfile)
		subprocess.call(cmd, shell=True)

	elif options.scale > 0.0:
		from utilities import read_text_row,write_text_row
		scale = options.scale
		nargs = len(args)
		if nargs != 2:
			print("Please provide names of input and output file!")
			return
		p = read_text_row(args[0])
		for i in range(len(p)):
			p[i][3] /= scale
			p[i][4] /= scale
		write_text_row(p, args[1])

	elif options.adaptive_mask:
		print('DEPRECATION WARNING! This function is deprecated and no longer maintained. Please use sxmask.py instead')
		from utilities import get_im
<<<<<<< HEAD
		from morphology import adaptive_mask, adaptive_mask_scipy
=======
		from morphology import adaptive_mask
		from filter import filt_tanl
>>>>>>> 85b196d2
		nargs = len(args)
		if nargs ==0:
			print(" Generate soft-edged 3D mask from input 3D volume automatically or using the user provided threshold.")
			return
		elif nargs > 2:
			ERROR( "Too many arguments", "options.adaptive_mask", 1)
			return
		
		inputvol = get_im(args[0]) # args[0]: input 3D volume file path
		input_path, input_file_name = os.path.split(args[0])
		input_file_name_root,ext=os.path.splitext(input_file_name)
		if nargs == 2:  mask_file_name = args[1] # args[1]: output 3D mask file path
		else:           mask_file_name = "adaptive_mask_for_" + input_file_name_root + ".hdf" # Only hdf file is output.

		if( options.fl > 0.0 ):  inputvol =filt_tanl(inputvol, options.pixel_size/options.fl, options.aa)
		if( options.mol_mass> 0.0 ): density_threshold = inputvol.find_3d_threshold(options.mol_mass, options.pixel_size)
		else: density_threshold = options.threshold
		if options.edge_type == "cosine": mode = "C"
		else:  mode = "G"

		adaptive_mask(inputvol, options.nsigma, density_threshold, options.ndilation, options.edge_width, mode).write_image(mask_file_name)
	
	elif options.binary_mask:
		print('DEPRECATION WARNING! This function is deprecated and no longer maintained. Please use sxmask.py instead')
		from utilities import get_im
		from morphology import binarize, erosion, dilation
		nargs = len(args)
		if nargs == 0:
			print(" Generate binary 3D mask from input 3D volume using the user-provided threshold.")
			return
		elif nargs > 2:
			print("Too many arguments are given, try again!")
			return
		
		inputvol = get_im(args[0])
		input_path, input_file_name = os.path.split(args[0])
		input_file_name_root,ext=os.path.splitext(input_file_name)
		if nargs == 2:  mask_file_name = args[1]
		else:           mask_file_name = "binary_mask_for_" + input_file_name_root + ".hdf" # Only hdf file is output.
		mask3d = binarize(inputvol, options.threshold)
		for i in range(options.nerosion): mask3d = erosion(mask3d)
		for i in range(options.ndilation): mask3d = dilation(mask3d)
		mask3d.write_image(mask_file_name)

	elif options.combinemaps:
		if options.output_dir !="./":
			if not os.path.exists(options.output_dir): os.mkdir(options.output_dir)
		from logger import Logger,BaseLogger_Files
		if os.path.exists(os.path.join(options.output_dir, "log.txt")): os.remove(os.path.join(options.output_dir, "log.txt"))
		log_main=Logger(BaseLogger_Files())
		log_main.prefix = os.path.join(options.output_dir, "./")
		#line = strftime("%Y-%m-%d_%H:%M:%S", localtime()) + " =>"
		log_main.add("--------------------------------------------")
		log_main.add("------->>> SPHIRE combinemaps <<<-------")
		from utilities    	import get_im, write_text_file, read_text_file
		from fundamentals 	import rot_avg_table, fft
		from morphology   	import compute_bfactor,power
		from statistics   	import fsc, pearson
		from filter       	import filt_table, filt_gaussinv, filt_tanl
		from EMAN2 			import periodogram
		
		nargs = len(args)
		if nargs < 1:
			ERROR("too few inputs", " --combinemaps option", 1)
		if options.pixel_size <= 0.0:
			ERROR("set a valid value to pixel_size first! There is no default value for pixel_size", " --combinemaps option", 1)
		
		input_path_list = []
		suffix_patten = None
		map1_basename_tokens = None
		cluster_id_substr_head_idx = None
		if nargs == 1: # 2D case, 3D single map case, or 3D single maps case
			if args[0].find("*") != -1: # 3D single maps case
				import glob
				input_path_list = glob.glob(args[0])
				# Check error condition of input file path list
				if len(input_path_list) == 0:
					ERROR("no input files are found with the provided path pattern %s"%(args[0]), "--combinemaps option for 3-D", 1)
				# Prepare variables for the loop section below
				# Get prefix and suffix in cluster volume basename pattern 
				# to find the head/tail indices of cluster id substring
				map1_basename_tokens = args[0].split('*')
				# assert (len(map1_basename_tokens) == 2)
				# Find head index of cluster id substring
				cluster_id_substr_head_idx = len(map1_basename_tokens[0])
				suffix_patten = "_cluster*"
			else: # 2D case or 3D single map case
				input_path_list.append(args[0])
		else: # 3D two maps case
			input_path_list.append(args[0])
		
		try:
			e1 = get_im(input_path_list[0],0)
		except:
			ERROR(input_path_list[0]+" does not exist", " --combinemaps option", 1)
		
		nx = e1.get_xsize()
		ny = e1.get_ysize()
		nz = e1.get_zsize()
		log_main.add("----------->>> shell line command <<<-----------------")
		line=" "
		for a in sys.argv:
			line +=" "+a
		log_main.add(line)
		if e1.get_zsize() == 1:  # 2D case
			log_main.add("-------->>> Settings given by all options <<<-------")
			log_main.add("pixel_size        :"+str(options.pixel_size))
			log_main.add("mask              :"+str(options.mask))
			log_main.add("B_enhance         :"+str(options.B_enhance))
			log_main.add("low_pass_filter   :"+str(options.fl))
			log_main.add("B_start           :"+str(options.B_start))
			log_main.add("B_stop            :"+str(options.B_stop))
			# log_main.add("randomphasesafter "+str(options.randomphasesafter))
			log_main.add("------------>>> processing <<<-----------------------")
			log_main.add("2-D combinemaps for ISAC averaged images")
			if nargs > 1: ERROR("too many inputs!", "--combinemaps option for 2-D", 1)
			else: ERROR("incorrected number of inputs", "--combinemaps option for 2-D", 1) # This should be unreachable
			nimage = EMUtil.get_image_count(input_path_list[0])
			if options.mask !=None:
				try:
					m = get_im(options.mask)
					log_main.add("user provided mask is %s"%options.mask)
				except:
					ERROR("Mask image %s does not exists"%options.mask, " --combinemaps for 2-D", 1)
			else:
				m = None
				log_main.add("Mask is not used")
			log_main.add("Total number of average images is %d"%nimage)
			for i in range(nimage):
				e1 = get_im(input_path_list[0],i)
				if m: e1 *=m
				if options.B_enhance ==0.0 or options.B_enhance == -1.:
					guinierline = rot_avg_table(power(periodogram(e1),.5))
					if options.B_stop == 0.0:
						freq_max   =  1./(2.*options.pixel_size)
					else:
						freq_max =1./options.B_stop
					freq_min   =  1./options.B_start
					log_main.add("B-factor exp(-B*s^2) is estimated from %f[A] to %f[A]"%(options.B_start, 2*options.pixel_size))
					b,junk,ifreqmin, ifreqmax =compute_bfactor(guinierline, freq_min, freq_max, options.pixel_size)
					global_b = b*4
					log_main.add( "The estimated slope of rotationally averaged Fourier factors  of the summed volumes is %f"%round(-b,2))
				else:
					global_b = option.B_enhance
					log_main.add( "User provided B_factor is %f"%global_b)
				sigma_of_inverse = sqrt(2./global_b)
				e1 = filt_gaussinv(e1,sigma_of_inverse)
				if options.fl > 0.0 and options.fl < 0.5:
					log_main.add("Low-pass filter ff %   aa  %f"%(options.fl, options.aa))
					e1 =filt_tanl(e1,options.fl, options.aa)
				elif options.fl > 0.5:
					e1 =filt_tanl(e1, options.pixel_size/options.fl, options.aa)
				e1.write_image(options.output)

		else: # 3D case High pass filter should always come along with low-pass filter. 
			log_main.add("-------->>>Settings given by all options <<<-------")
			log_main.add("Pixle_size        :"+str(options.pixel_size))
			log_main.add("Mask              :"+str(options.mask))
			log_main.add("Fsc_adj           :"+str(options.fsc_adj))
			log_main.add("B_enhance         :"+str(options.B_enhance))
			log_main.add("Low_pass_filter   :"+str(options.fl))
			log_main.add("Aa                :"+str(options.aa))
			log_main.add("B_start           :"+str(options.B_start))
			log_main.add("B_stop            :"+str(options.B_stop))
			log_main.add("Mtf               :"+str(options.mtf))
			log_main.add("Output            :"+str(options.output))
			log_main.add("Do_adaptive_mask  :"+str(options.do_adaptive_mask))
			log_main.add("threshold    :"+str(options.threshold))
			log_main.add("Edge width        :"+str(options.edge_width))
			log_main.add("Ndilation         :"+str(options.ndilation))
			log_main.add("Do approximation         :"+str(options.do_approx))
			# log_main.add("randomphasesafter :"+str(options.randomphasesafter))
			log_main.add("------------->>> processing <<<-----------------------")
			log_main.add("3-D refinement combinemaps")
			single_map = True
			map2_path = None
			if nargs ==1: # 3D single map case or 3D single maps case
				log_main.add("Combinemaps has single input map")
				# Check error condition of input 3D density map file path list
				if options.fl == 0.0: 
					ERROR("Low-pass filter to resolution (--fl=0.0) cannot be used with cluster volumes mode", "--combinemaps option for 3-D", 1)
				if options.B_enhance == 0.0: 
					ERROR("Automatic B-factor estimation (--B_enhance=0.0) cannot be used with cluster volumes mode", "--combinemaps option for 3-D", 1)
				if len(input_path_list) > 1:
					log_main.add("Using 3D density map path pattern (found %d files in %s)"%(len(input_path_list), os.path.dirname(args[0])))
				else:
					log_main.add("Using a single file path")
			elif nargs ==2:  # 3D two maps case
				log_main.add("Combinemaps has two input maps")
				single_map = False
				map2_path = args[1]
			elif nargs >=3: 
				ERROR("Too many input maps!", "--combinemaps option for 3-D", 1)
			else: ERROR("Incorrected number of inputs", "--combinemaps option for 3-D", 1) # This should be unreachable
			
			for map1_path in input_path_list:
				log_main.add("-------------------------------------------------------")
				log_main.add("------------->>> %s <<<-----------------------" % map1_path)
				log_main.add("The first input volume: %s"%map1_path)
				try: map1 = get_im(map1_path)
				except:
					ERROR("Sphire combinemaps fails to read the first map " + map1_path, "--combinemaps option for 3-D")
					exit()
			
				if single_map:
					log_main.add("No second input volume")
				else:
					log_main.add("The second input volume: %s"%map2_path)
					try:
						map2 = get_im(map2_path)
					except:
						ERROR("Sphire combinemaps fails to read the second map " + map2_path, "--combinemaps option for 3-D", 1)
				
					if (map2.get_xsize() != map1.get_xsize()) or (map2.get_ysize() != map1.get_ysize()) or (map2.get_zsize() != map1.get_zsize()):
						ERROR("Two input maps have different image size", "--combinemaps option for 3-D", 1)
				
				suffix = ""
				if suffix_patten is not None:
					# Find tail index of micrograph id substring and extract the substring from the micrograph name
					cluster_id_substr_tail_idx = map1_path.index(map1_basename_tokens[1])
					cluster_id_substr = map1_path[cluster_id_substr_head_idx:cluster_id_substr_tail_idx]
					suffix = suffix_patten.replace("*", cluster_id_substr)
				
				### # NOTE: Toshio Moriya 2018/01/11
				### # Remove "enforce low-pass filter"
				### filter_to_resolution =  False
				### ### enforce low-pass filter
				### if options.B_enhance !=-1:
				### 	if not options.fsc_adj:
				### 		if options.fl == -1.0: 
				### 			filter_to_resolution = True
				### 			msg = "low-pass filter is enforeced to turn on"
				### 		else:
				### 			msg = "user chooses low-pass filter  %f"%options.fl
				### 	else:
				### 		msg = "fsc_adj option works as a low-pass filter"
				### 	log_main.add(msg)

				## prepare mask 
				if options.mask != None and options.do_adaptive_mask:
					ERROR("Wrong options, use either adaptive_mask or supply a mask", " options.mask and options.do_adaptive_mask ", 1)

				if options.mask != None:
					log_main.add("User provided mask: %s"%options.mask)
					try: m = get_im(options.mask)
					except:
						ERROR("Sphire combinemaps fails to read mask file " + options.mask, "--combinemaps option for 3-D")
						exit()
					if (m.get_xsize() != map1.get_xsize()) or (m.get_ysize() != map1.get_ysize()) or (m.get_zsize() != map1.get_zsize()):
						ERROR(" Mask file  "+options.mask+" has different size with input image  ", "--combinemaps for mask "+options.mask), 1

				elif options.do_adaptive_mask:
					log_main.add("Create an adaptive mask, let's wait...")
					log_main.add("Options.threshold, options.ndilation, options.edge_width %f %5.2f %5.2f"%(options.threshold, options.ndilation, options.edge_width))
					from morphology import adaptive_mask, adaptive_mask_scipy
					if single_map:
						input_vol_mask = map1
					else:
						input_vol_mask = (map1+map2)/2.0
					if( options.mol_mass> 0.0 ):
						density_threshold = input_vol_mask.find_3d_threshold(
							options.mol_mass,
							options.pixel_size
							)
					else:
						density_threshold = options.threshold
					if options.edge_type == "cosine":
						mode = "C"
					else:
						mode = "G"
					m = adaptive_mask_scipy(
						input_vol_mask,
						options.nsigma,
						density_threshold,
						options.ndilation,
						options.edge_width,
						mode,
						do_approx=options.do_approx,
						)
					m.write_image(os.path.join(options.output_dir, "vol_adaptive_mask%s.hdf"%suffix))
				else:
					m = None
					log_main.add("No mask is applied")
				## prepare FSC
				from math import sqrt
				resolution_FSC143   = 0.5 # for single volume, this is the default resolution
				resolution_FSChalf  = 0.5

				def filter_product(B_factor, pixel_size, cutoff, aa, image_size):
					from math import sqrt
					def gauss_inverse(x, sigma):
						from math import exp
						omega = 0.5/(sigma*sigma)
						return exp(x*omega)
					def tanhfl(x, cutoff, aa):
						from math import pi, tanh
						omega = cutoff
						cnst  = pi/(2.0*omega*aa)
						v1    = (cnst*(x + omega))
						v2    = (cnst*(x - omega))
						return 0.5*(tanh(v1) - tanh(v2))
					from math import pi
					N = image_size//2
					sigma_of_inverse = sqrt(2./(B_factor/pixel_size**2))
					values = []
					if cutoff >0.5: cutoff = pixel_size/cutoff # always uses absolute frequencies
					for i in range(N):
						x = float(i)/float(N*2.)
						values.append(tanhfl(x, cutoff, aa)*gauss_inverse(x, sigma_of_inverse))
					index_zero = N+1
					for i in range(N):
						if values[i]== 0.0:
							index_zero = i
							break
					#print("current fall off", (index_zero - cutoff*N*2))
					return values, values.index(max(values)), max(values), index_zero, int(index_zero - values.index(max(values)))

				def calculate_fsc_criterion(fsc, criterion):
					"""
					Calculate fsc for the specified criterion
					"""
					resolution_left = fsc[0][len(fsc[1])-1]
					idx_crit_left = len(fsc[1])-1
					for ifreq in range(1, len(fsc[1])):
						if fsc[1][ifreq] < criterion:
							resolution_left = fsc[0][ifreq-1]
							idx_crit_left = ifreq - 1
							break
					resolution_right = fsc[0][1]
					idx_crit_right = 1
					for ifreq in reversed(list(range(1, len(fsc[1])))):
						if fsc[1][ifreq] >= 0.143:
							resolution_right = fsc[0][ifreq]
							idx_crit_right = ifreq
							break
					return resolution_left, resolution_right, idx_crit_left, idx_crit_right

				def scale_fsc(x):
					"""
					Scale function to adjust the FSC to the full dataset
					"""
					return 2. * x / (1 + x)

				def create_fsc_txt(output_dir, fsc, resolution, name):
					"""
					Create a text file based on the fsc
					"""
					fsc_out = []
					for ifreq, value in enumerate(fsc[1]):
						fsc_out.append("%5d   %7.2f   %7.3f"%(ifreq, resolution[ifreq], value))
					write_text_file( fsc_out, os.path.join( output_dir, '{0}.txt'.format(name)))

				def freq_to_angstrom(values, pixel_size):
					"""
					Convert spatial frequency to angstrom
					"""
					if( type(values) != list):  values = [values]
					angstrom = [999.0]*len(values)
					for i,q in enumerate(values):
						if(q>0.0):  angstrom[i] = pixel_size/q
					return angstrom

				### for two maps
				dip_at_fsc = False
				if not single_map:
					# Plot FSC curves and write output fsc files
					import matplotlib
					matplotlib.use('Agg')
					import matplotlib.pylab as plt
					plt.rcParams['font.family'] = 'monospace'
					title = []

					# Output curves lists
					plot_curves = []
					plot_names = []
					plot_title = []

					# Output curves
					fsc_true = fsc(map1, map2, 1)
					fsc_true[1][0] = 1.0  # always reset fsc of zero frequency as 1.0
					plot_curves.append(fsc_true)
					plot_names.append(r'FSC halves')
					# map fsc obtained from halves to full maps
					plot_curves.append([fsc_true[0], list(map(scale_fsc, fsc_true[1]))])
					plot_names.append(r'FSC full')
					if m is not None:
						fsc_mask = fsc(map1*m, map2*m, 1)
						fsc_mask[1][0] = 1.0  # always reset fsc of zero frequency to 1.0
						plot_curves.append(fsc_mask)
						plot_names.append(r'FSC masked halves')
						# map fsc obtained from masked two halves to full maps
						plot_curves.append([fsc_mask[0], list(map(scale_fsc, fsc_mask[1]))])
						plot_names.append(r'FSC masked full')

					resolution_in_angstrom = freq_to_angstrom(pixel_size=options.pixel_size, values=fsc_true[0])

					# Create plot and write output file
					minimum_fsc = 0
					for fsc, name in zip(plot_curves, plot_names):
						fsc[1][0] = 1
						label = r'{0:18s}:  $0.5$: ${1}\AA$  |  $0.143$: ${2}\AA$'.format(
							name,
							round(
								freq_to_angstrom(
									pixel_size=options.pixel_size,
									values=calculate_fsc_criterion(fsc, criterion=0.5)[0]
									)[0],
								1
								),
							round(
								freq_to_angstrom(
									pixel_size=options.pixel_size,
									values=calculate_fsc_criterion(fsc, criterion=0.143)[1]
									)[0],
								1
								),
							)
						plt.plot(fsc[0], fsc[1], label=label)
						create_fsc_txt(
							output_dir=options.output_dir,
							fsc=fsc,
							resolution=resolution_in_angstrom,
							name=name.replace(' ', '_').lower()
							)
						if min(fsc[1]) < minimum_fsc:
							minimum_fsc = min(fsc[1])
					plt.axhline(0.143, 0, 1, color='k', alpha=0.3)
					plt.axhline(0.5, 0, 1, color='k', alpha=0.3)

					# Ticks
					nyquist_resolution = resolution_in_angstrom[-1]
					raw_x_ticks_ang = [int(round(options.pixel_size / float(entry), 0)) for entry in [0.1, 0.2, 0.3, 0.4, 0.5]]
					x_ticks_ang = [r'$\frac{{1}}{{{0}}}$'.format(tick) for tick in raw_x_ticks_ang if tick > nyquist_resolution*1.03]
					x_ticks_freq = [options.pixel_size/float(tick) for tick in raw_x_ticks_ang if tick > nyquist_resolution*1.03]
					x_ticks_ang.insert(0, r'$0$')
					x_ticks_freq.insert(0, 0)
					x_ticks_ang.append(r'$\frac{{1}}{{{0}}}$'.format(round(nyquist_resolution, 2)))
					x_ticks_freq.append(options.pixel_size/round(nyquist_resolution, 2))
					plt.xticks(x_ticks_freq, x_ticks_ang, size='xx-large')
					y_ticks = [-0.2, 0.0, 0.2, 0.4, 0.6, 0.8, 1.0]
					plt.yticks(y_ticks, [r'${0}$'.format(tick) for tick in y_ticks], size='large')

					# Plot related settings
					plt.legend(loc='lower left', bbox_to_anchor=(0, 1, 1, 0.2), mode='expand', frameon=False)
					plt.text(0.005, 0.153, r'$0.143$', color='k', alpha=0.4)
					plt.text(0.005, 0.51, r'$0.5$', color='k', alpha=0.4)
					plt.xlabel(r'Spatial frequency / $\frac{1}{\AA}$')
					plt.ylabel(r'FSC')
					plt.ylim([minimum_fsc-0.05, 1.05])
					plt.grid()
					plt.tight_layout()
					plt.savefig(os.path.join(options.output_dir, "fsc.png"), bbox_inches='tight')
					plt.clf()

					if m is not None: fsc_true = fsc_mask
					""" 
						# we abandon randomize phase strategy
						frc_without_mask = fsc(map1, map2, 1)
						randomize_at     = -1.0
						for ifreq in xrange(1, len(frc_without_mask[1])): # always skip zero frequency
							if frc_without_mask[1][ifreq] < options.randomphasesafter:
								randomize_at = float(ifreq)
								break
						log_main.add("Phases are randomized after: %4.2f[A]"% (options.pixel_size/(randomize_at/map1.get_xsize())))
						frc_masked = fsc(map1*m, map2*m, 1)
						map1 = fft(Util.randomizedphasesafter(fft(map1), randomize_at))*m
						map2 = fft(Util.randomizedphasesafter(fft(map2), randomize_at))*m
						frc_random_masked = fsc(map1, map2, 1)
						fsc_true          = [frc_without_mask[0], [None]*len(frc_without_mask[0])]
						for i in xrange(len(fsc_true[1])):
							if i < (int(randomize_at) + 2):# move two pixels up
								fsc_true[1][i] = frc_masked[1][i]
							else:
								fsct = frc_masked[1][i]
								fscn = frc_random_masked[1][i]
								if (fscn > fsct): fsc_true[1][i]= 0.
								else: fsc_true[1][i]=(fsct-fscn)/(1.-fscn)
						else:
					"""
					log_main.add("Adjust FSC to the full dataset by: 2.*FSC/(FSC+1.)")
					fsc_true[1] = list(map(scale_fsc, fsc_true[1]))

					## Determine 05/143 resolution from corrected FSC, RH correction of FSC from masked volumes
					resolution_FSC143_right  = 0.0
					resolution_FSC143_left   = 0.0
					#dip_at_fsc = False
					nfreq0     = 1

					for ifreq in range(1, len(fsc_true[1])):
						if fsc_true[1][ifreq] < 0.0:
							nfreq0  = ifreq - 1
							break
					if nfreq0 ==1: nfreq0= len(fsc_true[1]) - 1

					nfreq05 = len(fsc_true[1])-1 		
					for ifreq in range(1, len(fsc_true[1])):
						if fsc_true[1][ifreq] < 0.5:
							resolution_FSChalf = fsc_true[0][ifreq-1]
							nfreq05 = ifreq-1
							break

					resolution_FSC143_left = fsc_true[0][len(fsc_true[1])-1]
					for ifreq in range(nfreq05, len(fsc_true[1])):
						if fsc_true[1][ifreq] < 0.143:
							resolution_FSC143_left = fsc_true[0][ifreq-1]
							nfreq143 = ifreq - 1
							break

					resolution_FSC143_right = fsc_true[0][nfreq05]
					nfreq143_right = nfreq05
					for ifreq in range(nfreq0, nfreq05, -1):
						if fsc_true[1][ifreq] >= 0.143:
							resolution_FSC143_right = fsc_true[0][ifreq]
							nfreq143_right = ifreq
							break

					## output resolution
					if resolution_FSC143_left != resolution_FSC143_right: log_main.add("there is a dip between 0.5 to 0.143 in FSC!")
					else:log_main.add("Fsc smoothly falls from 0.5 to 0.143 !")

					resolution_FSC143 = resolution_FSC143_right
					nfreq143 = nfreq143_right

					for ifreq in range(len(fsc_true[0])): fsc_true[1][ifreq] = max(fsc_true[1][ifreq], 0.0)
					## smooth FSC after FSC143 and set other values to zero
					for ifreq in range(nfreq143+1, len(fsc_true[1])):
						if ifreq ==nfreq143+1: fsc_true[1][ifreq] = (fsc_true[1][nfreq143-2] + fsc_true[1][nfreq143-1])/5.
						elif ifreq ==nfreq143+2: fsc_true[1][ifreq] = (fsc_true[1][nfreq143-1])/5.
						else:  fsc_true[1][ifreq] = 0.0
					Util.add_img(map1, map2)
					del map2
					Util.mul_scalar(map1, 0.5)

				outtext     = [["Squaredfreq"],[ "LogOrig"]]
				guinierline = rot_avg_table(power(periodogram(map1),.5))
				from math import log
				for ig in range(len(guinierline)):
					x = ig*.5/float(len(guinierline))/options.pixel_size
					outtext[0].append("%10.6f"%(x*x))
					outtext[1].append("%10.6f"%log(guinierline[ig]))
					
				# starts adjustment of powerspectrum
				if options.mtf: # MTF division #1
					log_main.add("MTF correction is applied")
					log_main.add("MTF file is %s"%options.mtf)
					try: mtf_core  = read_text_file(options.mtf, -1)
					except: ERROR("Sphire combinemaps fails to read MTF file "+options.mtf, "--combinemaps option for 3-D", 1)
					map1 = fft(Util.divide_mtf(fft(map1), mtf_core[1], mtf_core[0]))
					outtext.append(["LogMTFdiv"])
					guinierline   = rot_avg_table(power(periodogram(map1),.5))
					for ig in range(len(guinierline)): outtext[-1].append("%10.6f"%log(guinierline[ig]))
				else: log_main.add("MTF is not applied")

				if options.fsc_adj and not single_map:# limit resolution #2
					log_main.add("Sqrt(FSC) is multiplied to adjust power spectrum of the summed volumes")
					#log_main.add("Notice: FSC adjustment of powerspectrum will increase B-factor 2-3 times than not!")
					#### FSC adjustment ((2.*fsc)/(1+fsc)) to the powerspectrum;
					fil = len(fsc_true[1])*[None]
					for i in range(len(fil)): fil[i] = sqrt(fsc_true[1][i]) # fsc already matched to full dataset
					map1 = filt_table(map1,fil)
					guinierline = rot_avg_table(power(periodogram(map1),.5))
					outtext.append(["LogFSCadj"])
					for ig in range(len(guinierline)):outtext[-1].append("%10.6f"%log(guinierline[ig]))
				else: log_main.add("Fsc_adj is not applied")

				map1 = fft(map1)
				if options.B_enhance !=-1: #3 One specifies and then apply B-factor sharpen
					if options.B_enhance == 0.0: # auto mode
						cutoff_by_fsc = 0
						for ifreq in range(len(fsc_true[1])):
							if fsc_true[1][ifreq]<0.143: break
						cutoff_by_fsc = float(ifreq-1)
						freq_max      = cutoff_by_fsc/(2.*len(fsc_true[0]))/options.pixel_size
						guinierline    = rot_avg_table(power(periodogram(map1),.5))
						logguinierline = []
						for ig in range(len(guinierline)):logguinierline.append(log(guinierline[ig]))
						freq_min = 1./options.B_start  # given frequencies in Angstrom unit, say, B_start is 10 Angstrom, or 15  Angstrom
						if options.B_stop!=0.0: freq_max = 1./options.B_stop 
						if freq_min>= freq_max:
							log_main.add("B_start is too high! Decrease it and rerun the program!")
							ERROR("B_start is too high! Decrease it and re-run the program!", "--combinemaps option", 1)
						b, junk, ifreqmin, ifreqmax = compute_bfactor(guinierline, freq_min, freq_max, options.pixel_size)
						global_b = 4.*b # Just a convention!
						cc = pearson(junk[1],logguinierline)
						log_main.add("Similarity between the fitted line and 1-D rotationally average power spectrum within [%d, %d] is %5.3f"%(\
							  ifreqmin, ifreqmax, pearson(junk[1][ifreqmin:ifreqmax],logguinierline[ifreqmin:ifreqmax])))
						log_main.add("The slope is %6.2f[A^2]"%(round(-b,2)))
						sigma_of_inverse = sqrt(2./(global_b/options.pixel_size**2))
					else: # User provided value
						#log_main.add( " apply user provided B-factor to enhance map!")
						log_main.add("User-provided B-factor is %6.2f[A^2]"%options.B_enhance)
						sigma_of_inverse = sqrt(2./((abs(options.B_enhance))/options.pixel_size**2))
						global_b = options.B_enhance

					map1 = (filt_gaussinv(map1, sigma_of_inverse))
					guinierline = rot_avg_table(power(periodogram(map1),.5))
					outtext.append([" LogBfacapplied"])
					last_non_zero = -999.0
					for ig in range(len(guinierline)):
						if guinierline[ig]>0: 
							outtext[-1].append("%10.6f"%log(guinierline[ig]))
							last_non_zero = log(guinierline[ig])
						else: outtext[-1].append("%10.6f"%last_non_zero)
				else: log_main.add("B-factor enhancement is not applied to map!")

				cutoff = 0.0
				if not single_map:
					if options.fl !=-1.: # User provided low-pass filter #4.
						if options.fl>0.5: # Input is in Angstrom 
							map1   = filt_tanl(map1,options.pixel_size/options.fl, min(options.aa,.1))
							cutoff = options.fl
							log_main.add("low-pass filter to user-provided %f[A]"%cutoff)
						elif options.fl>0.0 and options.fl< 0.5:  # input is in absolution frequency
							map1   = filt_tanl(map1,options.fl, min(options.aa,.1))
							cutoff = options.pixel_size/options.fl
							log_main.add("Low-pass filter to user-provided %f[A]"%cutoff)
						else: # low-pass filter to resolution determined by FSC0.143
							map1   = filt_tanl(map1,resolution_FSC143, options.aa)
							cutoff = options.pixel_size/resolution_FSC143
							log_main.add("Low-pass filter to FSC0.143 resolution (%f[A])!"%cutoff)
					else:
						### # NOTE: Toshio Moriya 2018/01/11
						### # Remove "enforce low-pass filter"
						### if filter_to_resolution:
						### 	map1   = filt_tanl(map1,resolution_FSC143, options.aa)
						### 	cutoff = options.pixel_size/resolution_FSC143
						### 	log_main.add("low-pass filter to FSC0.143 resolution (%f[A])!"%cutoff)
						### else:
						### 	cutoff = 0.0 
						### 	log_main.add("low-pass filter is not applied to map!")
						log_main.add("Low-pass filter is not applied to map!")
				else:
					if options.fl == -1.0: 
						log_main.add("There is no low-pass filteration in single map enhancement")
					else:
						if options.fl>0.5: # Input is in Angstrom 
							map1   = filt_tanl(map1, options.pixel_size/options.fl, min(options.aa,.1))
							cutoff = options.fl
						else:
							ERROR("Incorrect low-pass filter value, it should be in Angstroms", "combinemaps", 1)
						log_main.add("Low-pass filter to user provided %f[A]"%cutoff)
					
				map1 = fft(map1)
				file_name, file_ext = os.path.splitext(options.output)
				if file_ext =='': file_ext = ".hdf"
				file_path_nomask = os.path.join(options.output_dir, file_name+suffix+"_nomask"+file_ext)
				map1.write_image(file_path_nomask)
				log_main.add("The enhanced map without masking is saved as %s"%(file_path_nomask))
				if m: map1 *=m
				else: log_main.add("The final map is not masked!")
				file_path_final = os.path.join(options.output_dir, file_name+suffix+file_ext)
				map1.write_image(file_path_final)
				log_main.add("---------- >>> Summary <<<------------")
				if not single_map:
					log_main.add("Resolution 0.5/0.143 are %5.2f/%5.2f[A]"%(round((options.pixel_size/resolution_FSChalf),3), round((options.pixel_size/resolution_FSC143),3)))
					if dip_at_fsc: log_main.add("There is a dip in the fsc curve in the region between 0.5 and 0.143, and you might cosider ploting your fsc curve")
				if options.B_enhance !=-1:  log_main.add( "B-factor is %6.2f[A^2]"%(round((-global_b),2)))
				else:log_main.add( "B-factor is not applied")
				if not single_map:
					output_names = [plot_name.replace(' ', '_') for plot_name in plot_names]
					log_main.add("FSC curves are saved in {0}.txt ".format('.txt, '.join(output_names).lower()))
				log_main.add("The final volume is " + file_path_final)
				file_path_guinierlines = os.path.join(options.output_dir, "guinierlines"+suffix+".txt")
				log_main.add("Guinierlines in logscale are saved in "+file_path_guinierlines)
				if options.fl !=-1: log_main.add("Tanl low-pass filter is applied using cutoff frequency 1/%5.2f[1/A]" %round(cutoff,2))
				else: log_main.add("The final volume is not low-pass filtered. ")
				write_text_file(outtext, file_path_guinierlines)

				# evaluation of enhancement: values, values.index(max(values)), max(values), index_zero, int(index_zero - cutoff*N*2)
				if cutoff !=0.0:
					pvalues, mindex, mavlue, index_zero, pfall_off = filter_product(global_b, options.pixel_size, cutoff, options.aa, map1.get_xsize())
					log_main.add("---->>> Analysis of enhancement <<<-----")
					### log_main.add("B_factor:  %f   cutoff:   %f[A]  (%f[absolute]) aa: [absolute]:  %f  Maximum enhancement ocurs in %d pixels. Maximum enhancement ratio is %f. After %d pixel, power spectrum is set to zero. Falloff width is %d pixels"%\
					###    (global_b, cutoff, options.pixel_size/cutoff, options.aa, mindex, mavlue, index_zero, pfall_off))
					log_main.add("B_factor                     :  %f"%(global_b))
					log_main.add("Low-pass filter cutoff       :  %f[A] (%f[absolute])"%(cutoff, options.pixel_size/cutoff))
					log_main.add("Low-pass filter falloff      :  %f[absolute]"%(options.aa))
					log_main.add("Max enhancement point        :  %d[pixels]"%(mindex))
					log_main.add("Max enhancement ratio        :  %f"%(mavlue))
					log_main.add("First zero pw spectrum point :  %d[pixels]"%(index_zero))
					log_main.add("Falloff width                :  %d[pixels]"%(pfall_off))
					if mindex == 0:
						msg = "Enhancement has no maximum value. Inspect the mask, reduce aa, or decrease fl to a lower frequency, and then rerun the command "
						log_main.add(msg)
					if index_zero>map1.get_xsize()//2:
						msg = "Enhancement exceeds Nyquist frequency. Inspect the mask, decrease fl to a lower frequency, or reduce aa, and then rerun the command "
						log_main.add(msg)
			log_main.add("-------------------------------------------------------")
			log_main.add("----------             >>> DONE <<<        ------------")
			log_main.add("-------------------------------------------------------")

	elif options.window_stack:
		nargs = len(args)
		if nargs ==0:
			print("  window images in a stack")
			return
		else:
			output_stack_name = None
			inputstack = args[0]
			if nargs ==2: output_stack_name = args[1]
			input_path,input_file_name     = os.path.split(inputstack)
			input_file_name_root,ext       = os.path.splitext(input_file_name)
			if input_file_name_root[0:3]=="bdb":stack_is_bdb = True
			else:                               stack_is_bdb = False
			if output_stack_name is None:
				if stack_is_bdb: output_stack_name  = "bdb:window_"+input_file_name_root[4:]
				else: output_stack_name = "window_"+input_file_name_root+".hdf" # Only hdf file is output.
			nimage = EMUtil.get_image_count(inputstack)
			from utilities import get_im
			for i in range(nimage):
				im = get_im(inputstack,i)
				if( i == 0 ):
					if( im.get_xsize() < options.box ):  ERROR( "New image size has to be smaller than the original image size", "sxprocess.py", 1)
					newz = im.get_zsize()
					if( newz > 1):  newz = options.box
				im = Util.window(im, options.box,options.box, newz, 0,0,0)
				im.write_image(output_stack_name,i)

	elif options.pad:
		nargs = len(args)
		if nargs ==0:
			print("  pad images in a stack")
			return
		else:
			output_stack_name = None
			inputstack = args[0]
			if nargs ==2: output_stack_name = args[1]
			input_path,input_file_name     = os.path.split(inputstack)
			input_file_name_root,ext       = os.path.splitext(input_file_name)
			if input_file_name_root[0:3]=="bdb":stack_is_bdb = True
			else:                               stack_is_bdb = False
			if output_stack_name is None:
				if stack_is_bdb: output_stack_name  = "bdb:pad_"+input_file_name_root[4:]
				else: output_stack_name = "pad_"+input_file_name_root+".hdf" # Only hdf file is output.
			nimage = EMUtil.get_image_count(inputstack)
			from utilities import get_im, pad
			for i in range(nimage):
				im = get_im(inputstack,i)
				if( i == 0 ):
					if( im.get_xsize() > options.box ):  ERROR( "New image size has to be larger than the original image size", "sxprocess.py", 1)
					newz = im.get_zsize()
					if( newz > 1):  newz = options.box
				pad(im, options.box, options.box, newz, float(options.background)).write_image(output_stack_name,i)

	elif options.angular_distribution:
		from utilities import angular_distribution
		nargs = len(args)
		if nargs > 1:
			ERROR('Too many inputs are given, see usage and restart the program!',"sxprocess.py",1)
		else:
			if not os.path.exists(args[0]):
				ERROR( "Params file does not exists! Please rename and restart the program.", "sxprocess.py", 1)
			strInput = args[0]
			strOutput = strInput[:-len(strInput.split('/')[-1])] + 'distribution.bild'
			if options.pixel_size == 0:
				options.pixel_size = 1
			angular_distribution(inputfile=strInput, options=options, output=strOutput)
			
	elif options.subtract_stack:
		from utilities  import get_im, set_params_proj, get_params_proj, write_text_row, model_circle
		from filter     import filt_tanl
		from statistics import im_diff
		nargs = len(args)

		if nargs<2 or nargs>4:
			ERROR('Three stack names required, see usage and restart the program!','options.subtract_stack',1)
		else:
			minuend_stack    = args[0]
			subtrahend_stack = args[1]
			result_stack     = args[2]

			nimages = EMUtil.get_image_count(minuend_stack)
			mimages = EMUtil.get_image_count(subtrahend_stack)
			'''
			if options.comparison_radius>0.5:
				ERROR('Incorrect maximum resolution', 'options.subtract_stack',1)
			'''
			if nimages != mimages:
				ERROR('Two input stacks have different number of images', 'options.subtract_stack',1)
			else:
				for im in range(nimages):
					image  = get_im(minuend_stack, im)
					simage = get_im(subtrahend_stack, im)
					if options.normalize:
						if im == 0:
							'''
							if options.comparison_radius !=-1:
								mask = model_circle(options.comparison_radius, image.get_xsize(), image.get_ysize())
							else:
							'''
							radius = image.get_xsize()//2-1 
							mask = model_circle(radius, image.get_xsize(), image.get_ysize())
						st = Util.infomask(image, mask, False)
						image -= st[0]
						image /= st[1]
					'''
					if options.maxres !=-1:
						temp_diff, a, b = im_diff(filt_tanl(image, options.maxres, options.maxresaa), simage, mask)						
					else:
						temp_diff, a, b = im_diff(image, simage, mask)
					image *=a
					image -=b
					'''
					ssimage = Util.subn_img(image, simage)
					try:
						ctf = image.get_attr('ctf')
						ssimage.set_attr('ctf_applied', 0)
						ssimage.set_attr('ctf', ctf)
					except:
						pass
					try:
						ctf = image.get_attr('xform.projection')
						ssimage.set_attr('xform.projection', ctf)
					except:
						pass

					ssimage.write_image(result_stack, im)

	elif options.balance_angular_distribution:
		from utilities  import balance_angular_distribution, read_text_row, write_text_file
		write_text_file(balance_angular_distribution(read_text_row(args[0]), options.max_occupy, options.angstep, options.symmetry),args[1])

	else:  ERROR("Please provide option name","sxprocess.py",1)

if __name__ == "__main__":
	main()
	print('Done!')<|MERGE_RESOLUTION|>--- conflicted
+++ resolved
@@ -933,12 +933,8 @@
 	elif options.adaptive_mask:
 		print('DEPRECATION WARNING! This function is deprecated and no longer maintained. Please use sxmask.py instead')
 		from utilities import get_im
-<<<<<<< HEAD
-		from morphology import adaptive_mask, adaptive_mask_scipy
-=======
 		from morphology import adaptive_mask
 		from filter import filt_tanl
->>>>>>> 85b196d2
 		nargs = len(args)
 		if nargs ==0:
 			print(" Generate soft-edged 3D mask from input 3D volume automatically or using the user provided threshold.")
@@ -1193,7 +1189,7 @@
 				elif options.do_adaptive_mask:
 					log_main.add("Create an adaptive mask, let's wait...")
 					log_main.add("Options.threshold, options.ndilation, options.edge_width %f %5.2f %5.2f"%(options.threshold, options.ndilation, options.edge_width))
-					from morphology import adaptive_mask, adaptive_mask_scipy
+					from morphology import adaptive_mask_scipy
 					if single_map:
 						input_vol_mask = map1
 					else:
