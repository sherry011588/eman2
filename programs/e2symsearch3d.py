#!/usr/bin/env python
#
# Author: John Flanagan Sept 2011 (jfflanag@bcm.edu)
# Modified by Jesus Galaz-Montoya (jgalaz@gmail.com)
# Last modification: 19/Feb/2015
# Copyright (c) 2000-2011 Baylor College of Medicine
#
# This software is issued under a joint BSD/GNU license. You may use the
# source code in this file under either license. However, note that the
# complete EMAN2 and SPARX software packages have some GPL dependencies,
# so you are responsible for compliance with the licenses of these packages
# if you opt to use BSD licensing. The warranty disclaimer below holds
# in either instance.
#
# This complete copyright notice must be included in any revised version of the
# source code. Additional authorship citations may be added, but existing
# author citations must be preserved.
#
# This program is free software; you can redistribute it and/or modify
# it under the terms of the GNU General Public License as published by
# the Free Software Foundation; either version 2 of the License, or
# (at your option) any later version.
#
# This program is distributed in the hope that it will be useful,
# but WITHOUT ANY WARRANTY; without even the implied warranty of
# MERCHANTABILITY or FITNESS FOR A PARTICULAR PURPOSE. See the
# GNU General Public License for more details.
#
# You should have received a copy of the GNU General Public License
# along with this program; if not, write to the Free Software
# Foundation, Inc., 59 Temple Place, Suite 330, Boston, MA  2111-1307 USA

from __future__ import print_function
from EMAN2_utils import *
from EMAN2 import *
import math
import os
from EMAN2jsondb import JSTask,jsonclasses
import sys


def main():
	progname = os.path.basename(sys.argv[0])
	usage = """prog [options] 
	This program aligns a paricle to its symmetry axis. There are two algorithmic modes. 
	A coarse search followed by simplex minimization (not yet implimented) OR monte carlo course 
	search followed by simplex minimization. The Goal is to align the paricle to its 
	symmetry axis so symmetry can be applied for avergaing and for alignment speed up 
	(it is only necessary to search over one asymmetric unit!
	"""
	
	parser = EMArgumentParser(usage=usage,version=EMANVERSION)
	
	parser.add_header(name="symsearch3dheader", help="""Options below this label are specific to e2symsearch3d""", title="### e2symsearch3d options ###", row=3, col=0, rowspan=1, colspan=2)
	
	parser.add_argument("--input", dest="input", default='',type=str, help="""The name of input volume or hdf stack of volumes""", guitype='filebox', browser="EMBrowserWidget(withmodal=True,multiselect=False)", row=0, col=0, rowspan=1, colspan=2)
	
	#parser.add_argument("--output", dest="output", default="""e2symsearch3d_OUTPUT.hdf""", type=str, help="The name of the output volume", guitype='strbox', filecheck=False, row=1, col=0, rowspan=1, colspan=2)
	
	parser.add_argument("--ref",type=str,default='',help="""Default=None. If provided and --average is also provided and --keep < 1.0 or --keepsig is specified, 'good particles' will be determined by correlation to --ref.""")
	
	parser.add_argument("--mirror",type=str,default='',help="""Axis across of which to generate a mirrored copy of --ref. All particles will be compared to it in addition to the unmirrored image in --ref if --keepsig is provided or if --keep < 1.0.""")
	
	parser.add_argument("--path",type=str, default='', help="""Name of path for output file""", guitype='strbox', row=2, col=0, rowspan=1, colspan=2)

	parser.add_argument("--plots", action='store_true', default=False,help="""Default=False. Turn this option on to generate a plot of the ccc scores if --average is supplied. Running on a cluster or via ssh remotely might not support plotting.""")

	parser.add_argument("--sym", dest = "sym", default="c1", help = """Specify symmetry -choices are: c<n>, d<n>, h<n>, tet, oct, icos. For asymmetric reconstruction ommit this option or specify c1.""", guitype='symbox', row=4, col=0, rowspan=1, colspan=2)
	
	parser.add_argument("--shrink", dest="shrink", type = int, default=0, help="""Optionally shrink the input particles by an integer amount prior to computing similarity scores. For speed purposes. Default=0, no shrinking""", guitype='shrinkbox', row=5, col=0, rowspan=1, colspan=1)

	parser.add_argument("--mask",type=str,help="""Mask processor applied to particles before alignment. Default is mask.sharp:outer_radius=-2. IF using --clip, make sure to express outer mask radii as negative pixels from the edge.""", returnNone=True, default="mask.sharp:outer_radius=-2", guitype='comboparambox', choicelist='re_filter_list(dump_processors_list(),\'mask\')', row=11, col=0, rowspan=1, colspan=3)
	
	parser.add_argument("--maskfile",type=str,default='',help="""Mask file (3D IMAGE) applied to particles before alignment. Must be in HDF format. Default is None.""")
	
	parser.add_argument("--normproc",type=str,default='',help="""Normalization processor applied to particles before alignment. Default is to use normalize. If normalize.mask is used, results of the mask option will be passed in automatically. If you want to turn this option off specify \'None\'""")
	
	parser.add_argument("--nopreprocprefft",action="store_true",default=False,help="""Turns off all preprocessing that happens only once before alignment (--normproc, --mask, --maskfile, --clip, --threshold; i.e., all preprocessing excepting filters --highpass, --lowpass, --preprocess, and --shrink.""")
	
	parser.add_argument("--threshold",default='',type=str,help="""A threshold applied to the subvolumes after normalization. For example, --threshold=threshold.belowtozero:minval=0 makes all negative pixels equal 0, so that they do not contribute to the correlation score.""", guitype='comboparambox', choicelist='re_filter_list(dump_processors_list(),\'filter\')', row=10, col=0, rowspan=1, colspan=3)
	
	parser.add_argument("--preprocess",default='',type=str,help="""Any processor (as in e2proc3d.py) to be applied to each volume prior to COARSE alignment. Not applied to aligned particles before averaging.""", guitype='comboparambox', choicelist='re_filter_list(dump_processors_list(),\'filter\')', row=10, col=0, rowspan=1, colspan=3)
		
	parser.add_argument("--lowpass",type=str,default='',help="""A lowpass filtering processor (from e2proc3d.py; see e2help.py processors) to be applied to each volume prior to COARSE alignment. Not applied to aligned particles before averaging.""", guitype='comboparambox', choicelist='re_filter_list(dump_processors_list(),\'filter\')', row=17, col=0, rowspan=1, colspan=3)
	
	parser.add_argument("--highpass",type=str,default='',help="""A highpass filtering processor (from e2proc3d.py, see e2help.py processors) to be applied to each volume prior to COARSE alignment. Not applied to aligned particles before averaging.""", guitype='comboparambox', choicelist='re_filter_list(dump_processors_list(),\'filter\')', row=18, col=0, rowspan=1, colspan=3)
	
	parser.add_argument("--clip",type=int,default=0,help="""Boxsize to clip particles as part of preprocessing to speed up alignment. For example, the boxsize of the particles might be 100 pixels, but the particles are only 50 pixels in diameter. Aliasing effects are not always as deleterious for all specimens, and sometimes 2x padding isn't necessary; still, there are some benefits from 'oversampling' the data during averaging; so you might still want an average of size 2x, but perhaps particles in a box of 1.5x are sufficiently good for alignment. In this case, you would supply --clip=75""")
		
	parser.add_argument("--savepreproc",action="store_true", default=False, help="""Default=False. Will save stacks of preprocessed particles (one for coarse alignment and one for fine alignment if preprocessing options are different).""")

	parser.add_argument("--average",action='store_true',default=False,help="""Default=False. If supplied and a stack is provided through --input, the average of the aligned and/or symmetrized stack will also be saved.""")
	
	parser.add_argument("--averager",type=str,default="mean.tomo",help="""Default=mean.tomo. The type of averager used to produce the class average. Default=mean.tomo.""")
	
	parser.add_argument("--keep",type=float,default=1.0,help="""Fraction of particles to include if --average is on, after correlating the particles with the average.""")
	
	parser.add_argument("--keepsig", action="store_true", default=False,help="""Default=False. Causes theoptions.keep argument to be interpreted in standard deviations.""", guitype='boolbox', row=6, col=1, rowspan=1, colspan=1, mode='alignment,breaksym')
	
	parser.add_argument("--avgiter",type=int,default=1,help="""Default=1. If --keep is different from 1.0 and --average is on, the initial average will include all the particles, but then the percent specified byoptions.keep will be kept (the rest thrown away) and a new average will be computed. If --avgiter > 1, this new average will be compared again against all the particles. The procedure will be repeated for however many iterations --avgiter is given, or the process will stop automatically if in two consecutive rounds exactly the same particles are kept""") 
	
	parser.add_argument('--subset',type=int,default=0,help="""Number of particles in a subset of particles from the --input stack of particles to run the alignments on.""")
	
	parser.add_argument("--steps", dest="steps", type = int, default=10, help="""Number of steps (for the MC). Default=10.""", guitype='intbox', row=5, col=1, rowspan=1, colspan=1)
	
	parser.add_argument("--symmetrize", default=False, action="store_true", help="""Symmetrize volume after alignment.""", guitype='boolbox', row=6, col=0, rowspan=1, colspan=1)
	
	parser.add_argument("--cmp",type=str,help="""The name of a 'cmp' to be used in comparing the symmtrized object to unsymmetrized""", default="ccc", guitype='comboparambox', choicelist='re_filter_list(dump_cmps_list(),\'tomo\', True)', row=7, col=0, rowspan=1, colspan=2)
	
	parser.add_argument("--parallel","-P",type=str,default='thread:1',help="""Default=thread:1. Run in parallel, specify type:<option>=<value>:<option>:<value>""", guitype='strbox', row=8, col=0, rowspan=1, colspan=2)
	
	parser.add_argument("--ppid", type=int, help="""Set the PID of the parent process, used for cross platform PPID.""",default=-1)

	parser.add_argument("--verbose", "-v", dest="verbose", action="store", metavar="n", type=int, default=0, help="""verbose level [0-9], higner number means higher level ofoptions.verboseness.""")
	
	parser.add_argument("--nopath",action='store_true',default=False,help="""If supplied, this option will save results in the directory where the command is run. A directory to store the results will not be made.""")
		
	parser.add_argument("--nolog",action='store_true',default=False,help="""If supplied, this option will prevent logging the command run in .eman2log.txt.""")
	
	parser.add_argument("--saveali",action='store_true',default=False,help="""Save the stack of aligned/symmetrized particles.""")
	
	parser.add_argument("--savesteps",action='store_true',default=False,help="""If --avgiter > 1, save all intermediate averages and intermediate aligned kept stacks.""")
	
	parser.add_argument("--notmatchimgs",action='store_true',default=False,help="""Default=True. This option prevents applying filter.match.to to one image so that it matches the other's spectral profile during preprocessing for alignment purposes.""")
	
	parser.add_argument("--preavgproc1",type=str,default='',help="""Default=None. A processor (see 'e2help.py processors -v 10' at the command line) to be applied to the raw particle after alignment but before averaging (for example, a threshold to exclude extreme values, or a highphass filter if you have phaseplate data.)""")
	
	parser.add_argument("--preavgproc2",type=str,default='',help="""Default=None. A processor (see 'e2help.py processors -v 10' at the command line) to be applied to the raw particle after alignment but before averaging (for example, a threshold to exclude extreme values, or a highphass filter if you have phaseplate data.)""")

	parser.add_argument("--weighbytiltaxis",type=str,default='',help="""Default=None. A,B, where A is an integer number and B a decimal. A represents the location of the tilt axis in the tomogram in pixels (eg.g, for a 4096x4096xZ tomogram, this value should be 2048), and B is the weight of the particles furthest from the tomogram. For example, --weighbytiltaxis=2048,0.5 means that praticles at the tilt axis (with an x coordinate of 2048) will have a weight of 1.0 during averaging, while the distance in the x coordinates of particles not-on the tilt axis will be used to weigh their contribution to the average, with particles at the edge(0+radius or 4096-radius) weighing 0.5, as specified by the value provided for B.""")
	
	parser.add_argument("--weighbyscore",action='store_true',default=False,help="""Default=False. This option will weigh the contribution of each subtomogram to the average by score/bestscore.""")
	
	parser.add_argument("--align",type=str,default='symalignquat',help="""Default=symalignquat. WARNING: The aligner cannot be changed for this program currently. Option ignored.""")
	
	parser.add_argument("--tweak",action='store_true',default=False,help="""WARNING: Not used for anything yet. This will perform a final alignment with no downsampling [without using --shrink or --shrinkfine] if --shrinkfine > 1.""")

	
	(options, args) = parser.parse_args()
	
	if not options.input:
		parser.print_help()
		sys.exit(0)
	
	#If no failures up until now, initialize logger
	log = 0
	if not options.nolog:
		logid=E2init(sys.argv,options.ppid)
		log = 1

	#inimodeldir = os.path.join(".",options.path)
	#if not os.access(inimodeldir, os.R_OK):
	#	os.mkdir(options.path)
	
	#Make directory to save results
<<<<<<< HEAD
	#from e2spt_classaverage import sptmakepath, preprocessingprefft, Preprocprefft3DTask, get_results_preproc, preprocfilter, sptOptionsParser 
=======
	#from e2spt_classaverage import sptmakepath, preprocessingprefft, Preprocprefft3DTask, get_results_preproc, preprocfilter, sptOptionsParser
	
	from EMAN2_utils import makepath,sptOptionsParser
>>>>>>> bfc9c0b8
	
	options = makepath(options,'symsearch')
	
	if options.nopath:
		options.path = '.'
	
	
	rootpath =os.getcwd()
	
	if rootpath not in options.path:
		options.path = rootpath + '/' + options.path
		
	options = sptOptionsParser( options )
	
	avgr = Averagers.get( options.averager[0], options.averager[1 ])
	resultsdict = {}
	scores=[]
	
	outputstack = options.path + '/all_ptcls_ali.hdf'
	
	#Determine number of particles in the stack
	n = EMUtil.get_image_count( options.input )
	if options.subset and options.subset < n:
		n = options.subset
	
	
	
	options.raw = options.input
	
	
	"""
	
	if options.mask or options.maskfile or options.normproc or options.threshold or options.clip or (options.shrink > 1) or options.lowpass or options.highpass or options.preprocess:		
		ret = cmdpreproc( options.input, options, False )
		if ret: 
			preprocdone += 1
		else:
			print "\n(e2spt_classaverage)(main) preprocessing --input for coarse alignment failed"
		
		if options.ref and options.refpreprocess:
			retref = cmdpreproc( options.ref, options, False )
			if retref: 
				preprocdone += 1
			else:
				print "\n(e2spt_classaverage)(main) preprocessing --ref for coarse alignment failed"
		else: 
			preprocdone += 1
			
		'''
		Use preprocessed particles as input. Flawed, since you can only pass in one stack to
		alignment, and there could be two (fine and coarse) and the alignment function still
		decides internally #fix this later (jan/2016)
		'''
		options.input = options.path + '/' + ret
	
	else:
		preprocdone += 2
	
	
	if 'rotate_translate_3d_tree' not in options.align and options.falign:
		if options.mask or options.maskfile or options.normproc or options.threshold or options.clip or (options.shrinkfine > 1) or options.lowpassfine or options.highpassfine or options.preprocessfine:	
			
			ret =cmdpreproc( options.input, options, True )
			if ret: 
				preprocdone += 1
			else:
				print "\n(e2spt_classaverage)(main) preprocessing --input for fne alignment failed"
		
			if options.ref and options.refpreprocess:
				retref = cmdpreproc( options.ref, options, True )
				if retref: 
					preprocdone += 1
				else:
					print "\n(e2spt_classaverage)(main) preprocessing --ref for fine alignment failed"
			else:
				preprocdone += 1
	else:
		preprocdone += 2		
	
	
	
	
	if preprocdone > 3:
	

	'''
	OLD
	'''
	if not options.nopreprocprefft:
	
		if options.mask or options.normproc or options.threshold or options.clip:		
			
			preprocprefftstack = options.path + '/' + os.path.basename( options.input ).replace('.hdf','_preproc.hdf')
			
			#save "dummy" images for preproc images
			for i in range(n):
				dimg = EMData(8,8,8)
				dimg.to_one()
				dimg.write_image( preprocprefftstack, i )
			
			originalsavepreproc = options.savepreproc
			
			options.savepreproc=True
			
		
			print "\n(e2spt_hac.py) (allvsall) Initializing parallelism for preprocessing"
			if options.parallel:							# Initialize parallelism if being used
				#from EMAN2PAR import EMTaskCustomer
				etc=EMTaskCustomer(options.parallel)
				pclist=[options.input]
				etc.precache(pclist)
			
			
			tasks=[]
			results=[]
	
			#preprocprefftstack = options.path + '/' + options.input.replace('.hdf','_preproc.hdf')
	
			for i in range(n):
		
				img = EMData( options.input, i )
		
				if options.parallel:
					task = Preprocprefft3DTask( ["cache",options.input,i], options, i, preprocprefftstack )
					tasks.append(task)
	
				else:
					pimg = preprocessingprefft( img, options)
					pimg.write_image( preprocprefftstack, i )
	
			print "\nthere are these many tasks to send", len(tasks)
			if options.parallel and tasks:
				tids = etc.send_tasks(tasks)
				print "therefore these many tids", len(tids)
				
				if options.verbose: 
					print "%d preprocessing tasks queued"%(len(tids)) 


			results = get_results_preproc( etc, tids, options.verbose )
			
			print "results are", results
	

			options.input = preprocprefftstack
			
			options.savepreproc = originalsavepreproc
	
	"""
	
	
	jsAliParamsPath = options.path + '/symxform.json'
	jsA = js_open_dict( jsAliParamsPath )


	for i in range(n):
	
		print("\nI'll look for symmetry in particle number",i)
		#Load particle and make a copy to modify if preprocessing options are specified
		volume = EMData(options.input,i)
		preprocvol = volume.copy()
				
		#Preprocess volume if any preprocessing options are specified
		
		preprocprefftstack = options.path + '/' + os.path.basename( options.input ).replace('.hdf','_preproc.hdf')

		if (options.shrink and options.shrink > 1) or options.lowpass or options.highpass or options.normproc or options.preprocess or options.threshold or options.clip:
			print("\nHowever, I will first preprocess particle number",i)
			
			print("\nWill call preprocessing on ptcl",i)
			#preprocvol = preprocfilter(preprocvol,options,i)
				
			from e2spt_preproc import preprocfunc
			
			#preprocvol = preprocfunc(preprocvol,options,i)
			
			preprocvol = preprocfunc( preprocvol, options, i, preprocprefftstack )
			
			#if options.savepreproc:
			#	preprocvol.write_image( preprocprefftstack, i)
			#preprocessing(s2image,options, ptclindx, savetagp ,'no',round)
			
			print("\nDone preprocessing on ptcl",i)
		
		if options.parallel :
			from EMAN2PAR import EMTaskCustomer
			etc=EMTaskCustomer(options.parallel)
		
		symalgorithm = SymALignStrategy( preprocvol, options.sym, options.steps, options.cmp, etc)
		ret = symalgorithm.execute()
		symxform = ret[0]
		score = ret[1]
		scores.append( score )
		
		resultsdict.update( { score:[symxform,i] } )
	
		print("\nWriting output for best alignment found for particle number",i)
		
		if options.shrink and options.shrink > 1:
			trans = symxform.get_trans()
			symxform.set_trans(trans[0]*options.shrink, trans[1]*options.shrink, trans[2]*options.shrink)	
				
		print("\nWrittng to output ptcl",i)
	
		#Rotate volume to the best orientation found, set the orientation in the header, apply symmetry if specified and write out the aligned (and symmetrized) particle to the output stack
		output = volume.process('xform',{'transform':symxform})
		output.set_attr('symxform', symxform)
		print("\nApplying this transform to particle",symxform)
		if options.symmetrize:
			output = output.process('xform.applysym',{'sym':options.sym})
	
		
		output['spt_score'] = score
		output.write_image( outputstack, -1)
		
		#Averaging here only makes sense if all particles are going to be kept. Otherwise, different code is needed (below)
		if options.average:
			avgr.add_image( output )
		
		symxformslabel = 'subtomo_' + str( i ).zfill( len( str( n ) ) )				
		jsA.setval( symxformslabel, [ symxform , score ] )
	
	jsA.close()
	
	#Finalize average of all particles if non were set to be excluded. Otherwise, determine the discrimination threshold and then average the particles that pass it.
	if options.average: 
			
		final_avg = avgr.finish()

		final_avg['origin_x']=0
		final_avg['origin_y']=0		#The origin needs to be reset to ZERO to avoid display issues in Chimera
		final_avg['origin_z']=0
		final_avg['xform.align3d'] = Transform()
			
		if options.keep == 1.0 and not options.keepsig:
			final_avg.write_image( options.path + '/final_avg.hdf' , 0)
		
			if options.avgiter > 1:
				print("""WARNING: --avgiter > 1 must be accompanied by --keepsig, or by --keep < 1.0""")
		
		elif options.keep < 1.0 or options.keepsig:
			
			if options.ref:
				ref = EMData( options.ref, 0 )
				refComp( options, outputstack, ref, resultsdict, '' )
				
				if options.mirror:
					ref.process_inplace('xform.mirror',{'axis': options.mirror })
					refComp( options, outputstack, ref, results, '_vs_mirror')
			else:
				ref2compare = final_avg
				refComp( options, outputstack, final_avg, resultsdict, '')	
		
		del final_avg	

	if log:
		E2end(logid)
	
	return
	
	
def refComp( options, outputstack, ref2compare, resultsdict, mirrortag ):
	
	for it in range( options.avgiter ):
		print("Averaging iteration", it)
		
		ret = calcScores( outputstack, ref2compare, resultsdict )
		scores = ret[0]
		resultsdict = ret[1]
		
		ref2compare = makeSsaAverage( options, scores, resultsdict, it )
		
		meanscore = sum(scores)/len(scores)
						
		if it == options.avgiter -1:
			print("Final mean score is", meanscore)
			ref2compare.write_image( options.path + '/final_avg' + mirrortag + '.hdf', 0)
	
	return


def calcScores( stack, avg, resultsdict):
	
	newresults = {}
	
	scores = []
	print("Stack is", stack)
	n = EMUtil.get_image_count( stack )
	
	i=0
	for r in resultsdict:
	
		indx = resultsdict[r][-1]
	
		img = EMData( stack, indx )
	
		ccmap = avg.calc_ccf( img )
		ccmap.process_inplace('normalize')
		score = ccmap.get_value_at(0,0) * -1
		
		img['spt_score'] = score
	
		img.write_image( stack, indx, EMUtil.ImageType.IMAGE_HDF, True, None, file_mode_map['float'] )
		scores.append( score )
		
		t = resultsdict[r][0]
		
		newresults.update( { score:[t,indx] } )
	
		i+=1
		
	return [ scores, newresults ]


def makeSsaAverage( options, scores, resultsdict, it ):
	thresh = 1.0
	if options.keep < 1.0 and options.average:
		print("Len of scores is", len(scores))
	
		vals=[]
		for p in scores:
			vals.append( p )
	
		vals.sort()
		thresh = vals[ int(options.keep * len(vals) ) - 1]
		if options.verbose: 
			print("Keep threshold : %f (min=%f  max=%f)"%(thresh,vals[0],vals[-1]))

	if options.keepsig and options.average:		
		vals=[]
		vals2=[]
		for p in scores:
			vals.append( p )
			vals2.append(p ** 2)
		
		val = sum(vals)
		val2 = sum(vals2)

		mean = val/len( scores )
		sig = sqrt(val2/len( scores )-mean*mean )
		thresh = mean+sig* options.keep
		if options.verbose: 
			print("\nKeep threshold : %f (mean=%f  sigma=%f)"%(thresh,mean,sig))	

	if thresh < 0.0 :
		avgr = Averagers.get( options.averager[0], options.averager[1 ])
	
		print("Threshold is", thresh)
		print("and scores are", scores)
		for s in scores:
			if s < thresh:
				print("Score kept", s)
			indx =  resultsdict[ s ][-1]
			#a = EMData( options.input, indx )
			a = EMData( options.raw, indx )
			
			if it == options.avgiter -1:
				a.write_image( options.path + '/kept_ptcls_raw_' + str(it).zfill( len( str( options.avgiter))) + '.hdf', -1 )
			
			t = resultsdict[ s ][0]
			a.transform( t )
			#a = a.process('xform',{'transform':symxform})
			avgr.add_image( a )
			
			if options.symmetrize:
				a = a.process('xform.applysym',{'sym':options.sym})
			
			if options.saveali and it == options.avgiter -1:
				a.write_image( options.path + '/kept_ptcls_ali_' + str(it).zfill( len( str( options.avgiter))) + '.hdf', -1 )

		ssaavg = avgr.finish()
	
		if options.symmetrize:
			ssaavg = ssaavg.process('xform.applysym',{'sym':options.sym})
	
		ssaavg['origin_x']=0
		ssaavg['origin_y']=0		#The origin needs to be reset to ZERO to avoid display issues in Chimera
		ssaavg['origin_z']=0
		ssaavg['xform.align3d'] = Transform()
	
	return ssaavg


# Use strategy pattern here. Any new stategy needs to inherit this
class Strategy:
	def __init__(self, volume, sym, steps, comp, etc):
		self.volume = volume
		self.sym = sym
		self.steps = steps
		self.cmp=parsemodopt(comp)
		self.etc = etc
		
	def execute(self):
		raise NotImplementedError("Subclass must implement abstract method")


class SymALignStrategy(Strategy):
	""" MC followed by minimization """
	def __init__(self, volume, sym, steps, comp, etc):
		Strategy.__init__(self, volume, sym, steps, comp, etc)
		
	def execute(self):
		Util.set_randnum_seed(Util.get_randnum_seed())
		tasks=[]
		for i in xrange(self.steps):
			az = Util.get_frand(0,360) 					# theta
			alt  = math.degrees(math.acos(2*Util.get_frand(0,1) - 1))	# phi
			phi = Util.get_frand(0,360)					# kappa
			t = Transform({"type":"eman","az":az,"alt":alt,"phi":phi})
			# Now do the simplex alignment
			tasks.append(SymAlignTask(self.volume, self.sym, self.cmp, t))
		tids=self.etc.send_tasks(tasks)
		
		solns = []
		# Hang till tasks are done
		while 1:
			time.sleep(5)
			proglist=self.etc.check_task(tids)
			
			for i,prog in enumerate(proglist):
				if prog==100:
					print("Finished MC trial number", i)
					r=self.etc.get_results(tids[i])
					solns.append(r[1]["symalign"])
					
			tids=[j for i,j in enumerate(tids) if proglist[i]!=100]		# remove any completed tasks from the list we ask about
			if len(tids)==0: break
		
		print("\nFinished alignments...\n")
		# Search for the best scoring
		bestscore = 0
		bestxform = Transform()
		for i,soln in enumerate(solns):
			print("score for MC trial %d is %f"%(i,soln.get_attr('score')))
			if soln.get_attr('score') < bestscore:
				bestscore = soln.get_attr('score')
				bestxform = soln.get_attr('xform.align3d')
				
		return [bestxform, bestscore]
		
		
class SymAlignTask(JSTask):
	def __init__(self, volume, sym, comp, xform):
		data = {"volume":volume}
		JSTask.__init__(self,"CmpTilt",data,{},"")
		
		self.sym = sym
		self.cmp=comp
		self.xform=xform
		
	def execute(self,callback=None):
		symalign = self.data['volume'].align('symalignquat',self.data['volume'],{"sym":self.sym,"xform.align3d":self.xform},self.cmp[0],self.cmp[1])
		return {"symalign":symalign}
	
jsonclasses["SymAlignTask"]=SymAlignTask.from_jsondict

if __name__ == "__main__":
    main()
    
    
    
"""
PROGRAM SCRAPS

	'''
		output = None
		if preproc:
			trans = symxform.get_trans()
			symxform.set_trans(trans[0]*options.shrink, trans[1]*options.shrink, trans[2]*options.shrink)
			output = EMData(options.input,i)
			output.process_inplace('xform',{'transform':symxform})
			print "\nApplying this transform to particle",symxform
			output.set_attr('symxform', symxform)	# Only HDF files will contain this metadata
			if options.symmetrize:
				output = output.process('xform.applysym',{'sym':options.sym})
		else:
			output = volume.process('xform',{'transform':symxform})
			output.set_attr('symxform', symxform)	# Only HDF files will contain this metadata
			print "\nApplying this transform to particle",symxform
			if options.symmetrize:
				output = output.process('xform.applysym',{'sym':options.sym})
		'''

"""<|MERGE_RESOLUTION|>--- conflicted
+++ resolved
@@ -148,19 +148,6 @@
 		logid=E2init(sys.argv,options.ppid)
 		log = 1
 
-	#inimodeldir = os.path.join(".",options.path)
-	#if not os.access(inimodeldir, os.R_OK):
-	#	os.mkdir(options.path)
-	
-	#Make directory to save results
-<<<<<<< HEAD
-	#from e2spt_classaverage import sptmakepath, preprocessingprefft, Preprocprefft3DTask, get_results_preproc, preprocfilter, sptOptionsParser 
-=======
-	#from e2spt_classaverage import sptmakepath, preprocessingprefft, Preprocprefft3DTask, get_results_preproc, preprocfilter, sptOptionsParser
-	
-	from EMAN2_utils import makepath,sptOptionsParser
->>>>>>> bfc9c0b8
-	
 	options = makepath(options,'symsearch')
 	
 	if options.nopath:
@@ -185,131 +172,7 @@
 	if options.subset and options.subset < n:
 		n = options.subset
 	
-	
-	
 	options.raw = options.input
-	
-	
-	"""
-	
-	if options.mask or options.maskfile or options.normproc or options.threshold or options.clip or (options.shrink > 1) or options.lowpass or options.highpass or options.preprocess:		
-		ret = cmdpreproc( options.input, options, False )
-		if ret: 
-			preprocdone += 1
-		else:
-			print "\n(e2spt_classaverage)(main) preprocessing --input for coarse alignment failed"
-		
-		if options.ref and options.refpreprocess:
-			retref = cmdpreproc( options.ref, options, False )
-			if retref: 
-				preprocdone += 1
-			else:
-				print "\n(e2spt_classaverage)(main) preprocessing --ref for coarse alignment failed"
-		else: 
-			preprocdone += 1
-			
-		'''
-		Use preprocessed particles as input. Flawed, since you can only pass in one stack to
-		alignment, and there could be two (fine and coarse) and the alignment function still
-		decides internally #fix this later (jan/2016)
-		'''
-		options.input = options.path + '/' + ret
-	
-	else:
-		preprocdone += 2
-	
-	
-	if 'rotate_translate_3d_tree' not in options.align and options.falign:
-		if options.mask or options.maskfile or options.normproc or options.threshold or options.clip or (options.shrinkfine > 1) or options.lowpassfine or options.highpassfine or options.preprocessfine:	
-			
-			ret =cmdpreproc( options.input, options, True )
-			if ret: 
-				preprocdone += 1
-			else:
-				print "\n(e2spt_classaverage)(main) preprocessing --input for fne alignment failed"
-		
-			if options.ref and options.refpreprocess:
-				retref = cmdpreproc( options.ref, options, True )
-				if retref: 
-					preprocdone += 1
-				else:
-					print "\n(e2spt_classaverage)(main) preprocessing --ref for fine alignment failed"
-			else:
-				preprocdone += 1
-	else:
-		preprocdone += 2		
-	
-	
-	
-	
-	if preprocdone > 3:
-	
-
-	'''
-	OLD
-	'''
-	if not options.nopreprocprefft:
-	
-		if options.mask or options.normproc or options.threshold or options.clip:		
-			
-			preprocprefftstack = options.path + '/' + os.path.basename( options.input ).replace('.hdf','_preproc.hdf')
-			
-			#save "dummy" images for preproc images
-			for i in range(n):
-				dimg = EMData(8,8,8)
-				dimg.to_one()
-				dimg.write_image( preprocprefftstack, i )
-			
-			originalsavepreproc = options.savepreproc
-			
-			options.savepreproc=True
-			
-		
-			print "\n(e2spt_hac.py) (allvsall) Initializing parallelism for preprocessing"
-			if options.parallel:							# Initialize parallelism if being used
-				#from EMAN2PAR import EMTaskCustomer
-				etc=EMTaskCustomer(options.parallel)
-				pclist=[options.input]
-				etc.precache(pclist)
-			
-			
-			tasks=[]
-			results=[]
-	
-			#preprocprefftstack = options.path + '/' + options.input.replace('.hdf','_preproc.hdf')
-	
-			for i in range(n):
-		
-				img = EMData( options.input, i )
-		
-				if options.parallel:
-					task = Preprocprefft3DTask( ["cache",options.input,i], options, i, preprocprefftstack )
-					tasks.append(task)
-	
-				else:
-					pimg = preprocessingprefft( img, options)
-					pimg.write_image( preprocprefftstack, i )
-	
-			print "\nthere are these many tasks to send", len(tasks)
-			if options.parallel and tasks:
-				tids = etc.send_tasks(tasks)
-				print "therefore these many tids", len(tids)
-				
-				if options.verbose: 
-					print "%d preprocessing tasks queued"%(len(tids)) 
-
-
-			results = get_results_preproc( etc, tids, options.verbose )
-			
-			print "results are", results
-	
-
-			options.input = preprocprefftstack
-			
-			options.savepreproc = originalsavepreproc
-	
-	"""
-	
 	
 	jsAliParamsPath = options.path + '/symxform.json'
 	jsA = js_open_dict( jsAliParamsPath )
