--- conflicted
+++ resolved
@@ -251,13 +251,8 @@
 			for kname in list(info["boxcls"].keys()):
 				if self.ptclcls[kname][0]==1:
 					nbox+=info["boxcls"][kname]
-<<<<<<< HEAD
 			#nbox+=len(info["curves"])
 			it=QtGui.QTableWidgetItem()
-=======
-			nbox+=len(info["curves"])
-			it=QtWidgets.QTableWidgetItem()
->>>>>>> 47f7d53e
 			it.setData(Qt.EditRole, int(nbox))
 			self.imglst.setItem(i,2, it)
 			if len(info["loss"])==0:
