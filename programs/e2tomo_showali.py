#!/usr/bin/env python
# Muyuan Chen 2018-04
from __future__ import print_function
from __future__ import division
from past.utils import old_div
from builtins import range
from EMAN2 import *
from EMAN2_utils import *
import numpy as np
import weakref
from OpenGL.GL import *
from OpenGL.GLU import *
from PyQt5 import QtGui, QtWidgets, QtCore, QtOpenGL
from eman2_gui.emapplication import get_application, EMApp
from eman2_gui.emimage2d import EMImage2DWidget
from eman2_gui.emshape import EMShape
import scipy.spatial.distance as scipydist

def main():

	usage="""This shows the alignment result from e2tomogram.py uing the information from a tomorecon_xx folder.
	
	Example: e2tomo_showali.py --path <tomorecon_xx> --iteration <iteration number>
	
	"""
	parser = EMArgumentParser(usage=usage,version=EMANVERSION)
	parser.add_argument("--path", type=str,help="path to tomorecon_xx directory to examine fiducial error.", default="", guitype='filebox', browser="EMBrowserWidget(withmodal=True,multiselect=False)", row=0, col=0,rowspan=1, colspan=2, mode="fiderr")
	parser.add_argument("--iteration", type=int,help="Refinement iteration number", default=2,guitype="intbox",row=1, col=0, rowspan=1, colspan=1,mode="fiderr")
	parser.add_argument("--ppid", type=int,help="ppid", default=-2)
	(options, args) = parser.parse_args()
	logid=E2init(sys.argv)

	fname=os.path.join(options.path, "ali_{:02d}.hdf".format(options.iteration))
	pname=os.path.join(options.path, "landmarks_{:02d}.txt".format(options.iteration))
	pks=np.loadtxt(pname)
	imgs = EMData.read_images(fname)
	img=EMData(imgs[0]["nx"],imgs[0]["ny"], len(imgs))
	xfs=[]
	for i,m in enumerate(imgs):
		img.insert_clip(m, (0,0,i))
		xfs.append(m["xform.projection"])


	aname=os.path.join(options.path, "ptclali_{:02d}.hdf".format(options.iteration))
	n=EMUtil.get_image_count(aname)
	dirs=np.zeros((len(imgs),len(pks),2))
	for i in range(n):
		e=EMData(aname, i, True)
		s=e["score"]
		dirs[e["nid"], e["pid"]]=[s[0], s[1]]
	#print(dirs)
	dirs=dirs*e["apix_x"]/imgs[0]["apix_x"]
	app = EMApp()

	drawer=EMDrawWindow(app,options,img, pks, xfs, dirs)


	drawer.show()
	app.execute()
	E2end(logid)

def run(cmd):
	print(cmd)
	launch_childprocess(cmd)

def get_circle(p,r):
	t=np.arange(0, np.pi*2, old_div(np.pi,10))
	pts=r*np.vstack([np.cos(t), np.sin(t)]).T
	pts+=p
	return pts

class Boxes(EMShape):
	def __init__(self, img, pks, xfs, dirs):
		self.isanimated = False
		self.shape=["boxes",0]
		self.image=img
		self.pks=pks
		self.xfs=xfs
		self.dirs=dirs
		#self.triangles=[]



	def draw(self,d2s=None,col=None):
		mi=self.image.list_idx
		xf=self.xfs[mi]
		#print(mi,xf)
		dx=old_div(self.image.data["nx"],2)
		dy=old_div(self.image.data["ny"],2)
		ps=[]
		glColor3f( 1., 1., 1. );
		glPointSize(3)
		for pid, p in enumerate(self.pks):
			pt=[p[0], p[1], p[2]]
			ptx=xf.transform(pt)
			ptx=[old_div(i,2) for i in ptx]
			ptx=[ptx[0]+dx, ptx[1]+dy]
			#print(ptx[0]+dx, ptx[1]+dy)
			ps.append(ptx)
			a=np.array(ptx)-self.dirs[mi, pid]
			ps.append(a.tolist())

			lns=get_circle(ptx, 32)
			#print(lns)
			glColor3f( .2, .2, 1 );
			glLineWidth(3.)
			glEnableClientState(GL_VERTEX_ARRAY)
			glVertexPointerf(lns)
			glDrawArrays(GL_LINES, 0, len(lns))

			#arr=[ptx]
			#a=np.array(pt)+self.dirs[mi, pid]
			#arr.append(a.tolist())
			#print arr
			#glEnableClientState(GL_VERTEX_ARRAY)
			#glVertexPointerf(arr)
			#glDrawArrays(GL_LINES, 0, len(arr))



		glEnableClientState(GL_VERTEX_ARRAY)
		glVertexPointerf(ps)
		glDrawArrays(GL_LINES, 0, len(ps))
		glPointSize(5)
		glEnableClientState(GL_VERTEX_ARRAY)
		glVertexPointerf([ps[i] for i in range(0,len(ps),2)])
		glDrawArrays(GL_POINTS, 0, old_div(len(ps),2))

		return


class EMDrawWindow(QtWidgets.QMainWindow):

	def __init__(self,application,options,datafile, pks, xfs, dirs):
<<<<<<< HEAD
		QtGui.QWidget.__init__(self)
		self.setCentralWidget(QtGui.QWidget())
		self.gbl = QtGui.QGridLayout(self.centralWidget())
		
		
		self.lb_lines=QtGui.QLabel("aaaaaaaaaaaa")
		self.lb_lines.setWordWrap(True)
		self.gbl.addWidget(self.lb_lines, 0,0,1,2)
		
		
		self.bt_showimg=QtGui.QPushButton("bbb")
		self.gbl.addWidget(self.bt_showimg, 1,0,1,2)

		#self.gbl.addWidget(self.imgview,0,0)
=======
		QtWidgets.QWidget.__init__(self)
		self.imgview = EMImage2DWidget()
		self.setCentralWidget(QtWidgets.QWidget())
		self.gbl = QtWidgets.QGridLayout(self.centralWidget())

		self.gbl.addWidget(self.imgview,0,0)
>>>>>>> 47f7d53e
		self.options=options
		self.app=weakref.ref(application)

		self.datafile=datafile

		#self.all_shapes=[]
		#self.all_points=[]

		self.imgview = EMImage2DWidget()
		self.boxes=Boxes(self.imgview, pks, xfs, dirs)
		self.shape_index = 0
		
		self.imgview.set_data(datafile)
		self.imgview.shapes = {0:self.boxes}
		self.imgview.show()



		glEnable(GL_POINT_SMOOTH)
		glEnable( GL_LINE_SMOOTH );
		glEnable( GL_POLYGON_SMOOTH );
		glEnable(GL_BLEND);
		glBlendFunc(GL_SRC_ALPHA, GL_ONE_MINUS_SRC_ALPHA);

	def closeEvent(self, event):
		self.imgview.close()


if __name__ == '__main__':
	main()<|MERGE_RESOLUTION|>--- conflicted
+++ resolved
@@ -132,29 +132,12 @@
 class EMDrawWindow(QtWidgets.QMainWindow):
 
 	def __init__(self,application,options,datafile, pks, xfs, dirs):
-<<<<<<< HEAD
-		QtGui.QWidget.__init__(self)
-		self.setCentralWidget(QtGui.QWidget())
-		self.gbl = QtGui.QGridLayout(self.centralWidget())
-		
-		
-		self.lb_lines=QtGui.QLabel("aaaaaaaaaaaa")
-		self.lb_lines.setWordWrap(True)
-		self.gbl.addWidget(self.lb_lines, 0,0,1,2)
-		
-		
-		self.bt_showimg=QtGui.QPushButton("bbb")
-		self.gbl.addWidget(self.bt_showimg, 1,0,1,2)
 
-		#self.gbl.addWidget(self.imgview,0,0)
-=======
 		QtWidgets.QWidget.__init__(self)
 		self.imgview = EMImage2DWidget()
 		self.setCentralWidget(QtWidgets.QWidget())
 		self.gbl = QtWidgets.QGridLayout(self.centralWidget())
 
-		self.gbl.addWidget(self.imgview,0,0)
->>>>>>> 47f7d53e
 		self.options=options
 		self.app=weakref.ref(application)
 
