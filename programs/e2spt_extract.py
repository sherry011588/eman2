#!/usr/bin/env python
# Muyuan Chen 2018-04
from future import standard_library
standard_library.install_aliases()
from builtins import range
from EMAN2 import *
import numpy as np
import queue
import threading
from EMAN2_utils import *
from EMAN2jsondb import JSTask

global thrdone
thrdone=0

class SptExtractTask(JSTask):
	
	
	def __init__(self, data, options, allxfs, allinfo):
		
		JSTask.__init__(self,"SptExtract",data,{},"")
		self.options=options
		self.allxfs=allxfs
		self.allinfo=allinfo	
	
	def execute(self, callback):
		
		
		for a in self.data:
			if a in self.allxfs:
				print("Extract from {} (with xform)".format(a))
				do_extraction(a, self.options, self.allxfs[a], self.allinfo[a])
			else:
				print("Extract from {}".format(a))
				do_extraction(a, self.options)
		return 1

def main():
	
	usage=" "
	parser = EMArgumentParser(usage=usage,version=EMANVERSION)
	parser.add_pos_argument(name="tomograms",help="Specify tomograms from which you wish to extract boxed particles.", default="", guitype='filebox', browser="EMTomoBoxesTable(withmodal=True,multiselect=True)", row=0, col=0,rowspan=1, colspan=2, mode="extract")
	parser.add_argument("--boxsz_unbin", type=int,help="box size in unbinned tomogram", default=-1, guitype='intbox',row=2, col=0,rowspan=1, colspan=1, mode="extract")
	parser.add_argument("--label", type=str,help="Only extract particle with this name. Leave blank to extract all particles.", default=None, guitype='strbox',row=2, col=1, rowspan=1, colspan=1, mode="extract")
	parser.add_argument("--newlabel", type=str,help="Label of output particles. Same as original particle label by default.", default="", guitype='strbox',row=6, col=0, rowspan=1, colspan=1, mode="extract")
	parser.add_header(name="orblock1", help='Just a visual separation', title="Options", row=3, col=0, rowspan=1, colspan=1, mode="extract")
	parser.add_argument("--threads", type=int,help="threads", default=12, guitype='intbox',row=4, col=1,rowspan=1, colspan=1, mode="extract")
	parser.add_argument("--maxtilt", type=int,help="max tilt", default=100, guitype='intbox',row=4, col=0, rowspan=1, colspan=1, mode="extract")
	parser.add_argument("--padtwod", type=float,help="padding factor", default=2.0, guitype='floatbox',row=5, col=0, rowspan=1, colspan=1, mode="extract")
	parser.add_argument("--noctf", action="store_true", default=False ,help="skip ctf correction.")
	parser.add_argument("--wiener", action="store_true", default=False ,help="wiener filter the particles using ctf information..", guitype='boolbox',row=6, col=1, rowspan=1, colspan=1, mode="extract")
	parser.add_argument("--alltomograms", action="store_true", default=False ,help="use all tomograms.", guitype='boolbox',row=1, col=1, rowspan=1, colspan=1, mode="extract")
	parser.add_argument("--dotest", action="store_true", default=False ,help="only make 1 batch of subtomograms for testing")

	parser.add_argument("--shrink", type=float, help="Shrinking factor for output particles. 1.5 or integers allowed. Default is 1 (no shrink).",default=1, guitype='floatbox',row=8, col=0, rowspan=1, colspan=1, mode="extract")
	parser.add_argument("--tltkeep", type=float,help="keep a fraction of tilt images with good score determined from tomogram reconstruction", default=1.0, guitype='floatbox',row=8, col=1, rowspan=1, colspan=1, mode="extract")
	parser.add_argument("--rmbeadthr", type=float,help="remove 2d particles with high contrast object beyond N sigma at 100A. Note that this may result in generating fewer particles than selected. Default is -1 (include all particles). 0.5 might be a good choice for removing gold beads but may need some testing...", default=-1, guitype='floatbox',row=9, col=0, rowspan=1, colspan=1, mode="extract")
	
	parser.add_header(name="orblock2", help='Just a visual separation', title="Extract from curves", row=10, col=0, rowspan=1, colspan=1, mode="extract")
	
	parser.add_argument("--curves", type=int, default=-1 ,help="specify curve id to extract particles from saved curves. ", guitype='intbox',row=11, col=0, rowspan=1, colspan=1, mode="extract")
	parser.add_argument("--curves_overlap", type=float, help="fraction of overlap when generating particle along curves. default is 0.5",default=0.5,  guitype='floatbox',row=12, col=0, rowspan=1, colspan=1, mode="extract")

	
	parser.add_header(name="orblock3", help='Just a visual separation', title="Re-extraction from spt", row=13, col=0, rowspan=1, colspan=1, mode="extract")

	parser.add_argument("--jsonali", type=str,help="re-extract particles using a particle_param_xx json file from a spt alignment", default="", guitype='filebox', browser="EMBrowserWidget(withmodal=True,multiselect=False)", row=14, col=0,rowspan=1, colspan=2, mode="extract")
	parser.add_argument("--mindist", type=float,help="minimum distance between particles in A. for reextraction only", default=10)
	parser.add_argument("--keep", type=float,help="fraction of particles to keep fron previous alignment. for reextraction only.", default=.9)
	parser.add_argument("--postproc", type=str,help="processor after 3d particle reconstruction", default="")
	parser.add_argument("--postmask", type=str,help="masking after 3d particle reconstruction. The mask is transformed if json ", default="")
	parser.add_argument("--textin", type=str,help="text file for particle coordinates. do not use..", default=None)
	parser.add_argument("--compress", type=int,help="Bits to keep for compression. Not compatible with saveint. default is -1 meaning no compression. 8 bit seems fine...", default=-1)
	parser.add_argument("--saveint", action="store_true", default=False ,help="save particles in uint8 format to save space. still under testing.")
	parser.add_argument("--norewrite", action="store_true", default=False ,help="skip existing files. do not rewrite.")
	parser.add_argument("--parallel", type=str,help="parallel", default="")
	#parser.add_argument("--alioffset", type=str,help="coordinate offset when re-extract particles. (x,y,z)", default="0,0,0", guitype='strbox', row=12, col=0,rowspan=1, colspan=1, mode="extract")
	parser.add_argument("--postxf", type=str,help="a file listing post transforms", default="")
	parser.add_argument("--ppid", type=int, help="Set the PID of the parent process, used for cross platform PPID",default=-2)
	parser.add_argument("--shrink3d", type=int, help="Only shrink 3d particles by x factor",default=-1)
	parser.add_argument("--verbose", type=int,help="verbose", default=1)

	(options, args) = parser.parse_args()
	logid=E2init(sys.argv)
	
	allxfs={}; allinfo={}
	if options.textin:
		allxfs,allinfo=parse_text(options)
	
	if len(options.jsonali)>0:
		allxfs,allinfo=parse_json(options)
	
	if options.alltomograms:
		fld="tomograms/"
		args=[fld+f for f in os.listdir(fld) if f.endswith(".hdf")]
		### do not count a tomogram twice when multiple versions exist
		uq, uid=np.unique([base_name(a) for a in args], return_index=True)
		args=[args[i] for i in uid]
		
	if len(args)==0 and len(allxfs)==0:
		print("No input. Exit.")
		return
		
		
	if options.parallel!="":
		from EMAN2PAR import EMTaskCustomer
		etc=EMTaskCustomer(options.parallel, module="e2spt_extract.SptExtractTask")
		num_cpus = etc.cpu_est()
		options.nowtime=time.time()
		print("Running in parallel mode with {} workers, each running {} threads".format(num_cpus, options.threads))
		njob=num_cpus
		options.verbose=0
		if len(allxfs)>0:
			fnames=list(allxfs.keys())
		elif len(args)>0:
			fnames=args

		tids=[]
		for i in range(njob):
			task=SptExtractTask(fnames[i::njob], options, allxfs, allinfo)
			tid=etc.send_task(task)
			tids.append(tid)
		
		while 1:
			st_vals = etc.check_task(tids)
			if np.min(st_vals) == 100: break
			#print(st_vals)
			time.sleep(1)

	
	else:
		if len(allxfs)>0:
			for fname in allxfs.keys():
				#### it seems options is changed inplace somewhere...
				(options, args) = parser.parse_args()
				do_extraction(fname, options, allxfs[fname],allinfo[fname])
				
		elif len(args)>0:
			for a in args:
				do_extraction(a, options)
	
		return	
	
	print("Particle extraction finished.")
	
	
	E2end(logid)
	return
	
	
### info: extra header information par particle in a dictionary
def do_extraction(pfile, options, xfs=[], info=[]):
	#pfile=args[0]
	if options.verbose>0:print("Reading from {}...".format(pfile))
	options.boxsz= good_size(options.boxsz_unbin // options.shrink)
	
	#### reading alignment info...
	js=js_open_dict(info_name(pfile))
	ttparams=np.array(js["tlt_params"])
	ttparams[:,:2]/=options.shrink
	
	if options.noctf==False and "defocus" in js:
		#### read ctf info when exist
		defocus=np.array(js["defocus"])
		phase=np.array(js["phase"])
		voltage=float(js["voltage"])
		cs=float(js["cs"])
		if options.verbose>0:print("CTF information exists. Will do phase flipping..")
	else:
		defocus=[]
		phase=[]
		
	tltkeep=[]
	if options.tltkeep<1.0:
		if js.has_key("ali_loss"):
			aliloss=js["ali_loss"]
			tltkeep=np.argsort(aliloss)[:int(len(ttparams)*options.tltkeep)]
		else:
			print("warning: --tltkeep specified, but cannot find ali_loss in info. setting tltkeep to 1.")
	
			
	tfile=str(js["tlt_file"])
	options.tltfile=tfile
	ptcl=EMData(pfile, 0, True)
	img=EMData(tfile,0, True)
	apix_ptcl=ptcl["apix_x"]
	apix_tlt=img["apix_x"] * float(options.shrink)
	
	
	try:
		zshift=ptcl["zshift"]#/2
	except:
		zshift=0
	#yt=ptcl["ytilt"]
	yt=0
	#options.ytilt=ttparams[np.argmin(abs(ttparams[:,3]-yt)),3]
	options.ytilt=0
	scale=apix_ptcl/apix_tlt

	#print("Scaling factor: {:.1f}, y-tilt: {:.1f}, z-shift: {:d}.".format(scale, options.ytilt, int(zshift)))
	
	if options.shrink==1.5:
		shrinklab="_bin1_5"
	elif options.shrink>=2:
		shrinklab="_bin{:d}".format(int(options.shrink))
	else:
		shrinklab=""
	
	#### reading particle location from json file corresponding to the tomogram input
	ptclpos=[]
	nptcl=EMUtil.get_image_count(pfile)
	e=EMData(pfile, 0, True)
	if len(xfs)>0:
		if options.newlabel=="":
			lab=pfile[pfile.rfind('__')+2:pfile.rfind('.')]
			lab+="_reextract"
		else:
			lab=options.newlabel
			
		outname=str(base_name(pfile)+"__"+lab+".hdf")
		sz=int(options.boxsz//2)
		if scale!=1:
			for t in xfs:
				t.set_trans(t.get_trans()*scale)
		towrite=[[xfs, outname, sz, info]]
		
		
	elif nptcl==1:
		if options.verbose>0:print("Reading particle location from a tomogram...")
		js=js_open_dict(info_name(pfile))
		towrite=[]
		if options.curves>=0:
			if options.verbose>0:print("Generating particles along curves...")
			info=[]
			overlap=options.curves_overlap
			if overlap>=1 or overlap<0:
				print("Error: Overlap has to be in [0,1)")
				return
			
			if js.has_key("curves") and len(js["curves"])>0:
				pts=np.array(js["curves"]).copy()
				
				js.close()
				
				if len(pts[0])<5:
					pts=np.hstack([pts, np.zeros((len(pts),1))])
				
				pts=pts[pts[:,4]==options.curves, :4]
				
				if len(pts)>1:
					if "apix_unbin" in js:
						pts[:,:3]/=options.shrink
					else:
						## this is to deal with the old metadata format...
						pts[:,:3]-=[e["nx"]//2, e["ny"]//2, e["nz"]//2]
						pts[:,:3]*=scale
						pts[:,2]-=zshift
					
					if options.newlabel=="":
						lab="curve"
					else:
						lab=options.newlabel
						
					lab+=shrinklab
					outname=str(base_name(pfile)+"__"+lab+".hdf")
					
					sz=int(options.boxsz//2)
					spacing=options.boxsz*(1-overlap)*apix_tlt
					curves=np.unique(pts[:,3])
					
					bxs=[]
					drs=[]
					for li in curves:
						## points on one curve
						pt=pts[pts[:,3]==li][:,:3].copy()
						
						if len(pt)<2: continue
					
						## total length in A
						ln=np.sum(np.linalg.norm(np.diff(pt, axis=0), axis=1))*apix_tlt
						
						## interpolate to the given spacing
						ipt=interp_points(pt, npt=int(np.round(ln/spacing)))
						
						if len(ipt)<4: continue
						
						## skip one point on the edge
						cc=(ipt[:-1]+ipt[1:])/2.
						dd=ipt[:-1]-ipt[1:]
						
						od=np.arange(len(cc),dtype=float)/(len(cc)-1)
						info.extend([{"cv_id":li, "cv_len":ln, "cv_pos":o} for o in od])
						
						bxs.append(cc)
						drs.append(dd)
					
					bxs=np.vstack(bxs)
					drs=np.vstack(drs)
					bxs=np.hstack([bxs,drs])
					if options.verbose>0:print(" {:d} curves, {:d} points with {:.1f}A spacing".format(len(curves), len(bxs), spacing))
					
					towrite.append((bxs, outname, sz, info))
		
		elif "class_list" in js and "boxes_3d" in js:
			clslst=js["class_list"]
			boxes=js["boxes_3d"]
			for ky in list(clslst.keys()):
				val=clslst[ky]
				if options.label:
					if str(val["name"])!=options.label:
						continue
						
				bxs=np.array([[b[0], b[1], b[2]] for b in boxes if b[5]==int(ky)], dtype=float)
				if len(bxs)==0: continue
				
				if "apix_unbin" in js:
					bxs/=options.shrink
					if options.boxsz<0:
						sz=int(val["boxsize"])//2
					else:
						sz=int(options.boxsz//2)
				else:
					bxs-=[e["nx"]//2, e["ny"]//2, e["nz"]//2]
					bxs*=scale
					bxs[:,2]-=zshift
					if options.boxsz<0:
						sz=int(val["boxsize"])*scale//2
					else:
						sz=int(options.boxsz//2)
						
					
				if options.newlabel=="":
					lab=val["name"]
				else:
					lab=options.newlabel
					
				lab+=shrinklab
				
				outname=str(base_name(pfile)+"__"+lab+".hdf")
				
				towrite.append((bxs, outname, sz, info))
				if options.verbose>0:print("{} : {} boxes, output box size {}".format(val["name"], len(bxs), int(sz*2))) 
		
		if len(towrite)==0:
			print("No particles. exit..")
			return
	
	else:
		if options.verbose>0:print("Reading particle location from image stack..")
		for i in range(nptcl):
			ptcl=EMData(pfile, i, True)
			ptclpos.append(ptcl["ptcl_source_coord"])
		
	
		sfx=pfile[pfile.find("__"):]
		for i in range(2,10): sfx=sfx.replace("_bin{:d}".format(i),"")
		
		sfx+=shrinklab
		outname=base_name(pfile)+sfx+".hdf"
		
		
		ptclpos=np.array(ptclpos, dtype=float)
		
		ptclpos*=scale
		ptclpos[:,2]-=zshift#-2
		
		#print("Reading {} particles".format(len(ptclpos)))
		
		if options.boxsz<0:
			boxsz=int(ptcl["nx"]//2*scale)
		else:
			boxsz=int(options.boxsz//2*scale)
		
		
		
		towrite=[(ptclpos,outname, boxsz,[])]
	
	
	
	
	if options.norewrite:
		skip=True
		for pinfo in towrite:
			ptclpos, outname, boxsz, info=pinfo
			output=os.path.join("particles3d", outname)
			if not os.path.isfile(output):
				skip=False
		if skip:
			print("all particles in {} exist. skip tilt series...".format(tfile))
			
	#print("Reading tilt series file: {}".format(tfile))
	#### make sure this works on image stack or mrc volume
	img=EMData(tfile,0)
	if img["nz"]>1:
		imgs=[img.get_clip(Region(0, 0, i, img["nx"], img["ny"], 1)).copy() for i in range(img["nz"])]
	else:
		imgs=EMData.read_images(tfile)
		
	for m in imgs: 
		if options.shrink>1:
			m.process_inplace("math.meanshrink",{"n":options.shrink})
		m.process_inplace("normalize")
	ntlt=len(imgs)
	
	if options.postmask!="":
		pmask=EMData(options.postmask)
	else:
		pmask=None
		
	try: os.mkdir("particles3d")
	except: pass
	try: os.mkdir("particles")
	except: pass

	for pinfo in towrite:
		ptclpos, outname, boxsz, info=pinfo
		if len(info)>0 and len(info)!=len(ptclpos):
			print("Warning: Extra header info exist but does not match particle count...")
		if options.dotest:
			nptcl=options.threads
			batchsz=1
		else:
			nptcl=len(ptclpos)
			batchsz=6
	
		options.output=os.path.join("particles3d", outname)
		options.output2d=os.path.join("particles", outname)
		options.pad=pad=good_size(boxsz*2*options.padtwod)
		
		if options.norewrite:
			if os.path.isfile(options.output):
				print("File {} already exist. skipping...".format(options.output))
				continue
				
		
		print("Writing {} particles to {}".format(nptcl, outname))
		if options.verbose>0:print("Box size {}, padded to {}".format(int(boxsz*2), pad))
		
		try: os.remove(options.output)
		except: pass
		try: os.remove(options.output2d)
		except: pass

		jsd=queue.Queue(0)
		jobs=[]
		
		
		if len(defocus)>0:
			ctf=[defocus, phase, voltage, cs]
		else:
			ctf=[]
			
		for tid in range(options.threads):
			ids=list(range(tid, nptcl, options.threads))
			jobs.append([jsd, ids, imgs, ttparams, pinfo, options, ctf, tltkeep, pmask])
		
		
		hdftype=EMUtil.get_image_ext_type("hdf")
		if options.compress>0:
			outmode=EM_COMPRESSED
		elif options.saveint:
			outmode=file_mode_map["uint8"]
		else:
			outmode=file_mode_map["float"]
		
		
		thrds=[threading.Thread(target=make3d,args=(i)) for i in jobs]
		global thrdone
		thrdone=0

		#thrtolaunch=0
		ndone=0
		time0=time.time()
		for t in thrds:
			t.start()
			
		while thrdone<len(thrds) or not jsd.empty():
			while not jsd.empty():
				pid, threed, projs=jsd.get()
				
				
				
				if options.compress>0:
					sig=5.0
					for im in projs+[threed]:
						im["render_bits"]=options.compress
						im["render_compress_level"]=1
						im["render_min"]=im["mean"]-im["sigma"]*sig
						im["render_max"]=im["mean"]+im["sigma"]*sig

				try: pji=EMUtil.get_image_count(options.output2d)
				except: pji=0
				pjids=[]
				for i,pj in enumerate(projs):
					#pj.write_image(options.output2d, pji, hdftype,  False, None, outmode)
					pj.write_image(options.output2d, pji,IMAGE_UNKNOWN,0,None,EM_COMPRESSED)
					pjids.append(pji)
					pji+=1
					
				threed["class_ptcl_src"]=options.output2d
				threed["class_ptcl_idxs"]=pjids

				threed.write_image(options.output, pid,IMAGE_UNKNOWN,0,None,EM_COMPRESSED)
				
				ndone+=1
				if options.verbose>0:
					sys.stdout.write("\r{}/{} finished.".format(ndone, nptcl))
					sys.stdout.flush()
			time.sleep(.2)

		for t in thrds: t.join()
			
		print("Done. Particles written to {} ({:.1f} s)".format(options.output, time.time()-time0))
	
	

def make3d(jsd, ids, imgs, ttparams, pinfo, options, ctfinfo=[], tltkeep=[], mask=None):
	ppos, outname, boxsz, info=pinfo
	if len(info)!=len(ppos):
		info=[]
	
	pad=options.pad
	apix=imgs[0]["apix_x"]

	if options.shrink3d<=1:
		p3d=pad
		bx=boxsz*2
		apixout=apix
	else:
		bx=good_size(boxsz*2/options.shrink3d)
		p3d=good_size(boxsz*2/options.shrink3d*options.padtwod)
		apixout=apix*float(options.shrink3d)
		#print('shrink3d!', bx, options.padtwod, options.shrink3d, p3d)
	
	recon=Reconstructors.get("fourier", {"sym":'c1', "size":[p3d, p3d, p3d], "mode":"gauss_2"})
	recon.setup()
	
	if len(ctfinfo)>0:
		defocus, phase, voltage, cs=ctfinfo
		ctf=EMAN2Ctf()
		ctf.from_dict({
			"defocus":1.0, "voltage":voltage, "bfactor":0., "cs":cs,"ampcont":0, "apix":apix})
	
	for pid in ids:
		recon.setup()
		pos=ppos[pid]
		if len(info)>0:
			hdr=info[pid]
		else:
			hdr={}
		
		if type(pos)==type(Transform()):
			tf_dir=Transform(pos.get_rotation()).inverse()
			pos=np.array(pos.get_trans())
			
		elif len(pos)>3:
			drs=pos[3:].copy()
			pos=pos[:3].copy()
			drs/=np.linalg.norm(drs)
			drs=drs.tolist()
			tf_dir=Transform()
			tf_dir.set_rotation(drs)
			tf_dir.invert()

		else:
			tf_dir=None

		projs=[]
		for nid, m in enumerate(imgs):
			if len(tltkeep)>0:
				if nid not in tltkeep:
					continue
			
			tpm=ttparams[nid]
			
			yt=tpm[3]-options.ytilt
			if abs(yt)>options.maxtilt: continue

			pxf=get_xf_pos(ttparams[nid], pos)

			tx=m["nx"]//2 +pxf[0]
			ty=m["ny"]//2 +pxf[1]

			txint=int(tx)
			tyint=int(ty)

			txdf=tx-txint
			tydf=ty-tyint

			e=m.get_clip(Region(txint-pad//2, tyint-pad//2, pad, pad), fill=0)
			
			#e.process_inplace("mask.zeroedgefill",{"nonzero":1})		# This tries to deal with particles that were boxed off the edge of the micrograph
			#if e.has_attr("hadzeroedge") and e["hadzeroedge"]!=0:
				#continue

			e.mult(-1)
			e.process_inplace("normalize.edgemean")
			wd=(pad-boxsz*2)/4.
			e.process_inplace("mask.soft",{"outer_radius":-wd, "width":wd/2})
			if e["sigma"]==0:
				continue
			
			if options.rmbeadthr>0:
				er=e.process("filter.lowpass.gauss",{"cutoff_freq":0.01})
				er.process_inplace("filter.highpass.gauss",{"cutoff_pixels":3})
				er.process_inplace("threshold.binary",{"value":options.rmbeadthr})
				er.process_inplace("mask.addshells.gauss",{"val1":e["nx"]//40,"val2":e["nx"]//25})
				
				#if er["mean"]>0.1: 
					#### too many beads. better just remove this subtilt
					#continue
				
				e.mult(1-er)
				e.mult(1-er)
				noise=e.copy()
				noise.to_zero()
				noise.process_inplace("math.addnoise",{"noise":1})
				noise.process_inplace("normalize")
				e.add(noise*er)
				
			rot=Transform({"type":"xyz","xtilt":float(tpm[4]),"ytilt":float(tpm[3])})
			p1=rot.transform(pos.tolist())
			pz=p1[2]
			dz=pz*apix/10000.
			
			if len(ctfinfo)>0:
				df=defocus[nid]-dz
				ctf.set_phase(phase[nid]*np.pi/180.)
				ctf.defocus=df
				e["ctf"]=ctf
				fft1=e.do_fft()
				flipim=fft1.copy()
				ctf.compute_2d_complex(flipim,Ctf.CtfType.CTF_SIGN)
				fft1.mult(flipim)
				if options.wiener:
					ctf.dsbg=1./(e["apix_x"]*e["nx"])
					s=np.array(ctf.compute_1d(e["nx"], ctf.dsbg, Ctf.CtfType.CTF_INTEN ))
					s[:np.argmax(s)]=np.max(s)
					s=np.maximum(s, 0.0001)
					ctf.snr=s.tolist()
					flt=fft1.copy_head()
					ctf.compute_2d_complex(flt,Ctf.CtfType.CTF_WIENER_FILTER)
					fft1.mult(flt)
				
				e=fft1.do_ift()
				e["ctf"]=ctf
				#if options.dotest:
					#print(tpm[3], pz, dz, defocus[nid]-dz)
			

			xform=Transform({"type":"xyz","ytilt":tpm[3],"xtilt":tpm[4], "ztilt":tpm[2], "tx":txdf, "ty":tydf})
			e["xform.projection"]=xform
			e["ptcl_source_coord"]=[float(txint), float(tyint), float(dz)]
			e["ptcl_source_src"]=options.tltfile
			e["model_id"]=pid
			e["tilt_id"]=nid
			e["file_threed"]=options.output
			e["ptcl_source_coord_3d"]=pos.tolist()
			#e.process_inplace("filter.lowpass.gauss",{"cutoff_abs":.45})
			projs.append(e)
			#print(xform)
			
			if options.shrink3d<=1:
				e0=e
			else:
				e0=e.process("math.meanshrink",{"n":options.shrink3d})
				txdf/=float(options.shrink3d)
				tydf/=float(options.shrink3d)
			
			sz=e0["nx"]
			e0=e0.get_clip(Region((sz-p3d)//2,(sz-p3d)//2,p3d,p3d))
			#e0.write_image("test.hdf",-1)
			trans=Transform({"type":"2d", "tx":-txdf, "ty":-tydf})
			e1=recon.preprocess_slice(e0, trans)
			recon.insert_slice(e1,xform,1)

		if len(projs)<len(imgs)/5:
			#### too many bad 2D particles
			threed=EMData(bx,bx,bx)
			threed.to_zero()
			#continue
		else:
			threed=recon.finish(True)
			#threed=EMData(p3d, p3d, p3d)
			threed.process_inplace("math.gausskernelfix",{"gauss_width":4.0})
			threed=threed.get_clip(Region((p3d-bx)//2,(p3d-bx)//2,(p3d-bx)//2,bx,bx,bx))
		
		#if threed["sigma"]==0:
			####empty particle for some reason...
			#continue
		
		threed["apix_x"]=threed["apix_y"]=threed["apix_z"]=apixout
		threed["ptcl_source_coord"]=pos.tolist()
		threed["file_twod"]=options.output2d
		threed["model_id"]=pid
		for hd in hdr.keys():
			threed[str(hd)]=hdr[hd]
			
		threed.process_inplace("normalize.edgemean")
		
		if tf_dir:
			threed["xform.align3d"]=tf_dir
		
		if options.postproc!="":
			(filtername, param_dict) = parsemodopt(options.postproc)
			threed.process_inplace(filtername, param_dict)
			
		if mask:
			if tf_dir:
				m=mask.copy()
				m.transform(tf_dir.inverse())
				threed.mult(m)
			else:
				threed.mult(mask)
			
		
		if options.saveint and options.compress<0:
			#### save as integers
			lst=[threed]+projs
			outmode=file_mode_map["uint8"]
			for data in lst:
				data.process_inplace("math.setbits",{"nsigma":3, "bits":8})
				data["render_min"]=file_mode_range[outmode][0]
				data["render_max"]=file_mode_range[outmode][1]
		
		jsd.put((pid, threed, projs))
		#recon.clear()
<<<<<<< HEAD
	time.sleep(1)
=======

	global thrdone
	thrdone+=1

>>>>>>> 4c03b88e
	return
	


#### get 2D position on a tilt given 3D location
def get_xf_pos(tpm, pk):
	### first project the point to xy plane
	xf0=Transform({"type":"xyz","xtilt":float(tpm[4]),"ytilt":float(tpm[3])})
	p0=[pk[0], pk[1], pk[2]]
	p1=xf0.transform(p0)#).astype(int)
	
	### undo the 2D alignment
	xf1=Transform({"type":"2d","tx":tpm[0], "ty":tpm[1],"alpha":tpm[2]})
	p2=xf1.transform([p1[0], p1[1]])
	

	return [p2[0], p2[1]]


#### parse a text file for particles
def parse_text(options):
	js=js_open_dict(options.textin)
	keys=natural_sort(js.keys())
	allinfo={}
	allxf={}
	for ky in keys:
		ptcls=js[ky]
		xfs=[]
		info=[]
		for p in ptcls:
			xf=p[3]
			xf.translate(p[0], p[1], p[2])
			xfs.append(xf)
			if len(p)>4:
				info.append(p[4])
			
		allxf[str(ky)]=xfs
		allinfo[str(ky)]=info
		
	js.close()
	return allxf,allinfo


#### parse a json file from spt_align to re-extract particles
def parse_json(options):
	print("re-extracting particles based on previous alignment. Ignoring particle/tomogram input...")
	import scipy.spatial.distance as scipydst
	### read json
	js=js_open_dict(options.jsonali)
	keys=natural_sort(js.keys())
	data=[]
	for k in keys:
		src, ii = eval(k)
		e=EMData(src, ii, True)
		data.append({"k":k,
			"src":e["data_source"],
			"srci":e["data_n"],
			"pos":e["ptcl_source_coord"],
			"xf":js[k]["xform.align3d"], 
			"score":js[k]["score"]})
	
	fs=[d["src"] for d in data]
	fnames, count=np.unique(fs, return_counts=True)

	score=np.array([d["score"] for d in data])
	print("Reading {} particles from {} tomograms. Score from {:.2f} to {:.2f}".format(len(score),len(fnames), min(score), max(score)))
	if options.keep<1:
		sthr=np.sort(score)[int(len(score)*options.keep)+1]
		print("Removing particles with score above {:.2f}.".format(sthr))
	else:
		sthr=1000
	
	
	### parse post transform file
	xffile=options.postxf
	postxfs=[]
	if xffile!="":
		f=open(xffile,'r')
		lines=f.readlines()
		f.close()
		for l in lines:
			if len(l)>3:
				postxfs.append(Transform(eval(l)))
				
		print("Extracting {} sub-particles per original particle".format(len(postxfs)))
	else:
		postxfs.append(Transform())
		
	allxfs={}
	allinfo={}
	dthr=options.mindist/e["apix_x"]
	print("Removing particles within {:.1f} pixels from nearest neighbor".format(dthr))
	nptcl=0
	nexclude=0
	alld=[]
	for fi,fname in enumerate(fnames):
			
		pos=np.array([d["pos"] for d in data if d["src"]==fname])
		ids=np.array([d["srci"] for d in data if d["src"]==fname])
		ptclxfs=[Transform(d["xf"]) for d in data if d["src"]==fname]
		score=np.array([d["score"] for d in data if d["src"]==fname])
		sid=np.argsort(score)
		pos=pos[sid]
		ptclxfs=[ptclxfs[s] for s in sid]
		score=score[sid]
		
		info=[]
		newxfs=[]
		for i, pxf in enumerate(ptclxfs):
			if score[i]>sthr: continue
			c=pos[i]
			for nxf in postxfs:
				ali=Transform(pxf)
				ali=nxf.inverse()*ali
				a=ali.inverse()
				a.translate(c[0], c[1], c[2])
				newxfs.append(a)
				info.append({"orig_ptcl":str(fname),"orig_idx":int(ids[i]),"orig_xf":pxf})

		newpos=np.array([p.get_trans() for p in newxfs])
		dst=scipydst.cdist(newpos, newpos)+(np.eye(len(newpos))*1e5)
		tokeep=np.ones(len(dst), dtype=bool)
		for i in range(len(dst)):
			if tokeep[i]:
				tokeep[dst[i]<dthr]=False

		newpos=newpos[tokeep]
		nptcl+=len(newpos)
		nexclude+=np.sum(tokeep==False)
		
		newxfs=[xf for i, xf in enumerate(newxfs) if tokeep[i]]
		
		allxfs[fname]=newxfs
		allinfo[fname]=[p for i, p in enumerate(info) if tokeep[i]]
		
		
		print("{} : ptcls {} -> {}".format(base_name(fname), len(pos), len(allxfs[fname])))
		
	
	##### sort by score 
	#keys=natural_sort(js.keys())
	#score=[js[k]["score"] for k in keys]
	#srt=np.argsort(score)
	
	
	#keys=[keys[i] for i in srt]
		
	
	#nptcl=0
	#nexclude=0
	#for ky in keys:
		#src, ii = eval(ky)
		#e=EMData(src, ii, True)
		#tomo=e["class_ptcl_src"]
		#dic=js[ky]
		#dxf=dic["xform.align3d"]
		#c=e["ptcl_source_coord"]
		
		#ptcls=[]
		#info=[]
		#for xf in postxfs:
			#ali=Transform(dxf)
			#ali=xf.inverse()*ali
			#a=ali.inverse()
			#a.translate(c[0], c[1], c[2])
			
			
			#if options.mindist>0 and (tomo in allxfs):
				#pos=np.array([x.get_trans() for x in allxfs[tomo]])
				#p0=np.array(a.get_trans())
				#mindst=np.min(np.linalg.norm(pos-p0, axis=1))
				#mindst*=e["apix_x"]
				
				#if mindst<options.mindist:
					#nexclude+=1
					#continue
			
			#ptcls.append(a)
			#info.append({"orig_ptcl":e["data_source"],"orig_idx":e["data_n"],"orig_xf":dxf})
			#nptcl+=1

		
		#if len(ptcls)>0:
			
			#if (tomo in allxfs):	
				#allxfs[tomo].extend(ptcls)
				#allinfo[tomo].extend(info)
			#else:
				#allxfs[tomo]=ptcls
				#allinfo[tomo]=info
				
				
				
			
			
	js.close()
	print("Writing {} particles, excluding {} particles too close to each other.".format(nptcl, nexclude))
	return allxfs,allinfo
	

def run(cmd):
	print(cmd)
	launch_childprocess(cmd)
	
	
if __name__ == '__main__':
	main()
<|MERGE_RESOLUTION|>--- conflicted
+++ resolved
@@ -725,14 +725,9 @@
 		
 		jsd.put((pid, threed, projs))
 		#recon.clear()
-<<<<<<< HEAD
-	time.sleep(1)
-=======
 
 	global thrdone
 	thrdone+=1
-
->>>>>>> 4c03b88e
 	return
 	
 
