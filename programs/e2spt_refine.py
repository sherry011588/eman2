#!/usr/bin/env python
# Muyuan Chen 2017-03
from builtins import range
from EMAN2 import *
import numpy as np
from EMAN2_utils import *

def main():
	
	usage="""prog <particle stack> --ref <reference> [options]
	Iterative subtomogram refinement.  
	"""
	parser = EMArgumentParser(usage=usage,version=EMANVERSION)
	parser.add_pos_argument(name="particles",help="Specify particles to use for refinement. May be a sets/*.lst file or a .json file from a previous run.", default="", guitype='filebox', browser="EMSetsTable(withmodal=True,multiselect=False)", row=0, col=0,rowspan=1, colspan=3, mode="model")
	parser.add_argument("--reference","--ref",help="""3D reference for iterative alignment/averaging. No reference is used by default. <name> or <name>,#""", default="", guitype='filebox', browser="EMBrowserWidget(withmodal=True,multiselect=False)", row=1, col=0,rowspan=1, colspan=3, mode="model")

	parser.add_header(name="orblock1", help='Just a visual separation', title="Options", row=2, col=1, rowspan=1, colspan=1, mode="model")

	parser.add_argument("--mask", type=str,help="Mask file to be applied to initial model", default="", guitype='filebox', browser="EMBrowserWidget(withmodal=True,multiselect=False)", row=3, col=0,rowspan=1, colspan=3, mode="model")
	parser.add_argument("--maskalign", type=str,help="Mask file applied to 3D alignment reference in each iteration. Not applied to the average, which will follow normal masking routine.", default=None, guitype='filebox', browser="EMBrowserWidget(withmodal=True,multiselect=False)", row=4, col=0,rowspan=1, colspan=3, mode="model")

	parser.add_argument("--niter", type=int,help="Number of iterations", default=5, guitype='intbox',row=5, col=0,rowspan=1, colspan=1, mode="model")
	parser.add_argument("--sym", type=str,help="symmetry", default="c1", guitype='strbox',row=5, col=1,rowspan=1, colspan=1, mode="model")
	parser.add_argument("--maxres",type=float,help="Maximum resolution (the smaller number) to consider in alignment (in A, not 1/A)",default=0)
	parser.add_argument("--minres",type=float,help="Minimum resolution (the larger number) to consider in alignment (in A, not 1/A, default=200)",default=200)
	
	parser.add_argument("--mass", type=float,help="mass. default -1 will skip by mass normalization", default=-1, guitype='floatbox',row=5, col=2,rowspan=1, colspan=1, mode="model")
	parser.add_argument("--localfilter", action="store_true", default=False ,help="Deprecated. Please use --tophat")
	parser.add_argument("--tophat", type=str, default=None,help = "'local', 'localwiener' or 'global'. Instead of imposing a uniform Wiener filter, use a tophat filter (global similar to Relion). local is a local tophat filter, localwiener is a localized Wiener filter", guitype='strbox', row=6, col=2,rowspan=1, colspan=1, mode="model['local']")

	parser.add_argument("--goldstandard", type=int,help="Phase randomization resolution for gold standard refinement in A. Not equivalent to restarget in e2refine_easy.", default=-1, guitype='intbox',row=6, col=0,rowspan=1, colspan=1, mode="model")
	parser.add_argument("--goldcontinue", action="store_true", default=False ,help="continue from an existing gold standard refinement", guitype='boolbox',row=6, col=1,rowspan=1, colspan=1, mode="model")
	parser.add_argument("--restarget", default=0, type=float,help="The resolution you reasonably expect to achieve in the current refinement run in A.")

	parser.add_argument("--setsf", type=str,help="structure factor", default=None, guitype='filebox', browser="EMBrowserWidget(withmodal=True,multiselect=False)", row=7, col=0,rowspan=1, colspan=3, mode="model")

	parser.add_argument("--pkeep", type=float,help="fraction of particles to keep", default=0.8, guitype='floatbox',row=8, col=0,rowspan=1, colspan=1, mode="model")

	parser.add_argument("--maxtilt",type=float,help="Explicitly zeroes data beyond specified tilt angle. Assumes tilt axis exactly on Y and zero tilt in X-Y plane. Default 90 (no limit).",default=90.0, guitype='floatbox',row=8, col=2,rowspan=1, colspan=1, mode="model")


	parser.add_argument("--path", type=str,help="Specify name of refinement folder. Default is spt_XX.", default=None)#, guitype='strbox', row=10, col=0,rowspan=1, colspan=3, mode="model")
	parser.add_argument("--smooth", type=float,help="smoothing factor for subtlt.", default=40)
	parser.add_argument("--maxang",type=float,help="maximum anglular difference in refine mode.",default=-1)
	parser.add_argument("--maxshift",type=float,help="maximum shift in pixel.",default=-1)

	parser.add_argument("--ppid", type=int, help="Set the PID of the parent process, used for cross platform PPID",default=-2)
	parser.add_argument("--threads", type=int,help="threads", default=12, guitype='intbox',row=9, col=0,rowspan=1, colspan=1, mode="model")
	parser.add_argument("--parallel", type=str,help="Thread/mpi parallelism to use", default="")
	parser.add_argument("--transonly",action="store_true",help="translational alignment only",default=False)
	parser.add_argument("--refine",action="store_true",help="local refinement from xform in header.",default=False)
	parser.add_argument("--realign",action="store_true",help="realigns the average to the initial reference to prevent drift in C1 refinements",default=False)
	parser.add_argument("--randphi",action="store_true",help="randomize phi for refine search",default=False)
	parser.add_argument("--rand180",action="store_true",help="include 180 degree rotation for refine search",default=False)
	parser.add_argument("--test180",action="store_true",help="Test for improved alignment with 180 degree rotations even during refine alignment",default=False)
	parser.add_argument("--resume",action="store_true",help="resume from previous run",default=False)
	parser.add_argument("--scipy",action="store_true",help="test scipy refinement",default=False)
	parser.add_argument("--breaksym",action="store_true",help="break symmetry",default=False)
	parser.add_argument("--breaksymsym", type=str,help="Specify a different symmetry for breaksym.", default=None)
	parser.add_argument("--symalimask",type=str,default=None,help="This will translationally realign each asymmetric unit to the previous map masked by the specified mask. While this invokes symalimasked in e2spt_average, this isn't the same, it is a mask, not a masked reference. ")
	parser.add_argument("--verbose", "-v", dest="verbose", action="store", metavar="n", type=int, default=0, help="verbose level [0-9], higher number means higher level of verboseness")
	
	#parser.add_argument("--masktight", type=str,help="Mask_tight file", default="")

	(options, args) = parser.parse_args()
	logid=E2init(sys.argv)
	ptcls=args[0]
	ref=options.reference.split(",")[0]
	try: refn=int(options.reference.split(",")[1])
	except: refn=0
	
	if (options.maxang>0 and not options.refine) or (options.maxang<=0 and options.refine):
		print("Error: --maxang and --refine must be specified together")
		sys.exit(1)

	if options.resume:
		try:
			itr=int(ref[-6:-4])
		except:
			print("Can only resume using previous threed_xx.hdf as reference")
			return
		
		options.path=os.path.dirname(ref)
		print("Work in path {}".format(options.path))
		startitr=itr+1
		try:
			fsc=np.loadtxt(os.path.join(options.path, "fsc_masked_{:02d}.txt".format(itr)))
			rs=1./fsc[fsc[:,1]<0.3, 0][0]
		except:
			rs=60
		curres=rs
		if curres>75.:
			curres=75
		print("Start resolution {:.1f}".format(curres))
		
	else:
		if options.maxres!=0 : 
			curres=options.maxres
		elif options.goldstandard>0:
			curres=options.goldstandard
		else: 
			curres=60
		startitr=1
		
	if options.localfilter:
		if options.tophat==None: options.tophat="local"
		
	if options.path==None: options.path = make_path("spt") 
	if options.parallel=="":
		options.parallel="thread:{}".format(options.threads)
	
	msk=options.mask
	if len(msk)>0:
		if os.path.isfile(msk):
			msk=" --automask3d mask.fromfile:filename={}".format(msk)
		else:
			msk=" --automask3d {}".format(msk)

	#### make a list file if the particles are not in a lst
	if ptcls.endswith(".json"):
		jstmp=js_open_dict(ptcls)
		ky=jstmp.keys()[0]
		pt,ii=eval(ky)
		ep=EMData(pt, ii)
		
	elif ptcls.endswith(".lst"):
		ep=EMData(ptcls,0)
		
	else:
		ptcllst="{}/input_ptcls.lst".format(options.path)
		run("e2proclst.py {} --create {}".format(ptcls, ptcllst))
		ptcls=ptcllst
		ep=EMData(ptcls,0)

	boxsize=ep["ny"]
	options.input_ptcls=ptcls
	options.input_ref=ref
	options.cmd=' '.join(sys.argv)
	for i in range(10):
		fm="{}/{}_spt_params.json".format(options.path, i)
		if not os.path.isfile(fm):
			js=js_open_dict(fm)
			js.update(vars(options))
			js.close()
			break
	
	if options.goldcontinue==False:
		er=EMData(ref,refn,True)
		if er["apix_x"]==1.0 : print("Warning, A/pix exactly 1.0. You may wish to double-check that this is correct!")
		if abs(1-ep["apix_x"]/er["apix_x"])>0.01 or ep["nx"]!=er["nx"]:
			print("apix mismatch {:.2f} vs {:.2f}".format(ep["apix_x"], er["apix_x"]))
			rs=er["apix_x"]/ep["apix_x"]
			if rs>1.:
				run("e2proc3d.py {} {}/model_input.hdf --clip {} --scale {} --process mask.soft:outer_radius=-1 --first {} --last {}".format(ref, options.path, ep["nx"], rs,refn,refn))
			else:
				run("e2proc3d.py {} {}/model_input.hdf --scale {} --clip {} --process mask.soft:outer_radius=-1 --first {} --last {}".format(ref, options.path, rs, ep["nx"],refn,refn))
		else:	
				run("e2proc3d.py {} {}/model_input.hdf --process mask.soft:outer_radius=-1 --first {} --last {}".format(ref, options.path, refn,refn))
		ref="{}/model_input.hdf".format(options.path)
		
	#if options.maskalign!=None:
		#maskalign=EMData(options.maskalign,0)
	
	for itr in range(startitr,options.niter+startitr):

		# the alignment ref may be masked using a different file, or just copied
		if options.goldstandard>0 or options.goldcontinue :
			if itr==1: 
				if options.verbose>1: print(f"{ref} -> alignref_even.hdf & odd with random phase past {options.goldstandard} A")
				ar=EMData(ref,0)
				ar.process_inplace("filter.lowpass.randomphase",{"cutoff_freq":1.0/options.goldstandard})
				ar.write_compressed(f"{options.path}/alignref_even.hdf",0,12,erase=True)
				
				# no harm in repeating
				ar.process_inplace("filter.lowpass.randomphase",{"cutoff_freq":1.0/options.goldstandard})
				ar.write_compressed(f"{options.path}/alignref_odd.hdf",0,12,erase=True)
			else:
				refe=ref[:-4]+"_even.hdf"
				refo=ref[:-4]+"_odd.hdf"
				if options.verbose>1: print(f"{refe} -> alignref_even.hdf    {refo} -> alignref_odd.hdf")
				
<<<<<<< HEAD
			ar=EMData(refe,0)
			if itr==1 :
				ar.process_inplace("filter.lowpass.randomphase",{"cutoff_freq":1.0/options.goldstandard})
			#if (len(options.maskalign)>0): ar.mult(maskalign)
			ar.write_image(f"{options.path}/alignref_even.hdf",0)
			ar=EMData(refo,0)
			if itr==1 : 
				ar.process_inplace("filter.lowpass.randomphase",{"cutoff_freq":1.0/options.goldstandard})
			#if (len(options.maskalign)>0): ar.mult(maskalign)
			ar.write_image(f"{options.path}/alignref_odd.hdf",0)
=======
				ar=EMData(refe,0)
				ar.write_compressed(f"{options.path}/alignref_even.hdf",0,12,erase=True)

				ar=EMData(refo,0)
				ar.write_compressed(f"{options.path}/alignref_odd.hdf",0,12,erase=True)
>>>>>>> 006911ea
		else:
			ar=EMData(ref,0)
			#if (len(options.maskalign)>0):
				#m=EMData(options.maskalign,0)
				#ar.mult(m)
<<<<<<< HEAD
			ar.write_image(f"{options.path}/alignref_even.hdf",0)
			ar.write_image(f"{options.path}/alignref_odd.hdf",0)
		
		refsize=ar["ny"]
		if refsize!=boxsize:
			print("reference and particle have different box size. something must be wrong...")
			exit()
=======
			ar.write_compressed(f"{options.path}/alignref.hdf",0,12,erase=True)
>>>>>>> 006911ea
		
		#### generate alignment command first
		### just deal with gold standard references in spt_refine instead of spt_align..
		gd=" --goldcontinue"		
		
		if options.refine:
			gd+=" --refine --maxang {:.1f}".format(options.maxang)
			if options.randphi:
				gd+=" --randphi"
			if options.rand180:
				gd+=" --rand180"
			if options.test180:
				gd+=" --test180"
			if itr>startitr:
				ptcls=os.path.join(options.path, "particle_parms_{:02d}.json".format(itr-1))

		if options.transonly: gd+=" --transonly"

		
		if options.breaksym:
			gd+=" --breaksym"
		if options.breaksymsym:
			gd+=" --breaksymsym {}".format(options.breaksymsym)
		
		if options.maxshift>0:
			gd+=" --maxshift {:.1f}".format(options.maxshift)
		
		if options.maskalign!=None:
			gd+=f" --mask {options.maskalign}" 

		cmd="e2spt_align.py {} {}/alignref.hdf --parallel {} --path {} --iter {} --sym {} --minres {} --maxres {} {}".format(ptcls, options.path,  options.parallel, options.path, itr, options.sym, options.minres, curres*.75, gd)
		
		if options.scipy:
			cmd="e2spt_align_subtlt.py {} {}/alignref.hdf --parallel {} --path {} --iter {} --sym {} --minres {} --maxres {} --smooth {} --fromscratch --goldcontinue".format(ptcls, options.path,  options.parallel, options.path, itr, options.sym, options.minres, curres*.75, options.smooth)
		
		ret=run(cmd)
		
		
		s=""
		if options.maxtilt<90.:
			s+=" --maxtilt {:.1f}".format(options.maxtilt)

		# we apply the symmetric subunit mask provided to the current reference and send it to e2spt_average to do a final translational alignment
		if options.symalimask!=None: 
			cmd=f"e2proc3d.py {ref} {options.path}/ref_mono.hdf --multfile {options.symalimask}"
			run(cmd)
			s+=f" --symalimasked={options.path}/ref_mono.hdf"
			
		even=os.path.join(options.path, "threed_{:02d}_even.hdf".format(itr))
		odd=os.path.join(options.path, "threed_{:02d}_odd.hdf".format(itr))
		combine=os.path.join(options.path, "threed_{:02d}.hdf".format(itr))
		
		if options.scipy:
			run(f"e2spa_make3d.py --parallel {options.parallel} --input {options.path}/aliptcls_{itr:02d}.lst --output {even} --keep {options.pkeep:.3f} --clsid 0 --outsize {boxsize}")
			run(f"e2spa_make3d.py --parallel {options.parallel} --input {options.path}/aliptcls_{itr:02d}.lst --output {odd} --keep {options.pkeep:.3f} --clsid 1 --outsize {boxsize}")
		
		else:
			run("e2spt_average.py --parallel {} --path {} --sym {} --keep {:.3f} --iter {} --skippostp {}".format(options.parallel, options.path, options.sym, options.pkeep, itr, s))
		
		if options.setsf==None:
			#### do a simple amplitute correction when no sf provided
			data=EMData(combine)
			bxsz=data["nx"]
			apix=data["apix_x"]
			dataf = data.do_fft()
			curve = dataf.calc_radial_dist((data["ny"]//2), 0, 1.0, False)
			curve=np.array([i/dataf["nx"]*dataf["ny"]*dataf["nz"] for i in curve])
			s=np.arange(len(curve))*1./(apix*bxsz)
			sf=XYData()
			sf.set_xy_list(s.tolist(), curve.tolist())
			if options.verbose>1: print("No structure factor so computing simple SF curve for correction")
			
			
		for f in [even, odd]:
			e=EMData(f)
			e.del_attr("xform.align3d")
			e.write_compressed(f.replace("threed_{:02d}_".format(itr), "threed_raw_"),0,12,erase=True)
			if options.setsf==None:
				e.process_inplace("filter.setstrucfac",{"apix":e["apix_x"],"strucfac":sf})
			e.write_compressed(f,0,12,erase=True)
			
		
		s=""
		if options.goldstandard>0:
			s+=" --align"
		
		if options.setsf:
			s+=" --setsf {}".format(options.setsf)
			
		if options.tophat!=None:
			s+=f" --tophat {options.tophat} "
		
		# if we are doing local symmetry refinement or breaking the symmetry
		# it's a bit counterproductive if we then apply symmetry here (as was happening before 8/22/20)
		syms=f"--sym {options.sym}"
		if options.symalimask!=None or options.breaksym: syms=""
		if options.restarget>0: restarget=options.restarget
		else: restarget=curres
		run(f"e2refine_postprocess.py --even {even} --odd {odd} --output {options.path}/threed_{itr:02d}.hdf --iter {itr:d} --tomo --mass {options.mass} --threads {options.threads} --restarget {restarget} {syms} {msk} {s}")

		try: symn=int(options.sym[1:])
		except: symn=0
		if options.symalimask!=None and not options.breaksym and symn>0:
			os.rename(f"{options.path}threed_{itr:02d}.hdf",f"{options.path}/threed_{itr:02d}_nosym.hdf")
			phir=360.0/(symn*2.0)
			if   options.sym[0].lower()=="c":
				run(f"e2proc3d.py {options.path}threed_{itr:02d}_nosym.hdf {options.path}/threed_{itr:02d}.hdf --process mask.cylinder:phicen=0:phirange={phir-5.0}:phitriangle=1:phitrirange=10.0 --sym {options.sym}")
			elif options.sym[0].lower()=="d":
				run(f"e2proc3d.py {options.path}threed_{itr:02d}_nosym.hdf {options.path}/threed_{itr:02d}.hdf --process mask.cylinder:phicen=0:phirange={phir-5.0}:phitriangle=1:phitrirange=10.0:zmin={data['nz']/2}:zmax={data['nz']} --sym {options.sym}")

		ref=os.path.join(options.path, "threed_{:02d}.hdf".format(itr))
		fsc=np.loadtxt(os.path.join(options.path, "fsc_masked_{:02d}.txt".format(itr)))
		
		fi=fsc[:,1]<0.2
		if np.sum(fi)==0:
			print("something wrong with the FSC curve. Cannot estimate resolution. Please check.")
		else:
			rs=1./fsc[fi, 0][0]
			print("Resolution (FSC<0.2) is ~{:.1f} A".format(rs))
		curres=rs
		if curres>50.:
			curres=50
			
		# realign to the initial reference to prevent drifting. Particularly important with alignment masks
		if options.realign:
			print("Realigning to initial reference")
			os.rename(f"{combine}","tmp.hdf")
			run(f"e2proc3d.py tmp.hdf {combine} --alignref {options.path}/model_input.hdf --align rotate_translate_3d_tree --compressbits 12")	# align
			xform=EMData(combine,0,True)["xform.align3d"]		# recover alignment orientation
			
			# this is critical for the next round, but also makes sense for self-consistency
			a=EMData(even)
			a.process_inplace("xform",{"transform":xform})
			a.write_compressed(even,0,12,erase=True)

			a=EMData(odd)
			a.process_inplace("xform",{"transform":xform})
			a.write_compressed(odd,0,12,erase=True)
			
			print("Updating particle orientations from alignment")
			angs=js_open_dict("{}/particle_parms_{:02d}.json".format(options.path,itr))		# now we want to update the particle orientations as well for the next round
			for k in angs.keys():
				parm=angs.get(k,True)
				parm["xform.align3d"]=parm["xform.align3d"]*xform
				angs.setval(k,parm,True)
			angs.sync()

	E2end(logid)
	
def run(cmd):
	print(cmd)
	ret=launch_childprocess(cmd)
	return ret
	
	
if __name__ == '__main__':
	main()
<|MERGE_RESOLUTION|>--- conflicted
+++ resolved
@@ -179,40 +179,24 @@
 				refo=ref[:-4]+"_odd.hdf"
 				if options.verbose>1: print(f"{refe} -> alignref_even.hdf    {refo} -> alignref_odd.hdf")
 				
-<<<<<<< HEAD
-			ar=EMData(refe,0)
-			if itr==1 :
-				ar.process_inplace("filter.lowpass.randomphase",{"cutoff_freq":1.0/options.goldstandard})
-			#if (len(options.maskalign)>0): ar.mult(maskalign)
-			ar.write_image(f"{options.path}/alignref_even.hdf",0)
-			ar=EMData(refo,0)
-			if itr==1 : 
-				ar.process_inplace("filter.lowpass.randomphase",{"cutoff_freq":1.0/options.goldstandard})
-			#if (len(options.maskalign)>0): ar.mult(maskalign)
-			ar.write_image(f"{options.path}/alignref_odd.hdf",0)
-=======
 				ar=EMData(refe,0)
 				ar.write_compressed(f"{options.path}/alignref_even.hdf",0,12,erase=True)
 
 				ar=EMData(refo,0)
 				ar.write_compressed(f"{options.path}/alignref_odd.hdf",0,12,erase=True)
->>>>>>> 006911ea
+
 		else:
 			ar=EMData(ref,0)
 			#if (len(options.maskalign)>0):
 				#m=EMData(options.maskalign,0)
 				#ar.mult(m)
-<<<<<<< HEAD
-			ar.write_image(f"{options.path}/alignref_even.hdf",0)
-			ar.write_image(f"{options.path}/alignref_odd.hdf",0)
+			ar.write_compressed(f"{options.path}/alignref_even.hdf",0,12,erase=True)
+			ar.write_compressed(f"{options.path}/alignref_odd.hdf",0,12,erase=True)
 		
 		refsize=ar["ny"]
 		if refsize!=boxsize:
 			print("reference and particle have different box size. something must be wrong...")
 			exit()
-=======
-			ar.write_compressed(f"{options.path}/alignref.hdf",0,12,erase=True)
->>>>>>> 006911ea
 		
 		#### generate alignment command first
 		### just deal with gold standard references in spt_refine instead of spt_align..
