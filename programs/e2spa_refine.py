#!/usr/bin/env python
# Muyuan Chen 2020-05
from EMAN2 import *
import numpy as np

def main():
	
	usage=""" New single particle refinement routine. Still under construction. For simple usage,
	e2spa_refine.py --ptcl <particle list file> --ref <reference map> --res <inital resoution>
	"""
	parser = EMArgumentParser(usage=usage,version=EMANVERSION)
	parser.add_argument("--ptcl", type=str,help="particle input", default="")
	parser.add_argument("--ref", type=str,help="reference", default="")
	parser.add_argument("--path", type=str,help="path. default is r3d_00", default=None)
	parser.add_argument("--parallel", type=str,help="", default="thread:1")
	parser.add_argument("--sym", type=str,help="sym", default="c1")
	parser.add_argument("--res", type=float,help="The resolution that reference map is lowpass filtered to (with phase randomization) at the begining of the refinement. ", default=10)
	parser.add_argument("--keep", type=float,help="keep", default=.9)
	parser.add_argument("--startiter", type=int,help="iter", default=0)
	parser.add_argument("--niter", type=int,help="iter", default=10)
	parser.add_argument("--setsf", type=str,help="structure factor", default="strucfac.txt")
<<<<<<< HEAD
	#parser.add_argument("--slow", action="store_true", default=False ,help="slow but finer search. not used yet")
=======
	parser.add_argument("--slow", action="store_true", default=False ,help="slow but finer search. not used yet")
	parser.add_argument("--tophat", type=str, default="local" ,help="Default=local, can also specify localwiener")
	parser.add_argument("--threads", type=int,help="threads to use during postprocessing of 3d volumes", default=2)
>>>>>>> 5adbb86f

	(options, args) = parser.parse_args()
	logid=E2init(sys.argv)
	
	res=options.res
	sym=options.sym
		
	tophat=""
	npt=EMUtil.get_image_count(options.ptcl)
<<<<<<< HEAD
=======
	
	if options.path==None: options.path=num_path_new("r3d_")
	
	if options.slow:
		slow=" --slow"
	else:
		slow=""
	
>>>>>>> 5adbb86f
	if options.startiter==0:
		if not os.path.isdir(options.path):
			os.mkdir(options.path)
		
		r=1/res
		for i,eo in enumerate(["even","odd"]):
			run("e2proclst.py {} --create {}/ptcls_00_{}.lst --range {},{},2".format(options.ptcl, options.path, eo, i, npt))
			run("e2proc3d.py {} {}/threed_00_{}.hdf --process filter.lowpass.gauss:cutoff_freq={:.4f} --process filter.lowpass.randomphase:cutoff_freq={:.4f}".format(options.ref, options.path, eo, r,r))
	
	
	for i in range(options.startiter, options.startiter+options.niter):
		
		for eo in ["even","odd"]:
			run("e2spa_align.py --ptclin {pt}/ptcls_{i0:02d}_{eo}.lst --ptclout {pt}/ptcls_{i1:02d}_{eo}.lst --ref {pt}/threed_{i0:02d}_{eo}.hdf --parallel {par} --sym {s} --maxres {rs:.2f}".format(pt=options.path, i0=i, i1=i+1, rs=res, eo=eo, s=sym, par=options.parallel))
			
			run("e2spa_make3d.py --input {pt}/ptcls_{i1:02d}_{eo}.lst --output {pt}/threed_{i1:02d}_{eo}.hdf --keep {kp} --sym {s} --parallel {par}".format(pt=options.path, i1=i+1, eo=eo, s=sym, par=options.parallel, kp=options.keep))

		if i==options.startiter:
			res/=2
			
		if i>0:
			tophat=" --tophat {}".format(options.tophat)
		run("e2refine_postprocess.py --even {pt}/threed_{i1:02d}_even.hdf --sym {s} --setsf {sf} --restarget {rs:.1f} {tp} --threads {th}".format(pt=options.path, i1=i+1, s=sym, sf=options.setsf, rs=res*.8, tp=tophat, th=options.threads))
		
		fsc=np.loadtxt("{}/fsc_masked_{:02d}.txt".format(options.path, i+1))
		fi=fsc[:,1]<0.2
		res=1./fsc[fi, 0][0]
		res*=.8

	E2end(logid)
	
def run(cmd):
	print(cmd)
	launch_childprocess(cmd)
	
	
if __name__ == '__main__':
	main()
	<|MERGE_RESOLUTION|>--- conflicted
+++ resolved
@@ -19,13 +19,8 @@
 	parser.add_argument("--startiter", type=int,help="iter", default=0)
 	parser.add_argument("--niter", type=int,help="iter", default=10)
 	parser.add_argument("--setsf", type=str,help="structure factor", default="strucfac.txt")
-<<<<<<< HEAD
-	#parser.add_argument("--slow", action="store_true", default=False ,help="slow but finer search. not used yet")
-=======
-	parser.add_argument("--slow", action="store_true", default=False ,help="slow but finer search. not used yet")
 	parser.add_argument("--tophat", type=str, default="local" ,help="Default=local, can also specify localwiener")
 	parser.add_argument("--threads", type=int,help="threads to use during postprocessing of 3d volumes", default=2)
->>>>>>> 5adbb86f
 
 	(options, args) = parser.parse_args()
 	logid=E2init(sys.argv)
@@ -35,17 +30,8 @@
 		
 	tophat=""
 	npt=EMUtil.get_image_count(options.ptcl)
-<<<<<<< HEAD
-=======
-	
 	if options.path==None: options.path=num_path_new("r3d_")
 	
-	if options.slow:
-		slow=" --slow"
-	else:
-		slow=""
-	
->>>>>>> 5adbb86f
 	if options.startiter==0:
 		if not os.path.isdir(options.path):
 			os.mkdir(options.path)
