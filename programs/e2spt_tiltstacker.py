--- conflicted
+++ resolved
@@ -1,6 +1,6 @@
 #!/usr/bin/env python
 #====================
-#Author: Jesus Galaz-Montoya 2/20/2013 , Last update: September/05/2018
+#Author: Jesus Galaz-Montoya 2/20/2013 , Last update: October/04/2018
 #====================
 # This software is issued under a joint BSD/GNU license. You may use the
 # source code in this file under either license. However, note that the
@@ -27,13 +27,10 @@
 # along with this program; if not, write to the Free Software
 # Foundation, Inc., 59 Temple Place, Suite 330, Boston, MA  2111-1307 USA
 from __future__ import print_function
-<<<<<<< HEAD
+from __future__ import division
 from optparse import OptionParser
-=======
-from __future__ import division
 from past.utils import old_div
 from builtins import range
->>>>>>> 12a58ad1
 from EMAN2_utils import *
 from EMAN2 import *
 import sys
@@ -106,7 +103,7 @@
 	
 	logger = E2init(sys.argv, options.ppid)
 
-	print("--negativetiltseries", options.negativetiltseries)
+	#print("--negativetiltseries", options.negativetiltseries)
 	
 	if options.exclude and options.include:
 		print("\nERROR: Supplied either exclude or include. Cannot supply both at the same time.")
@@ -155,208 +152,274 @@
 			restacker( options )
 			angles = getangles( options, 0, True )			#Second parameter enforces to keep the 'raw order' of the input file. Otherwise, this function returns angles from -tiltrange to +tiltrange if --negativetiltseries is supplied; from +tiltrange to -tiltrange otherwise
 
-			#finalangles = list(angles)
-			#anglestoexclude = []
-			
 			print("\n\nthere are these many angles", len(angles))
-			#if tiltstoexclude:
-			#	for tilt in tiltstoexclude:
-			#		anglestoexclude.append( angles[ int(tilt) ] )
-			#		finalangles.remove( angles[ int(tilt) ] )
-			#	#for ax in anglestoexclude:
-			#	#	finalangles.remove( ax )
-			#
-			#	print "\n\nthere are these many angles to exclude",len(anglestoexclude)
-			#	print "\nexcluded angles",anglestoexclude
-			#	
-			#	#finalangles = list( set(angles) - set(anglestoexclude) )
-				
-				
-			#print "\nthere are these many final angles",len(finalangles)
-			#print "\nfinal angles are", finalangles
-		
-			
+					
 			writetlt(angles,options,True)
 		else:
 			print("ERROR: --tltfile required when using --restack")
 			sys.exit()
 	else:
-		kk=0
-		intilts = findtiltimgfiles( options )
-
-		if options.verbose>5:
-			print("\nfound n={} images, and will now organize them".format(len(intilts)))
-		
-		print("\nWill organize tilt imgs found")
-		intiltsdict = organizetilts( options, intilts )		#Get a dictionary in the form { indexintiltseries:[ tiltfile, tiltangle, damageRank ]},
-		print("\nDone organizing tilt imgs")					#where damageRank tells you the order in which the images where acquired
-															#regardless of wether the tilt series goes from -tiltrange to +tiltrange, 
-															#or 0 to -tiltrange then +tiltstep to +tiltrange, or the opposite of these 
-		outstackhdf = options.path + '/stack.hdf' 
-		
-
-		if not intiltsdict:
-			print("\nERROR: intiltsdict is empty: {}".format(intiltsdict))
-			sys.exit(1)
-		else:
-			if options.verbose > 5:
-				print("\nintiltsdict is {}".format(intiltsdict))
-
-		minindx = min(intiltsdict)
-		print("minindx is", minindx)
-		print("getting size from any first image, intiltsdict[ minindx ][0]", intiltsdict[ minindx ][0])
-		
-		hdr = EMData( intiltsdict[minindx][0], 0, True )
-		nx = hdr['nx']
-		ny = hdr['ny']
-		print(nx,ny)
-		
-		
-		print("\nOutstack is", outstackhdf)
-		
-		print("\nintiltsdict.keys() are={}, because intiltsdict is={}".format(intiltsdict.keys(),intiltsdict))
-		
-		finalindexesordered = [x for x in intiltsdict.keys()]
-		finalindexesordered.sort()
-	
-		#for index in intiltsdict:
-		for index in finalindexesordered:	
-			#if str(index) not in tiltstoexclude:
-			intiltimgfile =	intiltsdict[index][0]
-				
-			if options.verbose > 9:
-				print("\nat index {} we have image {}, collected in turn {}".format( index, intiltsdict[index][0], intiltsdict[index][-1] ))
-			
-			intiltimg = EMData( intiltimgfile, 0 )
-			
-			tiltangle = intiltsdict[index][1]
-			intiltimg['spt_tiltangle'] = tiltangle
-			
-			damageRank = intiltsdict[index][2]
-			intiltimg['damageRank'] = damageRank
-			
-			if options.invert:
-				intiltimg.mult(-1)
-			intiltimg.write_image( outstackhdf, -1 )
-			#print "\nWrote image index", index
-		
-		
-		tmp = options.path + '/tmp.hdf'
-
-		if options.clip:
-			clip = options.clip.split(',')
-			
-			shiftx = 0
-			shifty = 0
-			if len( clip ) == 1:
-				clipx = clipy = clip[0]
-			
-			if len( clip ) == 2:
-				clipx = clip[0]
-				clipy = clip[1]
-			
-			if len( clip ) == 4:
-				clipx = clip[0]
-				clipy = clip[1]
-				shiftx = clip[2]
-				shifty = clip[3]
-			
-			
-			cmdClip = 'e2proc2d.py ' + outstackhdf + ' ' + tmp + ' --clip=' + clipx + ',' + clipy
-			
-			if shiftx:
-				xcenter = int( round( nx/2.0 + float(shiftx)))
-				cmdClip += ',' + str(xcenter)
-			if shifty:
-				ycenter = int( round( ny/2.0 + float(shifty)))
-				cmdClip += ',' + str(ycenter)
-			
-			runcmd(options,cmdClip)
-
-			os.remove(outstackhdf)
-			os.rename(tmp,outstackhdf)			
-		
-		if options.shrink and options.shrink > 1.0:
-			
-			cmdBin = 'e2proc2d.py ' + outstackhdf + ' ' + tmp + ' --process=math.fft.resample:n=' + str(options.shrink) 
-			
-			print("\n(e2spt_tiltstacker.py)(main) cmdBin is", cmdBin)
-			
-			runcmd(options,cmdBin)
-			
-			os.remove(outstackhdf)
-			print("\nremoved {}".format(outstackhdf))
-			os.rename(tmp,outstackhdf)
-			print("\nrenamed {} to {}".format(tmp,outstackhdf))
-
-		print("\nreading outstackhdf hdr, for file {}".format(outstackhdf))
-		outtilthdr = EMData(outstackhdf,0,True)
-		currentapix = outtilthdr['apix_x']
-		if float(options.apix) and float(options.apix) != float(currentapix):
-			if options.shrink:
-				options.apix *= options.shrink
-
-			print("\nFixing apix")
-			cmdapix = 'e2procheader.py --input=' + outstackhdf + ' --stem=apix --valtype=float --stemval=' + str( options.apix )
-			
-			print("\n(e2spt_tiltstacker.py)(main) cmdapix is", cmdapix)
-			
-			runcmd(options,cmdapix)
-			
-		outstackst = outstackhdf.replace('.hdf','.st')
-		stcmd = 'e2proc2d.py	' + outstackhdf + ' ' + outstackst + ' --twod2threed'
-		if options.outmode != 'float':
-			stcmd += ' --outmode=' + options.outmode + ' --fixintscaling=sane'
-			
-		print("\n(e2spt_tiltstacker.py)(main) stcmd is", stcmd)	
-
-		runcmd(options,stcmd)
-		os.remove(outstackhdf)
-
-		if options.normalizeimod:
-			try:
-				cmd = 'newstack ' + outstackst + ' ' + outstackst + ' --float 2'
-				print("normalizeimod cmd is", cmd)
-				runcmd(options,cmd)
-			except:
-				print("\nERROR: --normalizeimod skipped. Doesn't seem like IMOD is installed on this machine")	
-		
-		if options.mirroraxis:
-			print("\nMirroring across axis", options.mirroraxis)
-			mirrorlabel = options.mirroraxis.upper()
-			outstackstmirror = outstackst.replace('.st','_mirror'+ mirrorlabel+ '.st')
-
-			cmdMirror = 'e2proc2d.py ' + outstackst + ' ' + outstackstmirror + ' --process=xform.mirror:axis=' + options.mirroraxis
-			
-			if options.outmode != 'float':
-				cmdMirror += ' --outmode=' + options.outmode + ' --fixintscaling=sane'
-			
-			print("options.apix is", options.apix)
-			if options.apix:
-				cmdMirror += ' --apix=' + str(options.apix)
-				cmdMirror += ' && e2fixheaderparam.py --input=' + outstackstmirror + ' --stem=apix --valtype=float --stemval=' + str( options.apix ) + ' --output=' + outstackstmirror.replace('.st','.mrc') + " && mv " +  outstackstmirror.replace('.st','.mrc') + ' ' + outstackstmirror
-				
-				print("added fixheaderparam to cmdMirror!")
-			
-			print("cmdMirror is", cmdMirror)
-			runcmd(options,cmdMirror)
-
-		findir = os.listdir(options.path)
-		for f in findir:
-			if '~' in f:
-				print("\nfile to remove",f)
-				print("in path", options.path + '/' + f)
-				os.remove(options.path + '/' + f)
-
+		stacker(options)
 
 	E2end( logger )
 	return
 
 
-"""
-Function to determine which files in the current directory should be used
-"""
-def findtiltimgfiles( options ):
+"""c:
+c:Function to stack images belonging to a tiltseries
+c:"""
+def stacker(options):
+	kk=0
+	intilts = findtiltimgs( options )
+
+	if options.verbose>5:
+		print("\n(e2spt_tiltstacker.py)(stacker) found n={} images, and will now organize them".format(len(intilts)))
+	
+	print("\n(e2spt_tiltstacker.py)(stacker) organizing tilt imgs")
+	intiltsdict = organizetilts( options, intilts )		#Get a dictionary in the form { indexintiltseries:[ tiltfile, tiltangle, damageRank ]},
+	print("\n(e2spt_tiltstacker.py)(stacker) done organizing tilt imgs")					#where damageRank tells you the order in which the images 
+																							#were acquired regardless of wether the tilt series goes from 
+													#-tiltrange to +tiltrange, or 0 to -tiltrange then +tiltstep to +tiltrange, or the opposite of these 
+	outstackhdf = options.path + '/stack.hdf' 
+	
+
+	if not intiltsdict:
+		print("\n(e2spt_tiltstacker.py)(stacker) ERROR: intiltsdict is empty: {}".format(intiltsdict))
+		sys.exit(1)
+	else:
+		if options.verbose > 5:
+			print("\n(e2spt_tiltstacker.py)(stacker) intiltsdict is {}".format(intiltsdict))
+
+	minindx = min(intiltsdict)
+	print("\n(e2spt_tiltstacker.py)(stacker) minindx is", minindx)
+	print("\n(e2spt_tiltstacker.py)(stacker) getting image size from the image at the least tilted angle, intiltsdict[ minindx ][0]", intiltsdict[ minindx ][0])
+	
+	hdr = EMData( intiltsdict[minindx][0], 0, True )
+	nx = hdr['nx']
+	ny = hdr['ny']
+	print(nx,ny)
+	
+	if options.verbose > 5:
+		print("\n(e2spt_tiltstacker.py)(stacker) outstack is", outstackhdf)
+		print("\n(e2spt_tiltstacker.py)(stacker) intiltsdict.keys() are={}, because intiltsdict is={}".format(intiltsdict.keys(),intiltsdict))
+	
+	finalindexesordered = [x for x in intiltsdict.keys()]
+	finalindexesordered.sort()
+
+	damagelist=[]
+	#for index in intiltsdict:
+	for index in finalindexesordered:	
+		#if str(index) not in tiltstoexclude:
+		intiltimgfile =	intiltsdict[index][0]
+			
+		if options.verbose > 9:
+			print("\n(e2spt_tiltstacker.py)(stacker) at index {} we have image {}, collected in turn {}".format( index, intiltsdict[index][0], intiltsdict[index][-1] ))
+		
+		intiltimg = EMData( intiltimgfile, 0 )
+		
+		tiltangle = intiltsdict[index][1]
+		intiltimg['spt_tiltangle'] = tiltangle
+		
+		damageRank = intiltsdict[index][2]
+		damagelist.append(damageRank)
+
+		intiltimg['damageRank'] = damageRank
+		
+		if options.invert:
+			intiltimg.mult(-1)
+		intiltimg.write_image( outstackhdf, -1 )
+		#print "\nWrote image index", index
+	
+	orderfilepath = options.path + '/collection_order.txt'
+	textwriter(damagelist,options,orderfilepath,invert=0,xvals=None,onlydata=True)
+
+	tmp = options.path + '/tmp.hdf'
+
+	if options.clip:
+		clip = options.clip.split(',')
+		
+		shiftx = 0
+		shifty = 0
+		if len( clip ) == 1:
+			clipx = clipy = clip[0]
+		
+		if len( clip ) == 2:
+			clipx = clip[0]
+			clipy = clip[1]
+		
+		if len( clip ) == 4:
+			clipx = clip[0]
+			clipy = clip[1]
+			shiftx = clip[2]
+			shifty = clip[3]
+		
+		
+		cmdClip = 'e2proc2d.py ' + outstackhdf + ' ' + tmp + ' --clip=' + clipx + ',' + clipy
+		
+		if shiftx:
+			xcenter = int( round( nx/2.0 + float(shiftx)))
+			cmdClip += ',' + str(xcenter)
+		if shifty:
+			ycenter = int( round( ny/2.0 + float(shifty)))
+			cmdClip += ',' + str(ycenter)
+		
+		runcmd(options,cmdClip)
+
+		os.remove(outstackhdf)
+		os.rename(tmp,outstackhdf)			
+	
+	if options.shrink and options.shrink > 1.0:
+		
+		cmdBin = 'e2proc2d.py ' + outstackhdf + ' ' + tmp + ' --process=math.fft.resample:n=' + str(options.shrink) 
+		
+		print("\n(e2spt_tiltstacker.py)(stacker) cmdBin is", cmdBin)
+		
+		runcmd(options,cmdBin)
+		
+		os.remove(outstackhdf)
+		print("\n(e2spt_tiltstacker.py)(stacker) removed {}".format(outstackhdf))
+		os.rename(tmp,outstackhdf)
+		print("\n(e2spt_tiltstacker.py)(stacker) renamed {} to {}".format(tmp,outstackhdf))
+
+	print("\n(e2spt_tiltstacker.py)(stacker) reading outstackhdf hdr, for file {}".format(outstackhdf))
+	outtilthdr = EMData(outstackhdf,0,True)
+	currentapix = outtilthdr['apix_x']
+	if float(options.apix) and float(options.apix) != float(currentapix):
+		if options.shrink:
+			options.apix *= options.shrink
+
+		print("\n(e2spt_tiltstacker.py)(stacker) Fixing apix")
+		cmdapix = 'e2procheader.py --input=' + outstackhdf + ' --stem=apix --valtype=float --stemval=' + str( options.apix )
+		
+		print("\n(e2spt_tiltstacker.py)(stacker) cmdapix is", cmdapix)
+		
+		runcmd(options,cmdapix)
+		
+	outstackst = outstackhdf.replace('.hdf','.st')
+	stcmd = 'e2proc2d.py	' + outstackhdf + ' ' + outstackst + ' --twod2threed'
+	if options.outmode != 'float':
+		stcmd += ' --outmode=' + options.outmode + ' --fixintscaling=sane'
+		
+	print("\n(e2spt_tiltstacker.py)(stacker) stcmd is", stcmd)	
+
+	runcmd(options,stcmd)
+	os.remove(outstackhdf)
+
+	if options.normalizeimod:
+		try:
+			cmd = 'newstack ' + outstackst + ' ' + outstackst + ' --float 2'
+			print("normalizeimod cmd is", cmd)
+			runcmd(options,cmd)
+		except:
+			print("\n(e2spt_tiltstacker.py)(stacker) ERROR: --normalizeimod skipped. Doesn't seem like IMOD is installed on this machine")	
+	
+	if options.mirroraxis:
+		print("\n(e2spt_tiltstacker.py)(stacker) Mirroring across axis", options.mirroraxis)
+		mirrorlabel = options.mirroraxis.upper()
+		outstackstmirror = outstackst.replace('.st','_mirror'+ mirrorlabel+ '.st')
+
+		cmdMirror = 'e2proc2d.py ' + outstackst + ' ' + outstackstmirror + ' --process=xform.mirror:axis=' + options.mirroraxis
+		
+		if options.outmode != 'float':
+			cmdMirror += ' --outmode=' + options.outmode + ' --fixintscaling=sane'
+		
+		print("options.apix is", options.apix)
+		if options.apix:
+			cmdMirror += ' --apix=' + str(options.apix)
+			cmdMirror += ' && e2fixheaderparam.py --input=' + outstackstmirror + ' --stem=apix --valtype=float --stemval=' + str( options.apix ) + ' --output=' + outstackstmirror.replace('.st','.mrc') + " && mv " +  outstackstmirror.replace('.st','.mrc') + ' ' + outstackstmirror
+			
+			print("added fixheaderparam to cmdMirror!")
+		
+		print("cmdMirror is", cmdMirror)
+		runcmd(options,cmdMirror)
+
+	findir = os.listdir(options.path)
+	for f in findir:
+		if '~' in f:
+			print("\n(e2spt_tiltstacker.py)(stacker) file to remove",f)
+			print("in path", options.path + '/' + f)
+			os.remove(options.path + '/' + f)
+
+	return
+
+
+def unstacker( options ):
+	
+	#print "\n(e2spt_tiltstacker)(unstacker) options.unstack is".format(options.unstack)
+	
+	outname = options.path + '/' + options.unstack.replace('.mrc','.hdf')
+	outname = options.path + '/' + options.unstack.replace('.mrcs','.hdf')
+	outname = options.path + '/' + options.unstack.replace('.st','.hdf')	
+	outname = options.path + '/' + options.unstack.replace('.ali','.hdf')
+	
+	outname = outname.replace('.hdf','_UNSTACKED.hdf')
+	
+	print("\n(e2spt_tiltstacker)(unstacker) unstack outname is {}".format(outname))
+	
+	#print "\noutname of unstacked tilt will be", outname
+	
+	cmdun = 'e2proc2d.py ' + options.unstack + ' ' + outname + ' --unstacking '
+	if options.outmode:
+		cmdun += ' --outmode=' + options.outmode
+	
+	if options.exclude or options.include:
+		lst = makeimglist( options.unstack, options ) 
+		cmdun += ' --list=' + lst
+	
+
+	print("\n(e2spt_tiltstacker)(unstacker) cmdun is", cmdun)	
+	runcmd(options,cmdun)
+	
+	#p = subprocess.Popen( cmdun , shell=True,stdout=subprocess.PIPE, stderr=subprocess.PIPE)
+	#text = p.communicate()	
+	#p.stdout.close()
+
+	return outname
+		
+
+def restacker( options ):
+	inputf = options.restack
+	
+	outname = options.path + '/' + options.restack.replace('.hdf','_RESTACKED.hdf')
+	
+	if '.ali' in inputf[-4:]: 
+		outname = options.path + '/' + options.restack.replace('.ali','_RESTACKED.ali')
+	if '.mrc' in inputf[-4:]: 
+		outname = options.path + '/' + options.restack.replace('.mrc','_RESTACKED.mrc')
+	if '.mrcs' in inputf[-5:]: 
+		outname = options.path + '/' + options.restack.replace('.mrcs','_RESTACKED.mrcs')
+	if '.st' in inputf[-3:]:
+		outname = options.path + '/' + options.restack.replace('.st','_RESTACKED.st')
+		
+	if '.hdf' in inputf[-3:]:
+		outname = options.path + '/' + options.restack.replace('.st','_RESTACKED.hdf')
+	
+	print("\n(e2spt_tiltstacker.py)(restacker) Outname is", outname)
+	
+	tmp = options.path + '/' + 'tmp.hdf'
+	
+	if '.ali' in inputf[-4:] or '.mrc' in inputf[-4:] or '.mrcs' in inputf[-5:] or '.st' in inputf[-3:] or '.hdf' in inputf[-4:]  :
+		tmp = options.path + '/' + 'tmp.mrcs'
+	
+	cmdre = 'e2proc2d.py ' + options.restack + ' ' + tmp
+	
+	if options.outmode:
+		cmdre += ' --outmode=' + options.outmode
+	
+	if options.exclude or options.include:
+		lst = makeimglist( options.restack, options )
+		cmdre += ' --list=' + lst
+	
+	runcmd(options,cmdre)
+		
+	#cmdre += ' && mv ' + tmp + ' ' + outname
+	return
+
+
+"""c:
+c:Function to determine which files in the current directory should be used
+c:"""
+def findtiltimgs( options ):
 	
 	currentdir = os.getcwd()
 	filesindir = os.listdir( currentdir )
@@ -369,7 +432,7 @@
 		intilt = ''	
 		for f in filesindir:
 			if options.verbose > 5:		
-				print("\nexamining file {}".format(f))
+				print("\n(e2spt_tiltstacker.py)(findtiltimgs) examining file {}".format(f))
 			if options.stem2stack in f:
 				if options.verbose > 5:	
 					print("\nfile {} contains stem2stack {}".format(f,options.stem2stack))
@@ -382,11 +445,11 @@
 						if intilt:
 							intilts.append( intilt )
 					else:
-						print("extension not valid. Needs to be .mrc, .mrcs, .hdf, .dm3, .tif")
+						print("\n(e2spt_tiltstacker.py)(findtiltimgs) extension not valid. Needs to be .mrc, .mrcs, .hdf, .dm3, .tif")
 					
 					#k will serve to compensate for damage.
 					#It indicates the order in which data collection occured
-	print("\n(e2spt_tiltstacker.py)(findtiltimgfiles) These many img files were found n={}".format(len( intilts )))		
+	print("\n(e2spt_tiltstacker.py)(findtiltimgs) These many img files were found n={}".format(len( intilts )))		
 	
 	#try:
 	#	sorted(intilts, key=lambda s: float(s.split("_")[options.anglesindxinfilename].replace('.mrc','')))
@@ -394,18 +457,18 @@
 	#try:
 	
 	if intilts:
-		print("\nintilts are {}".format(intilts))	
+		print("\n(e2spt_tiltstacker.py)(findtiltimgs) intilts are {}".format(intilts))	
 		import re
 		intilts.sort(key = lambda s: float(re.search('(\+|-)?\d+(\.\d+)?', s).group()))
 		
 	
 	else:
-		print("\nERROR: no image files found with --stem2stack {}".format(options.stem2stack))	
+		print("\n(e2spt_tiltstacker.py)(findtiltimgs) ERROR: no image files found with --stem2stack {}".format(options.stem2stack))	
 	#except:
 	#print("\nWARNING: sorting input files WITHOUT --anglesindxinfilename; if the tiltangles are preceeded + or -, regular sorting based on the filename may not work and might require --anglesindxinfilename.")
 	#intilts.sort()
 
-	print("\nand they've been sorted input files={}".format(intilts))
+	print("\n(e2spt_tiltstacker.py)(findtiltimgs)and they've been sorted as follows={}".format(intilts))
 		
 	return intilts
 
@@ -476,7 +539,6 @@
 	if not options.negativetiltseries and not raworder:
 		angless.reverse()
 		
-	f = open( options.path + '/stack.rawtlt','w')
 	lines = []
 	
 	k=0
@@ -490,10 +552,16 @@
 			anglestoexclude.append( angless[k] )
 		
 		k+=1
-	print("\nthese many angles excluded",len(anglestoexclude))
-	print("\nexcluded angles",anglestoexclude)	
-	f.writelines( lines )
-	f.close()
+	
+	print("\n(e2spt_tiltstacker)(writetlt) these many angles excluded",len(anglestoexclude))
+	print("\n(e2spt_tiltstacker)(writetlt) excluded angles",anglestoexclude)	
+	
+	#f = open( options.path + '/stack.rawtlt','w')
+	tltfilepath = options.path + '/stack.rawtlt'
+	textwriter(lines,options,tltfilepath,invert=0,xvals=None,onlydata=True)
+
+	#f.writelines( lines )
+	#f.close()
 		
 	return
 
@@ -509,7 +577,7 @@
 	if options.exclude:
 		tiltstoexclude = [int(x) for x in options.exclude.split(',')]
 		if options.verbose > 5:
-			print("\ntiltstoexclude are {}".format(tiltstoexclude))
+			print("\n(e2spt_tiltstacker)(organizetilts) tiltstoexclude are {}".format(tiltstoexclude))
 
 	if options.anglesindxinfilename:
 		collectionindex=0
@@ -520,7 +588,7 @@
 
 			parsedname = intilt.replace(extension,'').replace(',',' ').replace('-',' ').replace('_',' ').replace('[',' ').replace(']',' ').replace('+',' ').split()
 			#dividerstoadd = options.anglesindxinfilename - 1
-			print('parsedname is',parsedname)
+			print('\n(e2spt_tiltstacker)(organizetilts) parsedname is',parsedname)
 			
 			charsum = 0
 			for i in range(options.anglesindxinfilename):
@@ -539,7 +607,7 @@
 
 			if sign == '-':
 				angle *= -1
-				print("\ntherfore corrected angle to be negative, now it is {}".format(angle))
+				print("\n(e2spt_tiltstacker)(organizetilts) therfore corrected angle to be negative, now it is {}".format(angle))
 
 			
 			#sign2 = intilt.split(str(angle))[0][-1]
@@ -550,11 +618,14 @@
 			
 			collectionindex+=1
 		
-		if options.negativetiltseries:
-			angles.sort()
-		else:
-			angles.sort()
+		angles.sort()
+		if not options.negativetiltseries:
 			angles.reverse()
+		#if options.negativetiltseries:
+		#	angles.sort()
+		#else:
+		#	angles.sort()
+		#	angles.reverse()
 
 		writetlt( angles, options )
 
@@ -565,25 +636,23 @@
 		indexintiltseries = 0
 		newindexintiltseries = 0
 		
-		
-
 		for angle in angles:
 			#indexintiltseries = kkkk
 			#newindexintiltseries = kkkk
 			if options.verbose>5:
-				print("\nexamining angle {} corresponding to index {}".format(angle,indexintiltseries))	
+				print("\n(e2spt_tiltstacker)(organizetilts) examining angle {} corresponding to index {}".format(angle,indexintiltseries))	
 			#{ indexintiltseries:[ imgile, angle, collectionindx]} 
 			if indexintiltseries not in tiltstoexclude:
 				intiltsdict.update( { newindexintiltseries:[ anglesdict[angle][0], angle, anglesdict[angle][1] ]} )
-				
+				print("\n(e2spt_tiltstacker)(organizetilts) updating intiltsdict with img={}, angle={}, order={}".format(anglesdict[angle][0], angle, anglesdict[angle][1] ) )
 				finalangles.append(angle)
 				
 				if options.verbose>5:
-					print("\nkept oldindex={}, which after excluding images became newindex={}".format(indexintiltseries,newindexintiltseries))
+					print("\n(e2spt_tiltstacker)(organizetilts) kept oldindex={}, which after excluding images became newindex={}".format(indexintiltseries,newindexintiltseries))
 				newindexintiltseries+=1
 			else:
 				if options.verbose>5:
-                                        print("\n!!!! discarding index={} because it is in tiltstoexclude={}".format(indexintiltseries,tiltstoexclude))
+					print("\n(e2spt_tiltstacker)(organizetilts) !!!! discarding index={} because it is in tiltstoexclude={}".format(indexintiltseries,tiltstoexclude))
 		
 			indexintiltseries+=1
 		
@@ -721,79 +790,6 @@
 	return intiltsdict
 
 
-def unstacker( options ):
-	
-	#print "\n(e2spt_tiltstacker)(unstacker) options.unstack is".format(options.unstack)
-	
-	outname = options.path + '/' + options.unstack.replace('.mrc','.hdf')
-	outname = options.path + '/' + options.unstack.replace('.mrcs','.hdf')
-	outname = options.path + '/' + options.unstack.replace('.st','.hdf')	
-	outname = options.path + '/' + options.unstack.replace('.ali','.hdf')
-	
-	outname = outname.replace('.hdf','_UNSTACKED.hdf')
-	
-	print("\n(e2spt_tiltstacker)(unstacker) unstack outname is {}".format(outname))
-	
-	#print "\noutname of unstacked tilt will be", outname
-	
-	cmdun = 'e2proc2d.py ' + options.unstack + ' ' + outname + ' --unstacking '
-	if options.outmode:
-		cmdun += ' --outmode=' + options.outmode
-	
-	if options.exclude or options.include:
-		lst = makeimglist( options.unstack, options ) 
-		cmdun += ' --list=' + lst
-	
-
-	print("\n(e2spt_tiltstacker)(unstacker) cmdun is", cmdun)	
-	runcmd(options,cmdun)
-	
-	#p = subprocess.Popen( cmdun , shell=True,stdout=subprocess.PIPE, stderr=subprocess.PIPE)
-	#text = p.communicate()	
-	#p.stdout.close()
-
-	return outname
-		
-
-def restacker( options ):
-	inputf = options.restack
-	
-	outname = options.path + '/' + options.restack.replace('.hdf','_RESTACKED.hdf')
-	
-	if '.ali' in inputf[-4:]: 
-		outname = options.path + '/' + options.restack.replace('.ali','_RESTACKED.ali')
-	if '.mrc' in inputf[-4:]: 
-		outname = options.path + '/' + options.restack.replace('.mrc','_RESTACKED.mrc')
-	if '.mrcs' in inputf[-5:]: 
-		outname = options.path + '/' + options.restack.replace('.mrcs','_RESTACKED.mrcs')
-	if '.st' in inputf[-3:]:
-		outname = options.path + '/' + options.restack.replace('.st','_RESTACKED.st')
-		
-	if '.hdf' in inputf[-3:]:
-		outname = options.path + '/' + options.restack.replace('.st','_RESTACKED.hdf')
-	
-	print("\n!!!!!!!!!!!!!!!!\n\nOutname is", outname)
-	
-	tmp = options.path + '/' + 'tmp.hdf'
-	
-	if '.ali' in inputf[-4:] or '.mrc' in inputf[-4:] or '.mrcs' in inputf[-5:] or '.st' in inputf[-3:] or '.hdf' in inputf[-4:]  :
-		tmp = options.path + '/' + 'tmp.mrcs'
-	
-	cmdre = 'e2proc2d.py ' + options.restack + ' ' + tmp
-	
-	if options.outmode:
-		cmdre += ' --outmode=' + options.outmode
-	
-	if options.exclude or options.include:
-		lst = makeimglist( options.restack, options )
-		cmdre += ' --list=' + lst
-	
-	runcmd(options,cmdre)
-		
-	#cmdre += ' && mv ' + tmp + ' ' + outname
-	return
-
-
 def getindxs( string ):
 	
 	parsedindxs = set([])
@@ -897,7 +893,7 @@
 	
 	return
 
-
+'''
 def runcmd(options,cmd,cmdsfilepath=''):
 	if options.verbose > 9:
 		print("(e2tomo_icongpu)(runcmd) running command", cmd)
@@ -913,7 +909,7 @@
 		with open(cmdsfilepath,'a') as cmdfile: cmdfile.write( cmd + '\n')
 
 	return 1
-
+'''
 
 if __name__ == "__main__":
 
