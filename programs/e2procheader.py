#!/usr/bin/env python
from __future__ import print_function

#
# Author: Jesus Galaz, 28/March/2013. Updated: 07/Nov/2017
# Copyright (c) 2011 Baylor College of Medicine
#
# This software is issued under a joint BSD/GNU license. You may use the
# source code in this file under either license. However, note that the
# complete EMAN2 and SPARX software packages have some GPL dependencies,
# so you are responsible for compliance with the licenses of these packages
# if you opt to use BSD licensing. The warranty disclaimer below holds
# in either instance.
#
# This complete copyright notice must be included in any revised version of the
# source code. Additional authorship citations may be added, but existing
# author citations must be preserved.
#
# This program is free software; you can redistribute it and/or modify
# it under the terms of the GNU General Public License as published by
# the Free Software Foundation; either version 2 of the License, or

# (at your option) any later version.
#
# This program is distributed in the hope that it will be useful,
# but WITHOUT ANY WARRANTY; without even the implied warranty of
# MERCHANTABILITY or FITNESS FOR A PARTICULAR PURPOSE. See the
# GNU General Public License for more details.
#
# You should have received a copy of the GNU General Public License
# along with this program; if not, write to the Free Software
# Foundation, Inc., 59 Temple Place, Suite 330, Boston, MA  2111-1307 USA
#
#

import os
from EMAN2 import *
		 
import sys
import numpy

import math	 
	 
def main():
	
	progname = os.path.basename(sys.argv[0])
	usage = """Must be run in the directory containing the stack(s)/particle(s) whose header 
	is to be modified. e2fixheaderparam.py imgs.hdf --input=stack_to_fix --output=fixed_stack_name 
	--params=param1:value1,param2:value2... --type=type_of_parameters. 
	This program fixes values for any parameter on the header of an HDF file or a stack of 
	HDF files or an MRC file. ADDING new parameters, such as through --addfilename, or any
	parameters supplied through --params=parameter:value,parameter:value,.... that are not
	already in the header, will enforce HDF format on the output."""
			
	parser = EMArgumentParser(usage=usage,version=EMANVERSION)
	
	parser.add_argument("--addfilename", action='store_true', default=False, help="""Adds the original filename of a file or stack to the header of each particle. This only works for .hdf files.""")

	parser.add_argument("--input", type=str, default=None, help="""File or stack for which to fix header parameters. To indicate multiple files, do not use --input. Simply provide the program name followed by the string common to all files to process and *, followed by all parameters of interest. For example, to process all .mrc files in a directory, you would run e2fixheader.py *.mrc <parameters>.""")
	
	parser.add_argument("--output", type=str, default=None, help="""File to write the fixed stack to. If not provided, the stack in --input will be overwritten.""")
	
	parser.add_argument("--params", type=str, default=None, help="""Comma separated pairs of parameter:value. The parameter will be changed to the value specified.""")
	parser.add_argument("--ppid", type=int, default=-1, help="Set the PID of the parent process, used for cross platform PPID")

	parser.add_argument("--refheader",type=str, default=None, help="""If supplied, the header of this image will be copied to the header of all images in --input.""")	

	parser.add_pos_argument(name="stack_files", default=None, help="Stacks or images to process.")

	parser.add_argument("--stem", type=str, default=None, help="""Some parameters have common stems. For example, 'origin_x', 'origin_y', 'origin"x'. Supply the stem and all parameters containing it will be modified.""")	
	parser.add_argument("--stemval", type=str, default=None, help="""New value for all parameters containing --stem.""")
	
	parser.add_argument("--valtype", type=str, default='str', help="""Type of the value to enforce. It can be: str, float, int, list, or transform.""")
	
	#parser.add_argument("--addparam", action='store_true', help="""If you want to add a new parameter to the header opposed to overwriting an existing one, turn this option on.""",default=False) 
			
	parser.add_argument("--verbose", "-v", dest="verbose", action="store", metavar="n",type=int, default=0, help="verbose level [0-9], higner number means higher level of verboseness.")

	(options, args) = parser.parse_args()
	
	logger = E2init(sys.argv, options.ppid)
	#if not options.input:
	#	print "ERROR: You must supply an input image."
	#	sys.exit()
	
	t=[]
	tags=[]

	formats=['.hdf','.mrc','.mrcs','.st','.ali','.rec']
	
	originaloutput = options.output
	
<<<<<<< HEAD
=======
	if options.output:
		outputbase = options.output
		
		print("\n(e2fixheader)(main)--output is", options.output)
	
>>>>>>> c6a47914
	files2process = []

	if options.input:
		files2process.append(options.input)
		
	else:
		if args:
			files2process = args
		else:
			print("ERROR: supply imgs to process directly as arguments, or a single file through --input")
			sys.exit(1)

	k=0
	for fyle in files2process:
		extension = '.'+fyle.split('.')[-1]
<<<<<<< HEAD
		outputbase = os.path.basename( fyle ).split('.')[0]
		print "extension is",extension
		if extension not in formats:
			print "ERROR: invalid file %s" %(fyle)
			sys.exit(1)
=======
		print("extension is",extension)
		if extension not in formats:
				print("ERROR: invalid file %s" %(fyle))
				sys.exit(1)
>>>>>>> c6a47914

		if originaloutput:
			if len(files2process) > 1:
				options.output = outputbase.split('.')[0] + str(k).zfill( len(files2process) ) + '.' +  outputbase.split('.')[-1]
		else:
			#options.output = fyle.replace('.','_hdrEd.')
			options.output = fyle
			print("(e2fixheaderparam.py line 134) Defining options.output as", fyle)
			
		if options.addfilename:
			
			if options.params:
				options.params += ',tag_originalfile:' + os.path.basename(fyle)
			else:
				options.params += 'tag_originalfile:' + os.path.basename(fyle)			
	
		
			newinput = fyle.split('.')[0] + '.hdf'
			os.system('e2proc3d.py ' + fyle + ' ' + newinput )
		
			options.output = options.output.split('.')[0] + '.hdf'
			
			fyle = newinput
			
			print("\n\n\n\n\n\n\n\n\nNEW input is", fyle)
			print("\n\n\n\n\n\n\n\n\n")
		
		
		print("Sending this file for fixing", fyle)
		fixer( fyle, options )
		k+=1
	
	E2end(logger)

	return
		
	
def fixer(fyle, options):	
	formats=['.hdf','.mrc','.mrcs','.st','.ali','.rec']
	nonhdfformats = ['.mrc','.mrcs','.st','.ali','.rec']
	
	if options.output:
		#print "options output isa", options.output
		#print "lets see if .hdf is in it", '.hdf' in options.output[-4:0]
		#print "Therefore not in it should be false, and it is...", '.hdf' not in options.output[-4:0]
		#if '.hdf' not in options.output[-4:] and '.mrc' not in options.output[-4:] and 'bdb:' not in options.output[:5] and '.st' not in options.output[-4:] and '.ali' not in options.output[-4:] and '.rec' not in options.output[-4:]:
		
		print("\n(e2fixheader)(fixer) output is", options.output)
		if options.output[-4:] in formats:
			pass
		elif options.output[-5:] in formats:
			pass
		elif options.output[-3:] in formats:
			pass
		else:	
			print("\n(e2fixheader)(fixer) ERROR: The output filename must be in .hdf or .mrc format (.mrcs, .st, .ali and .rec extensions are also allowed for MRC files).")
			sys.exit(1)
	

		
	aux1=aux2=aux3=0
	
	refheader = None
	if options.refheader:
		refheader = EMData( options.refheader, 0, True ).get_attr_dict()
		print("\n(e2fixheader)(fixer) reading --refheader from", options.refheader)
	
	n = 1
	if fyle[-4:] == '.hdf' or fyle[-4:] == '.mrcs':
		n = EMUtil.get_image_count( fyle )
	
	for i in range(n):
		aux1=aux2=aux3=aux4=0
		
		indx=i
		if fyle[-4:] == '.hdf' or fyle[-4:] == '.mrcs':
			print("\n(e2fixheader)(fixer) fixing the header of img %d in stack %s" %( indx, fyle ))
			if options.refheader:
				refheader = EMData( options.refheader, i, True ).get_attr_dict()
		else:
			indx=0
				
		imgHdr = EMData(fyle,indx,True)
		print("\n(e2fixheader)(fixer) type of imgHdr is", type(imgHdr))
		print("\n(e2fixheader)(fixer) and imgHdr is", imgHdr)
		
		existingps = imgHdr.get_attr_dict()
		print("\n(e2fixheader)(fixer) existingps are", existingps)
		
		aux1 = 0
		aux2 = 0
		aux3 = 0
		
		if options.refheader:
			if refheader:
				img = EMData( fyle, indx )
				img.set_attr_dict( refheader )
			
				outfile = fyle
				if options.output:
					outfile = options.output 
			
				img.write_image( outfile, indx )
				print("overwriting header of img", indx)
				aux4+=1
			else:
				print("ERROR: could not read --refheader", refheader)
		
		
		elif not options.refheader:
		
			if options.params:
				paramValPairs=options.params.split(',')
			
				p2add = []
				print("!!!!!!!!!!!!!!!!!!!!\n!!!!!!!!!!!!!!!!!!!!Param pair vals are", paramValPairs)
				for pair in paramValPairs:
					p = pair.split(':')[0]
					print("\nParsed parameter", p)
					if p not in existingps:
						print("latter was not present already!")
						p2add.append( p )
			
				if len(p2add) > 0 and fyle[-4:] in nonhdfformats:
					tmp = options.input.split('.')[0] + '.hdf'
					cmd = 'e2proc3d.py ' + fyle + ' ' + tmp
					p=subprocess.Popen( cmd, shell=True,stdout=subprocess.PIPE, stderr=subprocess.PIPE)
					text=p.communicate()
					p.stdout.close()
					fyle = tmp
				
					print("\nThere are parameters to add and the format is non-hdf. Therefore, this image will be created", fyle)
				
					print("""\nWARNING: You are trying to add parameters to a file format that does not allow this.
							You can only add new parameters to .hdf files. 
							A copy of the image will be created and saved as .hdf and the parameters will be added to it.
							The parameters that are not originally on the header of the image are:""")
				
					for p2a in p2add:
						print(p2a)
						
				for param in paramValPairs:
					p=param.split(':')[0]
					v=param.split(':')[-1]
					if options.valtype:
						v=valtyper(options,v)
					
					if p and p not in p2add:
						print("Will consider changing this existing param", p)
						previousParam = imgHdr[p]
					
						if v != previousParam:
							aux1=1
							imgHdr[p] = v
							print("\nNew value %s for previous parameter %s" %(v,p))
						else:
							print("new value is identical to previous parameters",v,previousParam)
				
					print("\n\nThe params to add are", p2add)
					if p and p in p2add:
						print("Will add this new parameter", p)
						aux2 = 1
						imgHdr.set_attr(p,v)
						print("\nNew PARAMETER %s added with this value %s" %(p,v))
						print("Let's see if we can read it", p, imgHdr[p])
						
				if not options.output:
				
					outputformat = fyle.split('.')[-1]
					if '.hdf' in fyle[-4:]:
						imgHdr.write_image(fyle,indx,EMUtil.ImageType.IMAGE_HDF,True)
					
					elif fyle[-4:] in nonhdfformats:
						imgHdr.write_image(fyle,-1,EMUtil.ImageType.IMAGE_MRC, True, None, EMUtil.EMDataType.EM_SHORT)
				
					else:
						print("ERROR: Only MRC (.mrc, .rec, .ali, .st) and HDF (.hdf) formats supported.")
						sys.exit()
				
					print("""\n\nOutput format will the be same as the input format (changed 
						to HDF by default if new parameters here added), which is""", outputformat)
			
				else:
					outindx = 0
					if '.hdf' in options.output[-4:]:
						outindx=indx
					img = EMData(fyle,outindx)
					img.set_attr_dict(imgHdr.get_attr_dict())
					img.write_image(options.output,outindx)	
		
		
		
			if options.stem:
				try:
					v=options.stemval
				except:
					if not options.stemval:
						print("ERROR: If supplying --stem, you must also supply --stemval.")
						sys.exit()	
			
			
				for param in existingps:
					#print "param being analyzed and its type are", param, type(param)
					#print "for stem", options.stem
					#print "param and stem are", param, options.stem
					if str(options.stem) in str(param):
						#print "Found stem in param!"
						if options.valtype:
							v=valtyper(options,v)
							#print "returned from valtyper, val, type",v,type(v)
				
						imgHdr[param]=v
						aux3=1
				
				if aux3:
					if not options.output:
						outputformat = fyle.split('.')[-1]
					
						if '.hdf' in fyle.split('.')[-1]:
							imgHdr.write_image(fyle,indx,EMUtil.ImageType.IMAGE_HDF,True)				
						elif fyle.split('.')[-1] in nonhdfformats:
							imgHdr.write_image(fyle,-1,EMUtil.ImageType.IMAGE_MRC, True, None, EMUtil.EMDataType.EM_SHORT)
						else:
							print("ERROR: Only MRC (.mrc, .rec, .ali, .st) and HDF (.hdf) formats supported.")
							sys.exit()
				
					else:
						img = EMData(fyle,indx)
						print("\nType of imgHdr is", type(imgHdr))
						print("\n\n\nand imgHdr is", imgHdr)
						img.set_attr_dict(imgHdr.get_attr_dict())
						img.write_image(options.output,indx)	
				else:
					print("Couldn't find any parameters with the stem", options.stem)
	
	if aux1 == n:
		print("\nformer parameter value(s) changed successfully!")
	if aux2 == n:
		print("\nnew parameter(s) added successfully!")	
	if aux3 == n:
		print("\nstem used successfully to change former parameter(s)!")
	if aux4 == n:
		print("\n--refheader copied onto --input")
	elif aux1 == 0 and aux2 == 0 and aux3 == 0 and aux4 == 0:
		print("\nno parameter(s) changed.")	
	
	return	


def valtyper(options,v):
	if options.valtype == 'str':
		v=str(v)
	if options.valtype == 'int':
		v=int(v)
	if options.valtype == 'float':
		#v=int(float("{0:.2f}".format( round( float(v),2) ) )*100.00)/100.00
		print("converting v",v)
		v=round(float(v),2)
		print("converted",v)
	if options.valtype == 'list':
		v=list(v)
	return(v)

if __name__ == '__main__':
	main()<|MERGE_RESOLUTION|>--- conflicted
+++ resolved
@@ -89,15 +89,12 @@
 	formats=['.hdf','.mrc','.mrcs','.st','.ali','.rec']
 	
 	originaloutput = options.output
-	
-<<<<<<< HEAD
-=======
+
 	if options.output:
 		outputbase = options.output
 		
 		print("\n(e2fixheader)(main)--output is", options.output)
 	
->>>>>>> c6a47914
 	files2process = []
 
 	if options.input:
@@ -113,18 +110,12 @@
 	k=0
 	for fyle in files2process:
 		extension = '.'+fyle.split('.')[-1]
-<<<<<<< HEAD
 		outputbase = os.path.basename( fyle ).split('.')[0]
-		print "extension is",extension
-		if extension not in formats:
-			print "ERROR: invalid file %s" %(fyle)
-			sys.exit(1)
-=======
+		
 		print("extension is",extension)
 		if extension not in formats:
-				print("ERROR: invalid file %s" %(fyle))
-				sys.exit(1)
->>>>>>> c6a47914
+			print("ERROR: invalid file %s" %(fyle))
+			sys.exit(1)
 
 		if originaloutput:
 			if len(files2process) > 1:
