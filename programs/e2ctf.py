#!/usr/bin/env python
from __future__ import print_function

#
# Author: Steven Ludtke, 10/29/2008 (sludtke@bcm.edu)
# Copyright (c) 2000-2006 Baylor College of Medicine
#
# This software is issued under a joint BSD/GNU license. You may use the
# source code in this file under either license. However, note that the
# complete EMAN2 and SPARX software packages have some GPL dependencies,
# so you are responsible for compliance with the licenses of these packages
# if you opt to use BSD licensing. The warranty disclaimer below holds
# in either instance.
#
# This complete copyright notice must be included in any revised version of the
# source code. Additional authorship citations may be added, but existing
# author citations must be preserved.
#
# This program is free software; you can redistribute it and/or modify
# it under the terms of the GNU General Public License as published by
# the Free Software Foundation; either version 2 of the License, or
# (at your option) any later version.
#
# This program is distributed in the hope that it will be useful,
# but WITHOUT ANY WARRANTY; without even the implied warranty of
# MERCHANTABILITY or FITNESS FOR A PARTICULAR PURPOSE. See the
# GNU General Public License for more details.
#
# You should have received a copy of the GNU General Public License
# along with this program; if not, write to the Free Software
# Foundation, Inc., 59 Temple Place, Suite 330, Boston, MA  2111-1307 USA
#
#

# e2ctf.py  10/29/2008 Steven Ludtke
# This is a program for determining CTF parameters and (optionally) phase flipping images

from EMAN2 import *
from EMAN2db import db_open_dict, db_close_dict, db_check_dict, db_list_dicts
from optparse import OptionParser
from math import *
import os
import sys
import weakref
import traceback
from numpy import array,arange
import numpy
import threading

from Simplex import Simplex

debug=False
logid=None

sfcurve=None		# This will store a global structure factor curve if specified
sfcurve2=None
envelopes=[]		# simplex minimizer needs to use a global at the moment

def imcount(fsp):
	try: return EMUtil.get_image_count(fsp)
	except: return 0

def get_df(itm):
	return itm[1].defocus

def main():
	global debug,logid
	progname = os.path.basename(sys.argv[0])

	usage = """prog [options] <input stack/image> ...
Various CTF-related operations on images, including automatic fitting.Input particles should be unmasked and unfiltered. A
minimum of ~20 percent padding around the particles is required for background extraction, even if this brings the edge
of another particle into the box in some cases. Particles should be reasonably well centered. Can also optionally phase
flip and Wiener filter particles. Wiener filtration comes after phase-flipping, so if phase flipping is performed Wiener
filtered particles will also be phase-flipped. Note that both operations are performed on oversampled images if specified,
but this will produce phase-flipped images which are irreversable, so, while oversampling can be useful for fitting, it
is not recommended for phase-flipping.

Increasing padding during the particle picking process will improve the accuracy of phase-flipping, particularly for
images far from focus.

NOTE: This program should be run from the project directory, not from within the particles directory
"""

	parser = EMArgumentParser(usage=usage,version=EMANVERSION)

	parser.add_pos_argument(name="particles",help="List the file to process with e2ctf here.", default="", guitype='filebox', browser="EMCTFParticlesTable(withmodal=True,multiselect=True)",  filecheck=False, row=0, col=0,rowspan=1, colspan=2, mode='autofit,tuning,genoutp,gensf')
#	parser.add_header(name="ctfheader", help='Options below this label are specific to e2ctflassaverage3d', title="### e2ctf options ###", default=None, row=1, col=0, rowspan=1, colspan=2, mode="autofit,tuning,genoutp,gensf")

	parser.add_argument("--allparticles",action="store_true",help="Will process all particle stacks stored in the particles subdirectory (no list of files required)",default=False, guitype='boolbox',row=1, col=0, mode='autofit[True],tuning[True],genoutp[True],gensf[False]')
	parser.add_argument("--onlynew",action="store_true",help="Will skip any files for which __ctf_flip files already exist.",default=False)
	parser.add_argument("--onlynobispec",action="store_true",help="Will skip any files for which __ctf_flip_bispec files already exist.",default=False)
	parser.add_argument("--sortdefocus",action="store_true",help="Sorts the micrographs in order by defocus",default=False,guitype='boolbox',row=3,col=1, mode='tuning[True]')
	parser.add_argument("--minptcl",type=int,help="Files with fewer than the specified number of particles will be skipped",default=0,guitype='intbox', row=2, col=0, mode='autofit,tuning,genoutp,gensf')
	parser.add_argument("--minqual",type=int,help="Files with a quality value lower than specified will be skipped",default=0,guitype='intbox', row=2, col=1, mode='autofit,tuning,genoutp,gensf')
	parser.add_argument("--chunk",type=str,help="<chunksize>,<nchunk>. Will process files in groups of chunksize, and process the <nchunk>th group. eg - 100,3 will read files 300-399 ",default=None,guitype='strbox',row=1,col=1, mode='autofit,tuning,genoutp,gensf')
	parser.add_argument("--gui",action="store_true",help="Start the GUI for interactive fitting",default=False, guitype='boolbox', row=3, col=0, rowspan=1, colspan=1, mode="tuning[True]")
	parser.add_argument("--autofit",action="store_true",help="Runs automated CTF fitting on the input images",default=False, guitype='boolbox', row=10, col=0, rowspan=1, colspan=1, mode='autofit[True]')
	parser.add_argument("--wholeimage",action="store_true",help="Display an additional curve using the whole micrograph, not just particles.",default=False,guitype='boolbox',row=8,col=2, mode='autofit')
	parser.add_argument("--highdensity",action="store_true",help="If particles are very close together, this will interfere with SSNR estimation. If set uses an alternative strategy, but may over-estimate SSNR.",default=False, guitype='boolbox', row=9, col=2, rowspan=1, colspan=1, mode='autofit[False]')
	parser.add_argument("--zerook",action="store_true",help="Normally particles with zero value on the edge are considered to be bad. This overrides that behavior, primarily for simulated data.",default=False, guitype='boolbox', row=7, col=2, rowspan=1, colspan=1, mode='autofit')
	parser.add_argument("--astigmatism",action="store_true",help="Includes astigmatism in automatic fitting",default=False, guitype='boolbox', row=10, col=1, rowspan=1, colspan=1, mode='autofit[False]')
	parser.add_argument("--phaseplate",action="store_true",help="Include phase/amplitude contrast in CTF estimation. For use with hole-less phase plates.",default=False, guitype='boolbox', row=10, col=2, rowspan=1, colspan=1, mode='autofit[False]')
	parser.add_argument("--curdefocushint",action="store_true",help="Rather than doing the defocus from scratch, use existing values in the project as a starting point",default=False, guitype='boolbox', row=9, col=0, rowspan=1, colspan=1, mode='autofit[True]')
	parser.add_argument("--curdefocusfix",action="store_true",help="Fixes the defocus at the current determined value (if any) (+-.001 um), but recomputes SSNR, etc.",default=False, guitype='boolbox', row=9, col=1, rowspan=1, colspan=1, mode='autofit[False]')
	parser.add_argument("--useframedf",action="store_true",default=False,help="Use defocus/astig from whole frame even if particle-based value is present", guitype='boolbox', row=8, col=0, rowspan=1, colspan=1, mode='autofit[False]')
	parser.add_argument("--bgmask",type=int,help="Background is computed using a soft mask of the center/edge of each particle with the specified radius. Default radius is boxsize/2.6.",default=0)
	parser.add_argument("--fixnegbg",action="store_true",help="Will perform a final background correction to avoid slight negative values near zeroes")
	parser.add_argument("--computesf",action="store_true",help="Will determine the structure factor*envelope for the aggregate set of images", default=False, nosharedb=True, guitype='boolbox', row=9, col=0, rowspan=1, colspan=1, mode="gensf[True]")
	parser.add_argument("--apix",type=float,help="Angstroms per pixel for all images",default=0, guitype='floatbox', row=4, col=0, rowspan=1, colspan=1, mode="autofit['self.pm().getAPIX()']")
	parser.add_argument("--voltage",type=float,help="Microscope voltage in KV",default=0, guitype='floatbox', row=4, col=1, rowspan=1, colspan=1, mode="autofit['self.pm().getVoltage()']")
	parser.add_argument("--cs",type=float,help="Microscope Cs (spherical aberation)",default=0, guitype='floatbox', row=5, col=0, rowspan=1, colspan=1, mode="autofit['self.pm().getCS()']")
	parser.add_argument("--ac",type=float,help="Amplitude contrast (percentage, default=10)",default=10, guitype='floatbox', row=5, col=1, rowspan=1, colspan=1, mode='autofit')
	parser.add_argument("--defocusmin",type=float,help="Minimum autofit defocus",default=0.6, guitype='floatbox', row=6, col=0, rowspan=1, colspan=1, mode="autofit[0.6]")
	parser.add_argument("--defocusmax",type=float,help="Maximum autofit defocus",default=4, guitype='floatbox', row=6, col=1, rowspan=1, colspan=1, mode='autofit[4.0]')
	parser.add_argument("--constbfactor",type=float,help="Set B-factor to fixed specified value, negative value autofits",default=-1.0, guitype='floatbox', row=16, col=0, rowspan=1, colspan=1, mode='autofit[-1.0],tuning[-1.0],genoutp[-1.0]')
	parser.add_argument("--autohp",action="store_true",help="Automatic high pass filter of the SNR only to remove initial sharp peak, phase-flipped data is not directly affected (default false)",default=False, guitype='boolbox', row=7, col=0, rowspan=1, colspan=1, mode='autofit[True]')
	parser.add_argument("--invert",action="store_true",help="Invert the contrast of the particles in output files (default false)",default=False, guitype='boolbox', row=3, col=1, rowspan=1, colspan=1, mode='genoutp')
	parser.add_argument("--nonorm",action="store_true",help="Suppress per image real-space normalization",default=False)
	parser.add_argument("--nosmooth",action="store_true",help="Disable smoothing of the background (running-average of the log with adjustment at the zeroes of the CTF)",default=False, guitype='boolbox', row=7, col=1, rowspan=1, colspan=1, mode='autofit')
	parser.add_argument("--refinebysnr",action="store_true",help="Refines the defocus value by looking at the high resolution smoothed SNR. Requires good starting defocus. Important: also replaces the SNR with a smoothed version.",default=False, guitype='boolbox', row=3, col=0, rowspan=1, colspan=1, mode='genoutp')
	parser.add_argument("--phaseflip",action="store_true",help="Perform phase flipping after CTF determination and writes to specified file.",default=False, guitype='boolbox', row=5, col=0, rowspan=1, colspan=1, mode='genoutp[True]')
	parser.add_argument("--phasefliphp",action="store_true",help="Perform phase flipping with auto-high pass filter",default=False, guitype='boolbox', row=5, col=1, rowspan=1, colspan=1, mode='genoutp')
	parser.add_argument("--extrapad",action="store_true",help="If particles were boxed more tightly than EMAN requires, this will add some extra padding, but only to processed output particles",default=False, guitype='boolbox', row=5, col=2, rowspan=1, colspan=1, mode='genoutp[False]')
	parser.add_argument("--phaseflipsmall",action="store_true",help="Produce an output set with 1/2 size particles for faster initial model work",default=False, guitype='boolbox', row=6, col=0, rowspan=1, colspan=1, mode='genoutp[True]')
	parser.add_argument("--wiener",action="store_true",help="Wiener filter (optionally phaseflipped) particles.",default=False, guitype='boolbox', row=6, col=1, rowspan=1, colspan=1, mode='genoutp[True]')
	parser.add_argument("--proctag",help="Tag added to the name of each particle when using the phaseflipproc options",default="proc", guitype='strbox', row=8, col=0, rowspan=1, colspan=1, mode='genoutp["proc"]')
	parser.add_argument("--phaseflipproc",help="If specified _proc particles will be generated. Typical = filter.lowpass.gauss:cutoff_freq=.07",default=None, guitype='strbox', row=9, col=0, rowspan=1, colspan=3, mode='genoutp["filter.lowpass.gauss:cutoff_freq=.07"]')
	parser.add_argument("--phaseflipproc2",help="If specified _proc particles will be generated. Typical = filter.highpass.gauss:cutoff_freq=.005",default=None, guitype='strbox', row=10, col=0, rowspan=1, colspan=3, mode='genoutp["filter.highpass.gauss:cutoff_freq=.005"]')
	parser.add_argument("--phaseflipproc3",help="If specified _proc particles will be generated. Typical = math.meanshrink:n=2",default=None, guitype='strbox', row=11, col=0, rowspan=1, colspan=3, mode='genoutp["math.meanshrink:n=2"]')
	parser.add_argument("--phaseflipproc4",help="If specified _proc particles will be generated.",default=None, guitype='strbox', row=12, col=0, rowspan=1, colspan=3, mode='genoutp')
	parser.add_argument("--phaseflipproc5",help="If specified _proc particles will be generated.",default=None, guitype='strbox', row=14, col=0, rowspan=1, colspan=3, mode='genoutp')

#	parser.add_argument("--virtualout",type=str,help="Make a virtual stack copy of the input images with CTF parameters stored in the header. BDB only.",default=None)
	parser.add_argument("--storeparm",action="store_true",help="Output files will include CTF info. CTF parameters are used from the database, rather than values that may be present in the input image header. Critical to use this when generating output !",default=False,guitype='boolbox', row=3, col=2, rowspan=1, colspan=1, mode='genoutp[True]')
	parser.add_argument("--oversamp",type=int,help="Oversampling factor",default=1, guitype='intbox', row=3, col=0, rowspan=1, colspan=2, mode='autofit[2]')
	parser.add_argument("--classify",type=int,help="Highly experimental ! Subclassify particles (hopefully by defocus) into n groups.",default=0)
	parser.add_argument("--sf",type=str,help="The name of a file containing a structure factor curve. Specify 'none' to use the built in generic structure factor. Default=auto",default="auto",guitype='strbox',nosharedb=True,returnNone=True,row=16,col=1,rowspan=1,colspan=1, mode='autofit,tuning')
	parser.add_argument("--parallel", default=None, help="parallelism argument. This program supports only thread:<n>")
	parser.add_argument("--threads", default=1,type=int,help="Number of threads to run in parallel on a single computer when multi-computer parallelism isn't useful",guitype='intbox', row=16, col=2, rowspan=1, colspan=1, mode='autofit[1]')
	parser.add_argument("--debug",action="store_true",default=False)
	parser.add_argument("--dbds",type=str,default=None,help="Obsolete option for old e2workflow. Present only to provide warning messages.")
	parser.add_argument("--source_image",type=str,default=None,help="Filters particles only with matching ptcl_source_image parameters in the header")
	parser.add_argument("--ppid", type=int, help="Set the PID of the parent process, used for cross platform PPID",default=-1)
	parser.add_argument("--verbose", "-v", dest="verbose", action="store", metavar="n", type=int, default=0, help="verbose level [0-9], higner number means higher level of verboseness")

	(options, args) = parser.parse_args()

	if options.dbds!=None :
		print("--dbds no longer supported, as this was part of the retired e2workflow interface. Exiting.")
		sys.exit(1)

	if options.threads : nthreads=options.threads
	elif options.parallel!=None :
		if options.parallel[:7]!="thread:":
			print("ERROR: only thread:<n> parallelism supported by this program")
			sys.exit(1)
		nthreads=int(options.parallel[7:])
	else: nthreads=1

	if options.allparticles:
		args=["particles/"+i for i in os.listdir("particles") if "__ctf" not in i and i[0]!="." and ".hed" not in i ]
		args.sort()
		if options.verbose : print("%d particle stacks identified"%len(args))

	if options.chunk!=None:
		print(sys.argv)
		ninchunk,nchunk=options.chunk.split(",")
		ninchunk=int(ninchunk)
		nchunk=int(nchunk)
		if options.verbose : print("{} stacks with chunks of {}".format(len(args),ninchunk))
		args=args[ninchunk*nchunk:ninchunk*(nchunk+1)]
		if options.verbose: print("{} stacks in specified chunk".format(len(args)))
		nthreads=1		# no threading with chunks

	if options.onlynobispec:
		print("%d files to process"%len(args))
		dl=os.listdir("particles")
		args=[i for i in args if not base_name(i)+"__ctf_flip_bispec.hdf" in dl]
		if options.verbose: print("{} stacks after onlynobispec filter".format(len(args)))

	if options.onlynew:
		print("%d files to process"%len(args))
		dl=os.listdir("particles")
		args=[i for i in args if not base_name(i)+"__ctf_flip.hdf" in dl]
		if options.verbose: print("{} stacks after onlynew filter".format(len(args)))


#	if len(args)<1 : parser.error("Input image required")
	if options.autofit:
		if options.voltage==0 : parser.error("Please specify voltage")
		if options.cs==0 : parser.error("Please specify Cs")
	if options.apix==0 : print("Using A/pix from header")

	debug=options.debug
	img_sets=None

	global sfcurve,sfcurve2
	init_sfcurve(options.sf)

	if not options.chunk: logid=E2init(sys.argv, options.ppid)

 #	if options.oversamp>1 : options.apix/=float(options.oversamp)


	#db_project=db_open_dict("bdb:project")
	#db_parms=db_open_dict("bdb:e2ctf.parms")
#	db_misc=db_open_dict("bdb:e2ctf.misc")

	# remove any files that don't have enough particles from the list
	if options.minptcl>0 :
		args=[i for i in args if imcount(i)>=options.minptcl]
		if options.verbose: print("{} stacks after minptcl filter".format(len(args)))


	# remove files with quality too low
	if options.minqual>0 :
		outargs=[]
		for i in args:
			try:
				js=js_open_dict(info_name(i))
				if js["quality"]>=options.minqual : outargs.append(i)
				js.close()
			except:
#				traceback.print_exc()
				print("Unknown quality for {}, including it".format(info_name(i)))
				outargs.append(i)

		args=outargs

		if options.verbose: print("{} stacks after quality filter".format(len(args)))

	options.filenames = args

	# This is where threading occurs, we call ourselves recursively here if we have --threads
	if nthreads>1 and not options.gui and not options.computesf:
		print("Fitting in parallel with ",nthreads," threads")
		chunksize=int(ceil(float(len(args))/nthreads))
#		print " ".join(sys.argv+["--chunk={},{}".format(chunksize,0)])
		threads=[threading.Thread(target=os.system,args=[" ".join(sys.argv+["--chunk={},{}".format(chunksize,i)])]) for i in xrange(nthreads)]
		for t in threads: t.start()
		for t in threads: t.join()
		print("Parallel fitting complete")
		E2end(logid)
		sys.exit(0)
		
	### Power spectrum and CTF fitting
	img_sets=None
	if options.autofit:
		img_sets=pspec_and_ctf_fit(options,debug) # converted to a function so to work with the workflow

		if options.constbfactor>0:
			for i in img_sets: i[1].bfactor=options.constbfactor

	### GUI - user can update CTF parameters interactively
	if options.gui :
		if img_sets==None : img_sets = get_gui_arg_img_sets(options.filenames)

		if options.constbfactor>0:
			for i in img_sets: i[1].bfactor=options.constbfactor

		if options.sortdefocus:
			img_sets.sort(key=get_df)

		if len(img_sets) == 0:
			if not options.chunk: E2end(logid)
			exit(1)
		from eman2_gui.emapplication import EMApp
		app=EMApp()
		gui=GUIctf(app,img_sets,options.autohp,options.nosmooth)
		gui.show_guis()
		gui.show()
		gui.raise_()
		app.exec_()

#		print "done execution"

	### Refine defocus and smooth SNR
	if options.refinebysnr:
		refine_and_smoothsnr(options,sfcurve2,debug=False)

	### Process input files
	if debug : print("Phase flipping / Wiener filtration")
	# write wiener filtered and/or phase flipped particle data to the local database
	if options.phaseflip or options.wiener or options.phasefliphp or options.phaseflipsmall or options.phaseflipproc or options.storeparm: # only put this if statement here to make the program flow obvious
		write_e2ctf_output(options) # converted to a function so to work with the workflow

	if options.computesf :
		img_sets = get_gui_arg_img_sets(options.filenames)
		if options.constbfactor>0:
			for i in img_sets: i[1].bfactor=options.constbfactor
		print("Recomputing structure factor")
		envelope=compute_envelope(img_sets)

#		print envelope

		#db_close_dict("bdb:e2ctf.misc")

		out=open("strucfac.txt","w")
		for i in envelope: out.write("%f\t%f\n"%(i[0],i[1]))
		out.close()


	if not options.chunk: E2end(logid)

def init_sfcurve(opt):

	global sfcurve,sfcurve2,hasgoodsf

	sfcurve2=None
	if opt != None and opt.lower()!="none" and opt.lower()!="auto" :
		sfcurve2=XYData()
		sfcurve2.read_file(opt)
		hasgoodsf=True
		# We used to pass in log10(sf), but no longer do this
		#for i in range(sfcurve2.get_size()):
			#v=sfcurve2.get_y(i)
			#if v<=0 :
				#print "Warning values <=0 found in structure factor file. Please remove."
				#sfcurve2.set_y(i,-10.0)
			#else : sfcurve2.set_y(i,log10(v))
		#sfcurve2.update()

	elif opt != None and opt.lower()=="auto":
		try:
			sfcurve2=XYData()		# this is really slow and stupid
			sfcurve2.read_file("strucfac.txt")

			sfcurve2.update()
			hasgoodsf=True
		except : sfcurve2=None

	# this empirical curve was generated by manually combining a groel solution scattering curve with an alpha-crystallin solution scattering curve, and 15 PDB models containing different folds
	cv=[2.80906, 1.97088, 0.71626, 0.44646, 0.17816, -0.03370, -0.27300, -0.43296, -0.47462, -0.49176, -0.51401, -0.50851, -0.50085, -0.51879, -0.50726, -0.44237, -0.46572, -0.41184, -0.37315, -0.36693, -0.38623, -0.36812, -0.38944, -0.44176, -0.49944, -0.59203, -0.67172, -0.70637, -0.75822, -0.82767, -0.80866, -0.79560, -0.79147, -0.77391, -0.75435, -0.74013, -0.71295, -0.67304, -0.63188, -0.59686, -0.56459, -0.53561, -0.52926, -0.51478, -0.52703, -0.54996, -0.56983, -0.59393, -0.61916, -0.64065, -0.65594, -0.66507, -0.67619, -0.69587, -0.72263, -0.74979, -0.77228, -0.79427, -0.81728, -0.84210, -0.86782, -0.88952, -0.90666, -0.92398, -0.93935, -0.95353, -0.96825, -0.98245, -0.99630, -1.00828, -1.01905, -1.02951,-1.04015, -1.04975, -1.05807, -1.06691, -1.07601, -1.08674, -1.09222, -1.09494, -1.09815, -1.10561, -1.11427, -1.11832, -1.11867, -1.11744, -1.12003, -1.12583, -1.13025, -1.13495, -1.13707, -1.13804, -1.14301, -1.14933, -1.14846, -1.14018, -1.12828, -1.11983, -1.12223]

	sfcurve=XYData()
	for i,j in enumerate(cv):
		sfcurve.set_x(i,i/200.0+.002)
		sfcurve.set_y(i,pow(10.0,cv[i]))

	if sfcurve2==None:
		print("No  structure factor found, using default internal structure factor. If fitting results are poor, consider rerunning --autofit once structure factor has been computed.")
		sfcurve2=sfcurve
		hasgoodsf=False

def get_gui_arg_img_sets(filenames):
	'''
	returns the img_sets list required to intialize the GUI correctly. Each set has
	filename,EMAN2CTF,im_1d,bg_1d,im_2d,bg_2d,qual,bg_1d_low,"ctf_microbox"
	'''

	img_sets = []
	for fsp in filenames:
		try:
			js_parms=js_open_dict(info_name(fsp))
			img_set=js_parms["ctf"][:3]
			# new style info file, splits image data into separate fields
			try: img_set.append(js_parms["ctf_im2d"])
			except: img_set.append(None)
			try: img_set.append(js_parms["ctf_bg2d"])
			except: img_set.append(None)
			if not isinstance(img_set[4],EMData): print("Error: no particle power spectra found for ",img_set[4])
		except:
			print("Warning, you must run auto-fit before running the GUI. No parameters for ",info_name(fsp))
#			traceback.print_exc()
			continue
		try:
			img_set.append(js_parms["quality"])
		except:
			img_set.append(5)

		img_set.append(low_bg_curve(img_set[2],img_set[0].dsbg))
		try: img_set.append(js_parms["ctf_microbox"])
		except: pass
		img_sets.append([fsp]+img_set)

	return img_sets

def get_ptcl_name(filename, tag=""):
	name=base_name(filename)
	e=EMData(filename,0,True)
	tt=""
	try:
		ptsrc=e["ptcl_source_image"]
		if "__" in ptsrc:
			#### add the micrograph tag to filename
			tt='_'+ptsrc.split("__")[-1][:-4]
	except:
		pass
	
	if len(tag)>0:
		tag='_'+tag
	
	fname="particles/{}__ctf{}{}.hdf".format(name,tag,tt)
	
	return fname

def write_e2ctf_output(options):
	"write wiener filtered and/or phase flipped particle data to the local database"
	global logid

	if options.phaseflip or options.wiener or options.phasefliphp or options.phaseflipproc!=None or options.storeparm:
		for i,filename in enumerate(options.filenames):
			name=base_name(filename)
			if debug: print("Processing ",filename)
			try: im=EMData(filename,0,True)
			except:
				print("Error processing {}. Does not appear to be an image stack. Skipping.".format(filename))
				continue

			if options.phaseflip: phaseout=get_ptcl_name(filename, "flip")
			else: phaseout=None

			if options.phasefliphp: phasehpout=get_ptcl_name(filename, "flip_hp")
			else: phasehpout=None

			if options.phaseflipsmall: phasesmout=get_ptcl_name(filename, "flip_small")
			else: phasesmout=None

			if options.wiener:
				if options.autohp: wienerout=get_ptcl_name(filename, "wiener_hp")
				else: wienerout=get_ptcl_name(filename, "wiener")
			else : wienerout=None

			phaseprocout=None
			if options.phaseflipproc!=None:
				phaseprocout=[get_ptcl_name(filename, "flip_{}".format(options.proctag)),parsemodopt(options.phaseflipproc)]

				if options.phaseflipproc2!=None:
					phaseprocout.append(parsemodopt(options.phaseflipproc2))

				if options.phaseflipproc3!=None:
					phaseprocout.append(parsemodopt(options.phaseflipproc3))

				if options.phaseflipproc4!=None:
					phaseprocout.append(parsemodopt(options.phaseflipproc4))

				if options.phaseflipproc5!=None:
					phaseprocout.append(parsemodopt(options.phaseflipproc5))

			try:
				js=js_open_dict(info_name(filename))
				ctf=js["ctf"][0]		# EMAN2CTF object from disk
				js.close()
			except:
				print("No CTF parameters found in {}, skipping {}.".format(info_name(filename),filename))
				continue
			if options.constbfactor>0: ctf.bfactor=options.constbfactor

			if phaseout : print("Phase image out: ",phaseout,"\t", end=' ')
			if phaseprocout : print("Processed phase image out: ",phaseprocout[0],"\t", end=' ')
			if phasehpout : print("Phase-hp image out: ",phasehpout,"\t", end=' ')
			if wienerout : print("Wiener image out: ",wienerout, end=' ')
			print("  defocus=",ctf.defocus)

			process_stack(filename,phaseout,phasehpout,phasesmout,wienerout,phaseprocout,options.extrapad,not options.nonorm,options.oversamp,ctf,invert=options.invert,storeparm=options.storeparm,source_image=options.source_image,zero_ok=options.zerook)

			if logid : E2progress(logid,float(i+1)/len(options.filenames))

def compute_envelope(img_sets,smax=.06):
		"""This computes the intensity of the background subtracted power spectrum around each CTF maximum for
		all data sets, then attempts to merge/normalize the results into a single aggregate curve. This curve
		should be proportional to the structure factor * average envelope function."""

#		global envelopes # needs to be a global for the Simplex minimizer
		# envelopes is essentially a cache of information that could be useful at later stages of refinement

		envelope=[]
		for i in img_sets:
			envelopes.append(ctf_env_points(i[2],i[3],i[1]))
#			envelope.extend(ctf_env_points(i[2],i[3],i[1]))

		# we use a simplex minimizer to try to rescale the individual sets to match as best they can
		scales=[1.0]*(len(img_sets)-1)
		if (len(img_sets)>3) :
			incr=[0.2]*len(img_sets)
			simp=Simplex(env_cmp,scales,incr,data=envelopes)
			scales=simp.minimize(maxiters=8000)[0]
		scales.insert(0,1.0)	# we keep this scale factor fixed

#		print envelopes
#		print scales

		# apply the final rescaling
		envelope=[]
		for i in range(len(scales)):
			cur=envelopes[i]
			for j in range(len(cur)):
				envelope.append([cur[j][0],cur[j][1]*scales[i]])

		envelope.sort()

		out=open("strucfac.allpoints.txt","w")
		for i in envelope: out.write("%f\t%f\n"%(i[0],i[1]))
		out.close()

		# this averages together all of the points at the same spatial frequency
		# not perfect, since different spatial frequencies may have contributions from
		# different curves
		sf=[]
		last=envelope[0]
		n=1
		for i in range(1,len(envelope)):
			if envelope[i][0]==last[0] :
				last[1]+=envelope[i][1]
				n+=1
			else :
				sf.append((last[0],last[1]/n))
				last=envelope[i]
				n=1
		envelope=sf

#		envelope=[i for i in envelope if i[1]>0]	# filter out all negative peak values
		# at smax we transition from the computed curve to the empirical curve, by default this is at ~16 A
		# we find this point, and also simultaneously write the data-based portion of the structure factor to disk
		out=open("strucfac.fromdata.txt","w")
		for i,j in enumerate(envelope):
			if j[0]>=smax :break
			out.write("{}\t{}\n".format(j[0],j[1]))

		sc=j[1]/sfact(j[0])
		print("\nTransitioning to internal structure factor at %1.1f A with scale factor %1.2f"%(1/j[0],sc))
		ds=envelope[i][0]-envelope[i-1][0]
		envelope=envelope[:i]
		s=j[0]
		while s<.293 :
			envelope.append((s,sfact(s)*sc))
			s+=ds
		envelope.append((1.0,sfact(.293)*sc))

		return envelope



def fixnegbg(bg_1d,im_1d,ds):
	"""This will make sure that we don't have a lot of negative values in the background
	subtracted curve near the CTF zeros. This would likely be due to the exluded volume
	of the particle from the solvent"""

	start=int(1.0/(25.0*ds))	# We don't worry about slight negatives below 1/40 A/pix
	start=max(1,start)

	# Find the worst negative peak
	ratio=1.0
	for i in range(start,len(bg_1d)/2):
		if (im_1d[i]+im_1d[i+1]+im_1d[i-1])/(bg_1d[i]+bg_1d[i+1]+bg_1d[i-1])<ratio :
			ratio=(im_1d[i]+im_1d[i+1]+im_1d[i-1])/(bg_1d[i]+bg_1d[i+1]+bg_1d[i-1])

	# return the corrected background
	print("BG correction ratio %1.4f"%ratio)
	return [i*ratio for i in bg_1d]

def pspec_and_ctf_fit(options,debug=False):
	"""Power spectrum and CTF fitting. Returns an 'image sets' list. Each item in this list contains
	filename,EMAN2CTF,im_1d,bg_1d,im_2d,bg_2d,qual,bg_1d_low,micro_1d/None"""
	global logid
	img_sets=[]
	#db_parms=db_open_dict("bdb:e2ctf.parms")
	#db_im2d=db_open_dict("bdb:e2ctf.im2d")
	#db_bg2d=db_open_dict("bdb:e2ctf.bg2d")

	for i,filename in enumerate(options.filenames):
		name=base_name(filename)
		try : js_parms=js_open_dict(info_name(filename))
		except :
			print("ERROR: Cannot open {} for metadata storage. Exiting.".format(info_name(filename)))
			sys.exit(1)

		# compute the power spectra
		if options.verbose or debug : print("Processing ",filename)
		apix=options.apix
		if apix<=0 : apix=EMData(filename,0,1)["apix_x"]

		# After this, PS contains a list of (im_1d,bg_1d,im_2d,bg_2d,bg_1d_low) tuples. If classify is <2 then this list will have only 1 tuple in it
		if options.classify>1 : ps=split_powspec_with_bg(filename,options.source_image,radius=options.bgmask,edgenorm=not options.nonorm,oversamp=options.oversamp,apix=apix,nclasses=options.classify,zero_ok=options.zerook)
		else: ps=list((powspec_with_bg(filename,options.source_image,radius=options.bgmask,edgenorm=not options.nonorm,oversamp=options.oversamp,apix=apix,zero_ok=options.zerook,wholeimage=options.wholeimage,highdensity=options.highdensity),))
		# im_1d,bg_1d,im_2d,bg_2d,bg_1d_low,micro_1d/none
		if ps==None :
			print("Error fitting CTF on ",filename)
			continue
		try: ds=1.0/(apix*ps[0][2].get_ysize())
		except:
			print("Error fitting CTF (ds) on ",filename)
			continue

		for j,p in enumerate(ps):
			try: im_1d,bg_1d,im_2d,bg_2d,bg_1d_low,micro_1d=p
			except:
				im_1d,bg_1d,im_2d,bg_2d,bg_1d_low=p
				micro_1d=None
			if not options.nosmooth : bg_1d=smooth_bg(bg_1d,ds)
			if options.fixnegbg :
				bg_1d=fixnegbg(bg_1d,im_1d,ds)		# This insures that we don't have unreasonable negative values

			if debug: Util.save_data(0,ds,bg_1d,"ctf.bgb4.txt")

			# Fit the CTF parameters
			if debug : print("Fit CTF")
			if options.curdefocushint or options.curdefocusfix:
				try:
					if options.useframedf : raise Exception		# a bit of a hack...
					ctf=js_parms["ctf"][0]
					ctf.apix=apix
					curdf=ctf.defocus
					curdfdiff=ctf.dfdiff
					curdfang=ctf.dfang
					if options.curdefocushint: dfhint=(curdf-0.1,curdf+0.1)
					else: dfhint=(curdf-.001,curdf+.001)
					print("Using existing defocus as hint :",dfhint)
				except :
					try:
						ctf=js_parms["ctf_frame"][1]
						ctf.apix=apix
						curdf=ctf.defocus
						curdfdiff=ctf.dfdiff
						curdfang=ctf.dfang
						if options.curdefocushint: dfhint=(curdf-0.1,curdf+0.1)
						else: dfhint=(curdf-.001,curdf+.001)
						print("Using existing defocus from frame as hint :",dfhint)
					except:
						dfhint=None
						print("No existing defocus to start with")
			else: dfhint=(options.defocusmin,options.defocusmax)
			ctf=ctf_fit(im_1d,bg_1d,bg_1d_low,im_2d,bg_2d,options.voltage,max(options.cs,0.01),options.ac,options.phaseplate,apix,bgadj=not options.nosmooth,autohp=options.autohp,dfhint=dfhint,highdensity=options.highdensity,verbose=options.verbose)
			if options.astigmatism and not options.curdefocusfix : ctf_fit_stig(im_2d,bg_2d,ctf,verbose=1)
			elif options.astigmatism:
				ctf.dfdiff=curdfdiff
				ctf.dfang=curdfang

			im_1d,bg_1d=calc_1dfrom2d(ctf,im_2d,bg_2d)
			if options.constbfactor>0 : ctf.bfactor=options.constbfactor
			else: ctf.bfactor=ctf_fit_bfactor(list(array(im_1d)-array(bg_1d)),ds,ctf)


			if debug:
				Util.save_data(0,ds,im_1d,"ctf.fg.txt")
				Util.save_data(0,ds,bg_1d,"ctf.bg.txt")
				Util.save_data(0,ds,ctf.snr,"ctf.snr.txt")

			try : qual=js_parms["quality"]
			except :
				qual=5
				js_parms["quality"]=5
			if j==0: img_sets.append([filename,ctf,im_1d,bg_1d,im_2d,bg_2d,qual,bg_1d_low,micro_1d])
			else: img_sets.append([filename+"_"+str(j),ctf,im_1d,bg_1d,im_2d,bg_2d,qual,bg_1d_low,micro_1d])

		# store the results back in the database. We omit the filename, quality and bg_1d_low (which can be easily recomputed)
		if img_sets[-1][-1]==None: js_parms.delete("ctf_microbox")
		else: js_parms["ctf_microbox"]=img_sets[-1][-1]
		js_parms["ctf"]=img_sets[-1][1:4]
		js_parms["ctf_im2d"]=img_sets[-1][4]
		js_parms["ctf_bg2d"]=img_sets[-1][5]
		js_parms.close()

		if logid : E2progress(logid,float(i+1)/len(options.filenames))

	project_db = js_open_dict("info/project.json")
	try: project_db.update({ "global.microscope_voltage":options.voltage, "global.microscope_cs":options.cs, "global.apix":apix })
	except:
		print("ERROR: apix not found. This probably means that no CTF curves were sucessfully fit !")

	return img_sets

def refine_and_smoothsnr(options,strfact,debug=False):
	"""This will refine already determined defocus values by maximizing high-resolution smoothed
	SNR and also replace the stored SNR curve with the smoothed version. Note that this REQUIRES
	that a structure factor be loaded and present"""
	global logid
	img_sets=[]
	#db_parms=db_open_dict("bdb:e2ctf.parms")
	#db_parms_old=db_open_dict("bdb:e2ctf.parms.presmooth")

	olddf=[]
	newdf=[]
	skipped=0
	for i,filename in enumerate(options.filenames):
		name=base_name(filename)
		js_parms=js_open_dict(info_name(filename))

		if debug : print("Processing ",filename)

		try:
			orig=js_parms["ctf"]
			ctf=orig[0]
		except:
			print("Error: no fit data for {}. Skipping.".format(name))
			skipped+=1
			continue

		if ctf.dfdiff!=0 :
			print("Skipping {}. SSNR based refinement not available for astigmatic images.".format(name))
			skipped+=1
			continue

		olddf.append(ctf.defocus)
		im_1d=orig[1]
		bg_1d=orig[2]

		ds=ctf.dsbg
		r=len(ctf.background)
		s=[ds*ii for ii in range(r)]

		# Restore SNR to original unfiltered version
		ctf.snr=[snr_safe(im_1d[i],bg_1d[i]) for i in range(len(im_1d))]

		# Tune the defocus to maximize high res snr
		if debug : print("Fit Defocus")
		best=(0,olddf[-1])
		for df in [olddf[-1]+ddf/1000.0 for ddf in xrange(-100,101)]:
			ctf.defocus=df
			ssnr=ctf.compute_1d(len(s)*2,ds,Ctf.CtfType.CTF_SNR_SMOOTH,strfact)		# The smoothed curve
#			print len( ssnr),len(s)
#			ssnr=[a*b for a,b in enumerate(ssnr)]	# this would impose a r weighting to make high res agreement more important
			qual=sum(ssnr[int(.08/ds):len(s)-2])
			best=max(best,(qual,df))

		newdf.append(best[1])
		if options.verbose : print("%s: %1.4f -> %1.4f"%(filename,olddf[-1],best[1]))

		ctf.defocus=best[1]
		ctf.snr=ctf.compute_1d(len(s)*2,ds,Ctf.CtfType.CTF_SNR_SMOOTH,strfact)
		js_parms["ctf"]=[ctf]+orig[1:4]

		if logid : E2progress(logid,float(i+1)/len(options.filenames))

	if skipped>0 : print("Warning: %d files skipped"%skipped)
	if len(olddf)>0 : print("Mean defocus adjustment : %1.4f um"%((sum([fabs(olddf[ii]-newdf[ii]) for ii in xrange(len(olddf))]))/len(olddf)))


def env_cmp(sca,envelopes):
#	global envelopes
	env=envelopes
	total=[(j[0],j[1]) for j in env[0]]		# the first set is unscaled to 'anchor' the results

	# env contains a list of lists of points. Each outermost list represents a data set
	# sca is an array of scale factors. We set the first one to 1.0 to avoid arbitrary data scaling
	for i,ii in enumerate(env[1:]):
		for j in ii:
			total.append((j[0],j[1]*sca[i]))

	total.sort()

	ret=0
	for i in range(2,len(total)-2):
		if total[i][1] :
			ret+=((total[i-2][1]/total[i][1])**2+(total[i-1][1]/total[i][1])**2+(total[i+1][1]/total[i][1])**2+(total[i+2][1]/total[i][1])**2)
#			ret+=fabs(total[i-2][1]-total[i][1])+fabs(total[i-1][1]-total[i][1])+fabs(total[i+1][1]-total[i][1])+fabs(total[i+2][1]-total[i][1])

	for i in sca:
		if i<0 : ret*=1.5

	#ret=0
	#for i in range(1,len(total)):
		#if total[i][1] :
			#ret+=fabs((total[i-1][1]/total[i][1])-1.0)/(total[i][0]-total[i-1][0]+.0005)

	return ret

def process_stack(stackfile,phaseflip=None,phasehp=None,phasesmall=None,wiener=None,phaseproc=None,extrapad=False,edgenorm=True,oversamp=1,default_ctf=None,invert=False,storeparm=False,source_image=None,zero_ok=False):
	"""Will phase-flip and/or Wiener filter particles in a file based on their stored CTF parameters.
	phaseflip should be the path for writing the phase-flipped particles
	wiener should be the path for writing the Wiener filtered (and possibly phase-flipped) particles
	oversamp will oversample as part of the processing, ostensibly permitting phase-flipping on a wider range of defocus values
	"""

	im=EMData(stackfile,0)
	ys=im.get_ysize()*oversamp
	ys2=im.get_ysize()
	n=EMUtil.get_image_count(stackfile)
	lctf=None
	#db_parms=db_open_dict("bdb:e2ctf.parms")

	#if virtualout:
		#vin=db_open_dict(stackfile)
		#vout=db_open_dict(virtualout)

	name=base_name(stackfile)
	try :
		js_parms=js_open_dict(info_name(stackfile))
		ctf=js_parms["ctf"]
	except :
		print("ERROR: Cannot find CTF parameters in {}. Skipping.".format(info_name(filename)))
		return

	if phasehp:
		p1d=js_parms["ctf"][1]
		for c in xrange(2,len(p1d)):
			if p1d[c-1]<p1d[c] : break
		c-=1
		trg=p1d[c-1]
		hpfilt=[1.0 for i in range(int(ys*1.5))]
		hpfilt[0]=0.0
		for i in xrange(1,c):
			try :hpfilt[i]=sqrt(trg/p1d[i])
			except: hpfilt[i]=0.0

		oscor=2.0*len(p1d)/ys
		if oscor!=floor(oscor) : print("Warning, incompatible oversampling from earlier results %d vs %d"%(len(p1d),ys/2))

		oscor=int(oscor)
#		print hpfilt[:c+4]
		hpfilt=[0.0]+[sum(hpfilt[i+1:i+1+oscor])/oscor for i in range(0,len(hpfilt)-1,oscor)]	# this downsamples the correction curve

#		print hpfilt[:c+4]

	js_parms.close()

	for i in range(n):
		if source_image!=None :
			im1=EMData()
			im1.read_image(stackfile,i,True)
			try:
				if im1["ptcl_source_image"]!=source_image : continue
			except:
				print("Image %d doesn't have the ptcl_source_image parameter. Skipping."%i)
				continue

		try: im1 = EMData(stackfile,i)
		except: im1.to_zero()
		im1.process_inplace("mask.zeroedgefill",{"nonzero":1})		# This tries to deal with particles that were boxed off the edge of the micrograph

		# If we detected a zero edge, we mark the particle as bad
		if not zero_ok and im1.has_attr("hadzeroedge") and im1["hadzeroedge"]!=0:
			print("Particle outside of micrograph detected, marking as bad ({},{})".format(stackfile,i))
			js=js_open_dict(info_name(stackfile))
			try:
				s=js["sets"]
			except:
				js["sets"]={"bad_particles":[i]}
			else:
				try: s["bad_particles"].append(i)
				except : s["bad_particles"]=[i]
				js["sets"]=s

#		try: ctf=im1["ctf"]
#		except : ctf=default_ctf
		ctf=default_ctf			# otherwise a CTF without SNR parameters inherited from the whole frame could wind up in the particles !!!  1/24/18
		if storeparm :
			if stackfile[-4:].lower()!=".hdf" and stackfile[:4].lower()!="bdb:" :
				if i==0: print("Warning, --storeparm option ignored. Input paticle stack must be HDF or BDB for this option to work.")
			else :
				ctf=default_ctf		# otherwise we're stuck with the values in the file forever
				im1["ctf"]=ctf
				im1.write_image(stackfile,i,EMUtil.ImageType.IMAGE_UNKNOWN,True)
		if type(ctf)==EMAN1Ctf : ctf=default_ctf	# EMAN1 ctf needs a structure factor for this to work


		if edgenorm : im1.process_inplace("normalize.edgemean")
		if oversamp>1 :
			im1.clip_inplace(Region(-(ys2*(oversamp-1)/2),-(ys2*(oversamp-1)/2),ys,ys))
#			print -(ys2*(oversamp-1)/2),-(ys2*(oversamp-1)/2),ys,ys
#		print i
		fft1=im1.do_fft()

		if phaseflip or phasehp or phasesmall or phaseproc:
			if not lctf or not lctf.equal(ctf):
				flipim=fft1.copy()
				ctf.compute_2d_complex(flipim,Ctf.CtfType.CTF_SIGN)
#				if i==0: flipim.write_image("flip.mrc")
			fft1.mult(flipim)
			out=fft1.do_ift()
			out["ctf"]=ctf
			out["apix_x"] = ctf.apix
			out["apix_y"] = ctf.apix
			out["apix_z"] = ctf.apix
			out.clip_inplace(Region(int(ys2*(oversamp-1)/2.0),int(ys2*(oversamp-1)/2.0),ys2,ys2))
			if invert: out.mult(-1.0)
			if edgenorm: out.process("normalize.edgemean")
			if phaseflip:
				try:
					out.write_image(phaseflip,i)
				except:
					print(phaseflip,i)
					x = EMData(phaseflip,i,False)
					print(x.get_attr_dict())
					display(x)
			if phaseproc!=None:
				out2=out.copy()				# processor may or may not be in Fourier space
				out2["ctf"]=ctf
				out2["apix_x"] = ctf.apix
				out2["apix_y"] = ctf.apix
				out2["apix_z"] = ctf.apix
				# we take a sequence of processor option 2-tuples
				for op in phaseproc[1:]:
					if op[0]=="math.bispectrum.slice" and extrapad:
						pad=good_size(out2["ny"]*1.25)
						out2.clip_inplace(Region(-(pad-out2["nx"])/2,-(pad-out2["ny"])/2,pad,pad))
					if op[0] in outplaceprocs: out2=out2.process(op[0],op[1])
					else: out2.process_inplace(op[0],op[1])
#				out2.clip_inplace(Region(int(ys2*(oversamp-1)/2.0),int(ys2*(oversamp-1)/2.0),ys2,ys2))

#				print fft2.get_ysize(),len(hpfilt)

				if edgenorm: out2.process_inplace("normalize.edgemean")
				if extrapad and out2["nx"]==out2["ny"]:
					pad=good_size(out2["ny"]*1.25)
					out2.clip_inplace(Region(-(pad-out2["nx"])/2,-(pad-out2["ny"])/2,pad,pad))
				out2.write_image(phaseproc[0],i)

			if phasehp:
				fft2=fft1.copy()
				fft2.process_inplace("filter.radialtable",{"table":hpfilt})
				out=fft2.do_ift()
				out["ctf"]=ctf
				out["apix_x"] = ctf.apix
				out["apix_y"] = ctf.apix
				out["apix_z"] = ctf.apix
				out.clip_inplace(Region(int(ys2*(oversamp-1)/2.0),int(ys2*(oversamp-1)/2.0),ys2,ys2))

#				print fft2.get_ysize(),len(hpfilt)

				if edgenorm: out.process_inplace("normalize.edgemean")
				if invert: out.mult(-1.0)
				#process_inplace("filter.highpass.autopeak")
				out.write_image(phasehp,i)

			if phasesmall:
				out2=out.copy()				# processor may or may not be in Fourier space
				out2["ctf"]=ctf
				out2["apix_x"] = ctf.apix
				out2["apix_y"] = ctf.apix
				out2["apix_z"] = ctf.apix
				out2.process_inplace("filter.highpass.gauss",{"cutoff_pixels":2})
				out2.process_inplace("filter.lowpass.gauss",{"cutoff_freq":0.06})
#				out2.process_inplace("math.meanshrink",{"n":2})
				dsfac=5.0/ctf.apix
				out2.process_inplace("math.fft.resample",{"n":dsfac})	# Pawel's method much more flexible and better
#				out2.clip_inplace(Region(int(ys2*(oversamp-1)/2.0),int(ys2*(oversamp-1)/2.0),ys2,ys2))

#				print fft2.get_ysize(),len(hpfilt)

				if edgenorm: out2.process_inplace("normalize.edgemean")
				out2.write_image(phasesmall,i)


		if wiener :
			if not lctf or not lctf.equal(ctf):
				wienerim=fft1.copy()
				ctf.compute_2d_complex(wienerim,Ctf.CtfType.CTF_WIENER_FILTER)
#				print wienerim.get_attr_dict()
#				display(wienerim)
#				print ctf.to_string()
#				plot(ctf.background)
#				plot(ctf.snr)
#				plot(ctf.compute_1d(ys,Ctf.CtfType.CTF_WIENER_FILTER))
			fft1.mult(wienerim)
			out=fft1.do_ift()
			out["ctf"]=ctf
			out["apix_x"] = ctf.apix
			out["apix_y"] = ctf.apix
			out["apix_z"] = ctf.apix
			out.clip_inplace(Region(int(ys2*(oversamp-1)/2.0),int(ys2*(oversamp-1)/2.0),ys2,ys2))
			if invert : out.mult(-1.0)
			out.process("normalize.edgemean")
			try: out.write_image(wiener,i)
			except:
				print(wiener,i)
				try: out.write_image(wiener,i)
				except:
					print("!!! ",wiener,i)
					out.write_image("error.hed",-1)

		#if virtualout:
			#im1["data_path"]=vin.get_data_path(i)
			#vout[vout["maxrec"]+1]=im1

		lctf=ctf

	#if wiener and wiener[:4]=="bdb:" : db_close_dict(wiener)
	#if phaseflip and phaseflip[:4]=="bdb:" : db_close_dict(phaseflip)

	db_close_dict(stackfile)	# this is safe even for non bdb: files

	return

def powspec(stackfile,source_image=None,mask=None,edgenorm=True):
	"""This routine will read the images from the specified file, optionally edgenormalize,
	optionally apply a mask then compute the average
	2-D power spectrum for the stack. If source_image is provided, then it
	will only read particles with ptcl_source_image set to the specified value.

	Results returned as a 2-D FFT intensity/0 image"""

	n=EMUtil.get_image_count(stackfile)

	for i in range(n):
		if source_image!=None :
			im1=EMData()
			im1.read_image(stackfile,i,True)
			try:
				if im1["ptcl_source_image"]!=source_image : continue
			except:
				print("Image %d doesn't have the ptcl_source_image parameter. Skipping."%i)
				continue

		im=EMData(stackfile,i)
		if edgenorm : im.process_inplace("normalize.edgemean")
		if mask : im*=mask
		imf=im.do_fft()
		imf.ri2inten()
		if i==0: av=imf
		else: av+=imf

	av/=(float(n)*av.get_ysize()*av.get_ysize())
	av.set_value_at(0,0,0.0)
#	av.process_inplace("xform.fourierorigin.tocenter")

	av.set_complex(1)
	av.set_attr("is_intensity", 1)

	#db_close_dict(stackfile)		# safe for non bdb urls
	return av

masks={}		# mask cache for background/foreground masking
def powspec_with_bg(stackfile,source_image=None,radius=0,edgenorm=True,oversamp=1,apix=2,ptclns=None,zero_ok=False,wholeimage=False,highdensity=False):
	"""This routine will read the images from the specified file, optionally edgenormalize,
	then apply a gaussian mask with the specified radius then compute the average 2-D power
	spectrum for the stack. It will also compute the average 2-D power spectrum using 1-mask + edge
	apotization to get an appoximate 'background' power spectrum. 2-D results returned as a 2-D FFT
	intensity/0 image. 1-D results returned as a list of floats. If source_image is provided, then it
	will only read particles with ptcl_source_image set to the specified value.

	At present, highdensity does nothing here, that is implemented in ctf_fit

	returns a 5-tuple with spectra for (1d particle,1d background,2d particle,2d background,1d background non-convex,1d foreground from wholeimage or None)
	"""

	global masks

	im=EMData(stackfile,0)
	ys=im.get_ysize()*oversamp
	ys2=im.get_ysize()
	if radius<=0 : radius=ys2/2.6
	n=EMUtil.get_image_count(stackfile)
	nn=0
	ds=1.0/(apix*ys)	# oversampled ds

	# set up the inner and outer Gaussian masks
	try:
		mask1,ratio1,mask2,ratio2=masks[(ys,radius)]
	except:
		# Mask 1 is an "inner" Gaussian to extract primarily the particle from the middle of the image
		mask1=EMData(ys2,ys2,1)
		mask1.to_one()
		mask1.process_inplace("mask.gaussian",{"outer_radius":radius,"exponent":4.0})
		# Mask 2 is the 'inverse' (1.0-val) of mask1, with the addition of a soft outer edge to reduce periodic boundary condition issues
		mask2=mask1.copy()*-1+1
#		mask1.process_inplace("mask.decayedge2d",{"width":4})
		mask2.process_inplace("mask.decayedge2d",{"width":4})
		mask1.clip_inplace(Region(-(ys2*(oversamp-1)/2),-(ys2*(oversamp-1)/2),ys,ys))
		mask2.clip_inplace(Region(-(ys2*(oversamp-1)/2),-(ys2*(oversamp-1)/2),ys,ys))

		# ratio1,2 give us info about how much of the image the mask covers for normalization purposes
		ratio1=mask1.get_attr("square_sum")/(ys*ys)	#/1.035
		ratio2=mask2.get_attr("square_sum")/(ys*ys)
		masks[(ys,radius)]=(mask1,ratio1,mask2,ratio2)
#		display((mask1,mask2))

	av1,av2=None,None
	for i in range(n):
		if ptclns!=None and i not in ptclns :continue
		im1 = EMData()
		if source_image!=None :
			im1.read_image(stackfile,i,True)
			try:
				if im1["ptcl_source_image"]!=source_image : continue
			except:
				print("Image %d doesn't have the ptcl_source_image parameter. Skipping."%i)
				continue

		im1.read_image(stackfile,i)

		# Images with flat edges due to boxing too close to the edge can adversely impact the power spectrum
		if not zero_ok :
			im1.process_inplace("mask.zeroedgefill",{"nonzero":1})		# This tries to deal with particles that were boxed off the edge of the micrograph
			if im1.has_attr("hadzeroedge") and im1["hadzeroedge"]!=0:
				print("Skipped particle with bad edge ({}:{})".format(stackfile,i))
				continue

		nn+=1
#		im1=EMData(stackfile,i)

		if edgenorm : im1.process_inplace("normalize.edgemean")
		if oversamp>1 :
#			print Region(-(ys2*(oversamp-1)/2),-(ys2*(oversamp-1)/2),ys,ys)
			im1.clip_inplace(Region(-(ys2*(oversamp-1)/2),-(ys2*(oversamp-1)/2),ys,ys))

		im2=im1.copy()

#		print im2.get_size(), im1.get_size()

		# now we compute power spectra for the 2 regions defined by the masks
		# av1/2 contain the incoherent averaged power spectra (intensity average)
		im1*=mask1
		imf=im1.do_fft()
		imf.ri2inten()
		if av1==None:
			av1=EMData(imf["nx"],imf["ny"],imf["nz"])	# we make a new object to avoid copying the header of imf
			av1.set_complex(True)
			av1.to_zero()
		av1+=imf

		im2*=mask2
		imf=im2.do_fft()
		imf.ri2inten()
		if av2==None:
			av2=EMData(imf["nx"],imf["ny"],imf["nz"])
			av2.set_complex(True)
			av2.to_zero()
		av2+=imf

	if nn==0 : return None

	# normalize the 2 curves
	av1/=(float(nn)*av1.get_ysize()*av1.get_ysize()*ratio1)
	av1.set_value_at(0,0,0.0)
	av1.set_complex(1)
	av1["is_intensity"]=1
	av1["ptcl_repr"]=nn

	av2/=(float(nn)*av2.get_ysize()*av2.get_ysize()*ratio2)
	av2.set_value_at(0,0,0.0)
	av2.set_complex(1)
	av2["is_intensity"]=1
	av2["ptcl_repr"]=nn

	# These now should represent the FG+BG and BG curves
	av1_1d=av1.calc_radial_dist(av1.get_ysize()/2,0.0,1.0,1)
	av2_1d=av2.calc_radial_dist(av2.get_ysize()/2,0.0,1.0,1)

	# in this mode we box out "particles" from the original micrograph to get the smoothest curve for defocus fitting
	# must not be use for (for example) structure factor
	av3_1d=None
	if wholeimage:
		try: micro=EMData("micrographs/{}.hdf".format(base_name(stackfile)))
		except:
			print("Error: --wholeimage specified, but could not find ","micrographs/{}.hdf".format(base_name(stackfile)))
			sys.exit(1)

		bs=av1["ny"]
		av3=av1.copy()
		av3.to_zero()
		nrg=0
		# overlapping regions
		for y in xrange(bs/2,micro["ny"]-bs,bs/2):
			for x in xrange(bs/2,micro["nx"]-bs,bs/2):
				im1=micro.get_clip(Region(x,y,bs,bs))
				im1.process_inplace("normalize.edgemean")
				im1*=mask1
				imf=im1.do_fft()
				imf.ri2inten()
				av3+=imf
				nrg+=1

		print(nrg)
		av3/=(float(nrg)*av1.get_ysize()*av1.get_ysize()*ratio1)
		av3.set_value_at(0,0,0.0)
		av3.set_complex(1)
		av3["is_intensity"]=1
		av3_1d=av3.calc_radial_dist(av3["ny"]/2,0.0,1.0,1)


	# added to make the 2D display look better. Should have no other impact at the time
	# it's being added, though autofitting may rely on it in future, so it shouldn't be removed --steve (8/3/11)
	av1.process_inplace("math.sqrt")
	av1["is_intensity"]=0

	av2.process_inplace("math.sqrt")
	av2["is_intensity"]=0

	# This is a new addition (2/4/10) to prevent negative BG subtracted curves near the origin
	maxpix=int(0.04/ds)               # we do this up to ~25 A
	avsnr=0
	avc=0
	for i in xrange(maxpix):
		if av1_1d[i]>av2_1d[i] :
			avsnr+=(av1_1d[i]-av2_1d[i])/av2_1d[i]
			avc+=1

	if avc==0 :
		print("Failed to readjust background in {}. Returning what I can...")
		return (av1_1d,av2_1d,av1,av2,low_bg_curve(av2_1d,ds),av3_1d)

	avsnr/=avc

	for i in xrange(maxpix) :
		if av2_1d[i]>av1_1d[i] : av2_1d[i]=av1_1d[i]/(avsnr+1)          # we set the background equal to the foreground if it's too big

	#db_close_dict(stackfile)	# safe for non-bdb files

	return (av1_1d,av2_1d,av1,av2,low_bg_curve(av2_1d,ds),av3_1d)

# img_sets : filename,ctf,im_1d,bg_1d,im_2d,bg_2d,qual,bg_1d_low
def split_powspec_with_bg(stackfile,source_image=None,radius=0,edgenorm=True,oversamp=1,apix=2,nclasses=2,zero_ok=False):
	"""Same as powspec_with_bg, but also subclassifies the data into groups based on differences in the 1-D background subtracted power spectrum.
Rather than returning a single tuple, returns a list of nclasses tuples.
	"""

	global masks

	im=EMData(stackfile,0)
	ys=im.get_ysize()*oversamp
	ys2=im.get_ysize()
	if radius<=0 : radius=ys2/2.6
	n=EMUtil.get_image_count(stackfile)
	nn=0
	ds=1.0/(apix*ys)	# oversampled ds

	# set up the inner and outer Gaussian masks
	try:
		mask1,ratio1,mask2,ratio2=masks[(ys,radius)]
	except:
		mask1=EMData(ys2,ys2,1)
		mask1.to_one()
		mask1.process_inplace("mask.gaussian",{"outer_radius":radius,"exponent":4.0})
		mask2=mask1.copy()*-1+1
#		mask1.process_inplace("mask.decayedge2d",{"width":4})
		mask2.process_inplace("mask.decayedge2d",{"width":4})
		mask1.clip_inplace(Region(-(ys2*(oversamp-1)/2),-(ys2*(oversamp-1)/2),ys,ys))
		mask2.clip_inplace(Region(-(ys2*(oversamp-1)/2),-(ys2*(oversamp-1)/2),ys,ys))
		ratio1=mask1.get_attr("square_sum")/(ys*ys)	#/1.035
		ratio2=mask2.get_attr("square_sum")/(ys*ys)
		masks[(ys,radius)]=(mask1,ratio1,mask2,ratio2)
#		display((mask1,mask2))

	av_1d_n=[]
	for i in range(n):
		im1 = EMData()
		if source_image!=None :
			im1.read_image(stackfile,i,True)
			try:
				if im1["ptcl_source_image"]!=source_image : continue
			except:
				print("Image %d doesn't have the ptcl_source_image parameter. Skipping."%i)
				continue

		im1.read_image(stackfile,i)
		nn+=1
#		im1=EMData(stackfile,i)

		if edgenorm : im1.process_inplace("normalize.edgemean")
		if oversamp>1 :
#			print Region(-(ys2*(oversamp-1)/2),-(ys2*(oversamp-1)/2),ys,ys)
			im1.clip_inplace(Region(-(ys2*(oversamp-1)/2),-(ys2*(oversamp-1)/2),ys,ys))

		im2=im1.copy()

#		print im2.get_size(), im1.get_size()

		im1*=mask1
		imf=im1.do_fft()
		imf.ri2inten()
		if i==0:
			av1=EMData(imf["nx"],imf["ny"],imf["nz"])	# we make a new object to avoid copying the header of imf
			av1.set_complex(True)
			av1.to_zero()

		av_1d=imf.calc_radial_dist(av1.get_ysize()/2,0.0,1.0,1)
		av_1d_n.append(av_1d)
		av1+=imf

		im2*=mask2
		imf=im2.do_fft()
		imf.ri2inten()
		if i==0:
			av2=EMData(imf["nx"],imf["ny"],imf["nz"])
			av2.set_complex(True)
			av2.to_zero()
		av2+=imf


	av1/=(float(nn)*av1.get_ysize()*av1.get_ysize()*ratio1)
	av1.set_value_at(0,0,0.0)
	av1.set_complex(1)
	av1["is_intensity"]=1
	av1["ptcl_repr"]=nn

	av2/=(float(nn)*av2.get_ysize()*av2.get_ysize()*ratio2)
	av2.set_value_at(0,0,0.0)
	av2.set_complex(1)
	av2["is_intensity"]=1
	av2["ptcl_repr"]=nn

	av1_1d=av1.calc_radial_dist(av1.get_ysize()/2,0.0,1.0,1)
	av2_1d=av2.calc_radial_dist(av2.get_ysize()/2,0.0,1.0,1)

	n0=int(0.05/ds)		# N at 20 A. We ignore low resolution information due to interference of structure factor
	bg=EMData(len(av2_1d)-n0,1,1)
	for i in xrange(n0,len(av2_1d)): bg[i-n0]=av2_1d[i]

	nvec=10
	nxl=len(av2_1d)-n0
	mask=EMData(nxl,1,1)
	mask.to_one()
#	pca=Analyzers.get("pca_large",{"mask":mask,"nvec":nvec})

	# now BG subtract each particle 1-D average
	for j in range(n):
		# converts each list of radial values into an image
		im=EMData(nxl,1,1)
		for i in xrange(n0,len(av2_1d)): im[i-n0]=av_1d_n[j][i]/(av1["ny"]*av1["ny"]*ratio1)
#		im.write_image("presub.hdf",j)
		im.sub(bg)
		sm=0
		for k in xrange(nxl*3/4,nxl): sm+=im[k]
		sm/=nxl-nxl*3/4
#		print sm
		im.sub(sm)
#		im.write_image("postsub.hdf",j)
		av_1d_n[j]=im
#		pca.insert_image(im)

#	result=pca.analyze()		# this gives us a basis for decomposing and classifying the images
#	for j in range(nvec): result[j].process_inplace("normalize.unitlen")

	# Instead of using a MSA data-based subspace, let's use the spectrum of different CTF curves instead
	ctf=EMAN2Ctf()
	ctf.bfactor=50.0		# These parameters do not need to be accurate, they are just used to make a nice set of overlapping CTF shaped curves
	ctf.ampcont=10.0
	ctf.voltage=200.0
	ctf.cs=2.0
	ctf.apix=apix
	ctf.dsbg=ds
	dfs=[5.0,4.2,3.5,2.8,2.1,1.7,1.4,1.1,0.9,0.6]		# a nice set of overlapping defocus values for classification
	nvec=len(dfs)
	result=[]
	for i in xrange(nvec):
		ctf.defocus=dfs[i]
		vec=ctf.compute_1d(ys*2,ds,Ctf.CtfType.CTF_AMP,None)  # note that size is not the returned size, but 2*the returned size
		result.append(EMData(nxl,1,1))
		for j in xrange(n0,len(av2_1d)): result[-1][j-n0]=vec[j]
		result[-1].write_image("cvec.hdf",-1)

	# project into the subspace
	prj_1d=[]
	for j in range(n):
		im=EMData(nvec,1,1)
		for k in range(nvec): im[k]=av_1d_n[j].cmp("ccc",result[k])
		im.write_image("postsub.proj.hdf",j)
		prj_1d.append(im)

	#out=file("projs.txt","w")
	#for y in range(n):
		#for x in range(nvec):
			#out.write("{}\t".format(prj_1d[y][x]))
		         #out.write("\n")

	# kmeans classification
	km=Analyzers.get("kmeans",{"ncls":nclasses,"mininclass":5})
	for im in prj_1d: km.insert_image(im)
	cls=km.analyze()

	plists={}
	for i,im in enumerate(prj_1d):
		try: plists[im["class_id"]].append(i)
		except: plists[im["class_id"]]=[i]

#	print plists

	return [powspec_with_bg(stackfile,source_image,radius,edgenorm,oversamp,apix,plists[p]) for p in plists]

	sys.exit(1)
	# added to make the 2D display look better. Should have no other impact at the time
	# it's being added, though autofitting may rely on it in future, so it shouldn't be removed --steve (8/3/11)
	av1.process_inplace("math.sqrt")
	av1["is_intensity"]=0

	av2.process_inplace("math.sqrt")
	av2["is_intensity"]=0

	# This is a new addition (2/4/10) to prevent negative BG subtracted curves near the origin
	maxpix=int(apix*ys2/25.0)               # we do this up to ~80 A
	avsnr=0
	avc=0
	for i in xrange(maxpix):
		if av1_1d[i]>av2_1d[i] :
			avsnr+=(av1_1d[i]-av2_1d[i])/av2_1d[i]
			avc+=1
	avsnr/=avc

	for i in xrange(maxpix) :
		if av2_1d[i]>av1_1d[i] : av2_1d[i]=av1_1d[i]/(avsnr+1)          # we set the background equal to the foreground if it's too big

	#db_close_dict(stackfile)	# safe for non-bdb files

	return (av1_1d,av2_1d,av1,av2,low_bg_curve(av2_1d,ds))


def bgedge2d(stackfile,width):
	"""This routine will read the images from the specified file, and compute the average
	2-D power spectrum computed using boxes taken from the edge of the image. Returns the
	1-D power spectrum as a list of floats. This is not presently used in e2ctf since it
	produces a heavily downsampled background curve, and is provided only for experimentation."""

	n=EMUtil.get_image_count(stackfile)
	av=None

	for i in range(n):
		im=EMData(stackfile,i)

		xs=im.get_xsize()		# x size of image
		xst=int(floor(xs/ceil(xs/width)))	# step to use so we cover xs with width sized blocks

		# Build a list of all boxes around the edge
		boxl=[]
		for x in range(0,xs-xst/2,xst):
			boxl.append((x,0))
			boxl.append((x,xs-xst))
		for y in range(xst,xs-3*xst/2,xst):
			boxl.append((0,y))
			boxl.append((xs-xst,y))

		for b in boxl:
			r=im.get_clip(Region(b[0],b[1],width,width))
			imf=r.do_fft()
			imf.ri2inten()
			if av : av+=imf
			else: av=imf

	av/=(n*len(boxl)*width*width)
	av.set_value_at(0,0,0.0)

	av.set_complex(1)
	av.set_attr("is_intensity", 1)

	#db_close_dict(stackfile)
	return av

def smooth_bg(curve,ds):
	"""Smooths a background curve by doing a running average of the log of the curve, ignoring the first few points"""

	first=int(.02/ds)	# start at 1/50 1/A
	if first<2 : first=2

	return curve[:first]+[pow(curve[i-1]*curve[i]*curve[i+1],.33333) for i in range(first,len(curve)-2)]+[curve[-2],curve[-1]]
#	return curve[:first]+[pow(curve[i-2]*curve[i-1]*curve[i]*curve[i+1]*curve[i+2],.2) for i in range(first,len(curve)-2)]+[curve[-2],curve[-1]]

### Note that the following function has been replaced by a C++ function in Util
def smooth_by_ctf(curve,ds,ctf):
	"""Smooths a curve based on an (already fit) CTF object, starting with the first zero. Assumes that locally the value should be the sum of
	an offset and the ctf * a constant. This does make the curve have the general appearance of the CTF, locally.
	Takes the curve, with the ds value for the curve and a CTF object, returns a new curve."""

	curvea=array(curve)
	bf=ctf.bfactor
	ctf.bfactor=50
	ccurv=array(ctf.compute_1d(len(curve)*2,ds,Ctf.CtfType.CTF_AMP))**2
	ctf.bfactor=bf
#	z=int(zero(1,ctf.voltage,ctf.cs,ctf.defocus,ctf.ampcont)/ds+.5)				# location of first zero in terms of n
	z=ctf.zero(0)
	z=max(4,z)

	ret=curve[:z]
	for i in xrange(z,len(curve)-4):
		lc =curvea[i-4:i+5]			# data to be smoothed
		lcf=array(ccurv[i-4:i+5])	# reference CTF curve
		lcf-=lcf.mean()				# so we can do a dot product
		lcf/=(lcf**2).sum()			# unit length
		ret.append(lc.mean()+lcf[4]*lcf.dot(lc))
		print(i*ds,lcf.dot(lc))

	ret+=curve[-4:]
	Util.save_data(0,ds,curve,"a.txt")
	Util.save_data(0,ds,ret,"b.txt")
	Util.save_data(0,ds,list(ccurv),"c.txt")
	return ret

def ctf_fit_bfactor(curve,ds,ctf):
	"""Determines a decent B-factor for the BG subtracted 'curve' (returns the new value). 'ctf' must represent a pretty accurate fit (other than B-factor)"""

	bf=ctf.bfactor
	ctf.bfactor=50
	ccurv=ctf.compute_1d(len(curve)*2,ds,Ctf.CtfType.CTF_AMP)
	ccurv=[f*f for f in ccurv]
	ctf.bfactor=bf

	# We compute a windowed normalized running correlation coefficient between the data and the fit CTF
	# window size depends on curve length
	if len(curve)<64 : wdw=4
	elif len(curve)<128 : wdw=6
	elif len(curve)<256 : wdw=8
	else : wdw=10
	sim=Util.windowdot(curve,ccurv,wdw,1)

	#for i in xrange(len(curve)):
		#print i*ds,a[i],curve[i],ccurv[i]

	risethr=0.75*max(sim[int(0.04/ds):])
	# find the last point where the curve rises above 0.75 its max value
	for i in xrange(len(curve)-wdw,int(0.04/ds),-1):
		if sim[i]>risethr : break

	# now find the first place where it falls below 0.1
	for i in xrange(i,len(curve)-wdw):
		if sim[i]<0.1 : break

	maxres=1.0/(i*ds)
	print("maxres ",maxres," B -> ",maxres*maxres*6.0)

	return maxres*maxres*6.0


def least_square(data):
	"simple linear regression for y=mx+b on a list of (x,y) points. Use the C routine if you need speed."
	sum,sum_x,sum_y,sum_xx,sum_xy=0,0,0,0,0
	for d in data:
		y=d[1]

		sum_x+=d[0]
		sum_xx+=d[0]*d[0]
		sum_y+=y
		sum_xy+=d[0]*y
		sum+=1.0

	denom=sum*sum_xx-sum_x*sum_x
	if denom==0 : denom=.00001

	m=(sum*sum_xy-sum_x*sum_y)/denom
	b=(sum_xx*sum_y-sum_x*sum_xy)/denom

	return(m,b)

def snr_safe(s,n) :
	if s<=0 or n<=0 or s-n<0 : return 0.001		# this used to return 0, but I think it may have been causing some snr weighting problems
	return (s-n)/n

def sfact2(s):
	"""This will return a structure factor for the current protein. If no specific structure factor was available or
	specified, it will default to the same curve as sfact()"""

	global sfcurve2
	if sfcurve2==None : init_sfcurve("auto")

	return sfcurve2.get_yatx(s,1)

def sfact(s):
	"""This will return a curve shaped something like the structure factor of a typical protein. It is not designed to be
	highly accurate, but be good enough for approximate B-factor estimation"""

	global sfcurve
	if sfcurve==None : init_sfcurve("auto")

	return sfcurve.get_yatx(s,1)

	#if s<.004 : return 0
##	if s<.006 : return 0
##	if s>.2934 : s=.2934
	#if s>.21 : s=.21

	## this curve should be pretty valid on the range 0.004 - 0.2934, we limit it a bit more to prevent distractions from the sharp peak
	#return pow(10.0,3.6717 - 364.58 * s + 15597 * s**2 - 4.0678e+05 * s**3 + 6.7098e+06 * s**4 - 7.0735e+07 * s**5 + 4.7839e+08 * s**6 - 2.0574e+09 * s**7 +5.4288e+09 * s**8 - 8.0065e+09 * s**9 + 5.0518e+09 * s**10)

def low_bg_curve(bg_1d,ds):
	"Computes a 1-D curve that follows the minima of a background function as best possible, focusing on the lower resolution range"

	# This code has been replaced by an equivalent C++ function
	#ret=bg_1d[:]

	## force the curve to be non-convex, after a point
	#cont=True
	#while cont:
		#cont=False
		#for i in range(3,len(ret)-1):
			#qt = (ret[i-1]+ret[i+1])/2.0
			#if ret[i]>qt :
				#ret[i] = qt
				#cont = True

	#return ret

	return Util.nonconvex(bg_1d,3);

def elambda(V):
	"""returns relativistic electron wavelength. V in KV. Wavelength in A"""
	return 12.3/sqrt(1000*V+0.97845*V*V)

# This isn't really right, a correct version is now implemented in the EMAN2Ctf object
#def zero(N,V,Cs,Z,AC):
	#"""Return the spatial frequency of the order N zero of the CTF with Voltage V, Cs in mm, Defocus Z (positive underfocus) and amplitude contrast AC (0-100)"""
	#acshift=-acos(sqrt(1-AC*AC/10000.0))	# phase shift in radians due to amplitude contrast
	#gamma=pi*N+acshift
	#l=elambda(V)
##	print acshift,gamma,l,Cs*gamma*l*l*l+5.0*l*l*pi*Z*Z
	#return sqrt(-Z/(1000.0*Cs*l*l)+sqrt(Cs*gamma*l*l*l+5.0*l*l*pi*Z*Z)/(3963.327*Cs*l*l*l))

def calc_1dfrom2d(ctf,fg2d,bg2d):
	"""Computes adjusted 1-D power spectra from 2-D FG and BG data. Needs ctf object, since 1-D average uses astigmatism compensation.
returns (fg1d,bg1d)"""
	ds=ctf.dsbg
#	r=len(ctf.background)
#	s=[ds*i for i in range(r)]

	fg=array(ctf.compute_1d_fromimage(len(ctf.background)*2, ds, fg2d))
	bg=array(ctf.compute_1d_fromimage(len(ctf.background)*2, ds, bg2d))
	bgc=bg.copy()
#			bg=smooth_by_ctf(bg,ds,ctf)					# still need to work on this routine, similar concept to SNR smoothing, but has some problems
#	bglow=low_bg_curve(bg,ds)

	#fg2d.write_image("a.hdf")
	#bg2d.write_image("b.hdf")
	#Util.save_data(0,ds,list(fg),"av1.txt")
	#Util.save_data(0,ds,list(bg),"av2.txt")


	# here we adjust the background to make the zeroes zero
	n=2
#	lz=int(zero(1,ctf.voltage,ctf.cs,ctf.defocus,ctf.ampcont)/ds+.5)
	lz=int(ctf.zero(0)/ds+.5)
	while 1:
#		z=int(zero(n,ctf.voltage,ctf.cs,ctf.defocus,ctf.ampcont)/ds+.5)
		z=int(ctf.zero(n-1)/ds+.5)
		if z>len(ctf.background)-2 or z-lz<2: break
		d1=min(fg[lz-1:lz+2]-bg[lz-1:lz+2])
		d2=min(fg[ z-1: z+2]-bg[ z-1: z+2])
		#d1=min(fg[lz]-bg[lz],fg[lz-1]-bg[lz-1],fg[lz+1]-bg[lz+1])
		#d2=min(fg[z]-bg[z],fg[z-1]-bg[z-1],fg[z+1]-bg[z+1])
#				print lz,d1,z,d2
		for x in xrange(lz,z):
			bg[x]+=(z-x)/float(z-lz)*d1+(x-lz)/float(z-lz)*d2
		if n==2 : lwd,lwz=d1,lz
		lz=z
		n+=1

	# deal with the points from the origin to the first zero
	try :
		bg[:lwz]+=lwd
		bg[:lwz]=numpy.minimum(bg[:lwz],fg[:lwz])	# this makes sure the bg subtracted curve isn't negative before the first zero
	except:
		print("ERROR in flattening background. This should only occur if the defocus is either too close or too far from focus with the current box-size and sampling.")
		return (list(fg),list(bg))


	# deal with the points from where the zeroes got too close together, just to make a smooth curve
	for x in xrange(lz,len(ctf.background)) :
		bg[x]+=fg[x-2:x+3].mean()-bgc[x-2:x+3].mean()

	return (list(fg),list(bg))


def ctf_fit_stig(im_2d,bg_2d,ctf,verbose=1):
	"""Refines the astigmatism parameters given a good initial fit. Modifies CTF object in-place !!!  No return value."""

	## we start with some astigmatism or the process may not converge well
	#if ctf.dfdiff==0 : ctf.dfdiff=0.1

	bgsub=im_2d-bg_2d
	bgcp=bgsub.copy()
	#sim=Simplex(ctf_stig_cmp,[ctf.dfdiff,ctf.dfang],[0.01,15.0],data=(bgsub,bgcp,ctf))
	#oparm=sim.minimize(epsilon=.00000001,monitor=0)
	#print oparm

	# Give a little arbitrary astigmatism for the angular search
	if ctf.dfdiff==0 : ctf.dfdiff=ctf.defocus/20.0

	oldb=ctf.bfactor
	# coarse angular alignment
	besta=(1.0e15,0)
	ctf.bfactor=500
	for ang in xrange(0,180,15):
		v=ctf_stig_cmp((ctf.defocus+ctf.dfdiff/2.0,ctf.defocus-ctf.dfdiff/2.0,ang),(bgsub,bgcp,ctf))
		besta=min(besta,(v,ang))
	ctf.dfang=besta[1]
	print("best angle:", besta)

	# Use a simplex minimizer to find the final fit
	# we minimize using defocusU and defocusV rather than defocus & dfdfiff
	ctf.bfactor=200
	sim=Simplex(ctf_stig_cmp,[ctf.defocus+ctf.dfdiff/2.0,ctf.defocus-ctf.dfdiff/2.0,ctf.dfang],[0.01,0.01,5.0],data=(bgsub,bgcp,ctf))
	oparm=sim.minimize(epsilon=.00000001,monitor=0)
	dfmaj,dfmin,ctf.dfang=oparm[0]		# final fit result
	print("Coarse refine: defocus={:1.4f} dfdiff={:1.5f} dfang={:3.2f} defocusU={:1.4f} defocusV={:1.4f}".format((dfmaj+dfmin)/2.0,(dfmaj-dfmin),ctf.dfang,dfmaj,dfmin))

	# Use a simplex minimizer to refine the local neighborhood
	ctf.bfactor=80
	sim=Simplex(ctf_stig_cmp,oparm[0],[0.005,2.0,.005],data=(bgsub,bgcp,ctf))
	oparm=sim.minimize(epsilon=.00000001,monitor=0)
	dfmaj,dfmin,ctf.dfang=oparm[0]		# final fit result
	print("  Fine refine: defocus={:1.4f} dfdiff={:1.5f} dfang={:3.2f} defocusU={:1.4f} defocusV={:1.4f}".format((dfmaj+dfmin)/2.0,(dfmaj-dfmin),ctf.dfang,dfmaj,dfmin))

	ctf.bfactor=oldb
	ctf.defocus=(dfmaj+dfmin)/2.0
	ctf.dfdiff=dfmaj-dfmin


	## extract points at maxima for B-factor estimation
	#ds=ctf.dsbg
	#fg,bg=calc_1dfrom2d(ctf,im_2d,bg_2d)
	#bglow=low_bg_curve(bg,ds)

	#n=2
	#lz=int(zero(1,ctf.voltage,ctf.cs,ctf.defocus,ctf.ampcont)/ds+.5)
	#while 1:
		#z=int(zero(n,ctf.voltage,ctf.cs,ctf.defocus,ctf.ampcont)/ds+.5)
		#if z>len(ctf.background)-2 or n>30: break
		#m=(z+lz)/2
		#print m*ds,fg[m]-bg[m]
		#lz=z
		#n+=1

	#print oparm

	## Print out smoothed fit values
	#smooth_by_ctf(list(array(fg)-array(bg)),ds,ctf)

	#ctf.bfactor=200
	## Fit dfdiff and defocus simultaneously by exhaustive search
	#outim=EMData(21,21)
	#bestd=(1.0e15,0,0)
	#dfcen=ctf.defocus
	#dfstep=ctf.defocus/100.0
	#dfdstep=ctf.dfdiff/10.0
	#for defocus in xrange(-10,11):
		#for dfdiff in xrange(0,21):
			#v=ctf_stig_cmp((dfdiff*dfstep,ctf.dfang,dfcen+defocus*dfstep),(bgsub,bgcp,ctf))
			#bestd=min(bestd,(v,dfdiff*dfstep,dfcen+defocus*dfstep))
			#outim[defocus+10,dfdiff]=v
	#print "best dfdiff/defocus ",bestd
	#ctf.dfdiff=bestd[1]
	#ctf.defocus=bestd[2]
	#outim.update()
	#outim.write_image("tst.hdf")

	## fine angular alignment
	#for ang in xrange(besta[1]-14,besta[1]+15):
		#v=ctf_stig_cmp((ctf.dfdiff,ang,ctf.defocus),(bgsub,bgcp,ctf))
		#besta=min(besta,(v,ang))
	#ctf.dfang=besta[1]
	#print "best angle:", besta
	#ctf.bfactor=oldb

def ctf_stig_cmp(parms,data):
	"""energy function for fitting astigmatism, parms is (dfmaj, dfmin, dfang) instead of using the internal defocus/dfdiff"""

	bgsub,bgcp,ctf=data

	dfmaj,dfmin,ctf.dfang=parms
	ctf.defocus=(dfmaj+dfmin)/2.0
	ctf.dfdiff=dfmaj-dfmin

	ctf.compute_2d_complex(bgcp,Ctf.CtfType.CTF_FITREF,None)

	#bgcp.write_image("a.hdf",-1)
	#bgsub.write_image("b.hdf",0)

	penalty=0.0
	if ctf.dfdiff<0 : penalty-=ctf.dfdiff
	#if ctf.dfdiff>ctf.defocus : penalty+=ctf.dfdiff-ctf.defocus
	if dfmaj<0 : penalty-=dfmaj
	if dfmin<0 : penalty-=dfmin
	
	# added 10/26/17 to avoid large astigmatisms cropping up in outlier cases
	penalty+=pow(ctf.dfdiff/ctf.defocus,2.0)	# we don't want the defocus difference to be large compared to the defocus itself

#	print parms,ctf.defocus,ctf.dfdiff,bgcp.cmp("dot",bgsub,{"normalize":1}),penalty
	return bgcp.cmp("dot",bgsub,{"normalize":1})+penalty

def ctf_fit(im_1d,bg_1d,bg_1d_low,im_2d,bg_2d,voltage,cs,ac,phaseplate,apix,bgadj=0,autohp=False,dfhint=None,highdensity=False,verbose=1):
	"""Determines CTF parameters given power spectra produced by powspec_with_bg()
	The bgadj option will result in adjusting the bg_1d curve to better match the zeroes
	of the CTF (in which case bg_1d is modified in place)."""
	# defocus estimation
	global debug
	global sfcurve
#	from bisect import insort_left

	if dfhint==None : dfhint = (0.5,5.5,0.05)
	elif isinstance(dfhint,float) : dfhint=(dfhint-.2, dfhint+.2,0.02)
	else: dfhint=(dfhint[0],dfhint[1],min(0.05,(dfhint[1]-dfhint[0])/5))

	ys=im_2d.get_ysize()
	ds=1.0/(apix*ys)
	if ac<-200 or ac>200 :
		print("Invalid %%AC, defaulting to 10")
		ac=10.0

	curve=[im_1d[i]-bg_1d[i] for i in xrange(len(im_1d))]

	ctf=EMAN2Ctf()
	ctf.from_dict({"defocus":1.0,"voltage":voltage,"bfactor":150.0,"cs":cs,"ampcont":ac,"apix":apix,"dsbg":ds,"background":bg_1d,"dfdiff":0,"defang":0})

	if len(curve)<64 : wdw=4
	elif len(curve)<128 : wdw=6
	elif len(curve)<256 : wdw=8
	else : wdw=10

	best=(-1,1.0,25.0)

	# we might get better results if we readjusted the bg correction after each try, but it's reaaaaly slow
	# so we compute an unadjusted bg one time, then do one local correction once the defocus is close
	im=im_1d
	bg=ctf.compute_1d_fromimage(len(ctf.background)*2, ds, bg_2d)
	
	# why change this to degrees, and use integers ... no good reason
	if phaseplate :
		phaserange=(int(ctf.get_phase()*180.0/pi),120)
	else:
		phaserange=(int(ctf.get_phase()*180.0/pi),int(ctf.get_phase()*180.0/pi)+1)

	for rng in (0,1):
		# second pass is +-0.1 unless the original hint range was narrower
		if rng==1: dfhint=(max(dfhint[0],ctf.defocus-0.1),min(dfhint[1],ctf.defocus+0.1),min(dfhint[2]/2.0,0.005))

		curve=[im[i]-bg[i] for i in xrange(len(im_1d))]
		for phase in xrange(phaserange[0],phaserange[1],5):
			for df in arange(dfhint[0],dfhint[1],dfhint[2]):
				ctf.defocus=df
				ctf.set_phase(phase*pi/180.0)
				ccurv=ctf.compute_1d(len(curve)*2,ds,Ctf.CtfType.CTF_AMP)
				ccurv=[sfact2(ds*i)*ccurv[i]**2 for i in range(len(ccurv))]		# squared * structure factor

				## Recompute the background assuming the defocus is correct
				#im,bg=calc_1dfrom2d(ctf,im_2d,bg_2d)
				#curve=[im[i]-bg[i] for i in xrange(len(im_1d))]

				sim=array(Util.windowdot(curve,ccurv,wdw,1))
				if phaseplate :qual=sim[int(0.9*ctf.zero(0)/ds):int(ctf.zero(8)/ds)].mean()
				else : qual=sim[int(ctf.zero(0)/ds):int(ctf.zero(5)/ds)].mean()
				if qual>best[0]: best=(qual,df,phase)
	#			print df,sum(sim),qual

		ctf.defocus=best[1]
		ctf.set_phase(best[2]*pi/180)
		print("Best defocus: {:1.03f} phase={}".format(best[1],best[2]))

		# determine a good B-factor now that the defocus is pretty good
		ctf.bfactor=ctf_fit_bfactor(curve,ds,ctf)

		im,bg=calc_1dfrom2d(ctf,im_2d,bg_2d)

	if bgadj :
		for i in xrange(len(bg)): bg_1d[i]=bg[i]		# overwrite the input background with our final adjusted curve
		bglow=low_bg_curve(bg,ds)
		for i in xrange(len(bg)): bg_1d_low[i]=bglow[i]
	ctf.background=bg_1d

	ctf.snr=[snr_safe(im[i],bg[i]) for i in range(len(im_1d))]

	return ctf

#def ctf_fit(im_1d,bg_1d,bg_1d_low,im_2d,bg_2d,voltage,cs,ac,apix,bgadj=0,autohp=False,dfhint=None,verbose=1):
	#"""Determines CTF parameters given power spectra produced by powspec_with_bg()
	#The bgadj option will result in adjusting the bg_1d curve to better match the zeroes
	#of the CTF (in which case bg_1d is modified in place)."""
	## defocus estimation
	#global debug
	#global sfcurve
##	from bisect import insort_left

	#ys=im_2d.get_ysize()
	#ds=1.0/(apix*ys)
	#if ac<0 or ac>100 :
		#print "Invalid %%AC, defaulting to 10"
		#ac=10.0

	#ctf=EMAN2Ctf()
	#ctf.from_dict({"defocus":1.0,"voltage":voltage,"bfactor":500.0,"cs":cs,"ampcont":ac,"apix":apix,"dsbg":ds,"background":bg_1d})

	#sf = [sfact(i*ds) for i in range(ys)]

	#bgsub=[im_1d[s]-bg_1d[s] for s in range(len(im_1d))]	# background subtracted curve, good until we readjust the background
	#bglowsub=[im_1d[s]-bg_1d_low[s] for s in range(len(im_1d))]	# background subtracted curve, using a non-convex version of the background

	#s1=min(int(.167/ds),ys/3-4)

##	plot(bglowsub)
	## We find the first minimum (also <1/50 max) after the value has fallen to 1/5 max
	#if isinstance(dfhint,float) :
##		s0=max(2,int(zero(1,voltage,cs,dfhint,ac)/ds-3))
		#s0=max(2,int(ctf.zero(0)/ds-3))
		#while (bglowsub[s0]>bglowsub[s0+1] or bglowsub[s0]>bglowsub[s0-1]) and s0<s1: s0+=1	# look for a minimum in the data curve
	#elif isinstance(dfhint,tuple) :
##		s0=max(2,int(zero(1,voltage,cs,(dfhint[0]+dfhint[1])/2.0,ac)/ds-3))
		#s0=max(2,int(ctf.zero(0)/ds-3))
		#while (bglowsub[s0]>bglowsub[s0+1] or bglowsub[s0]>bglowsub[s0-1]) and s0<s1: s0+=1	# look for a minimum in the data curve
	#else :
		#maxsub=max(bglowsub[int(.01/ds):])
		#for i in range(len(bglowsub)-1,0,-1):
			#if bglowsub[i]>maxsub/5.0 : break
		#s0=max(int(.01/ds),i)
		#while (bglowsub[s0]>bglowsub[s0+1] or bglowsub[s0+1]>maxsub/50.0) and s0<s1: s0+=1	# look for a minimum in the data curve
		#if s0==s1 : s0=int(.03/ds)
	#if verbose: print "Minimum at 1/%1.1f 1/A (%1.4f), highest s considered 1/%1.1f 1/A (%1.4f)"%(1.0/(s0*ds),s0*ds,1.0/(s1*ds),s1*ds)

	## we now have a range from the first minimia to ~6 A. Adjust it to include a bit of data closer to the origin
	#for i in range(s0,s0*2/3,-1):
		#if bglowsub[i]>bglowsub[i-1] : break
	#s0m=s0									# save for a defocus estimate
	#s0=i

	#if verbose: print "s0 adjusted to 1/%1.1f 1/A"%(1.0/(s0*ds))

	#if s1<=s0 :
		#print "Error: couldn't fit this data set due to inability to locate appropriate minima"
		#return ctf	# This way we can still proceed to the GUI... a bit of a bad hack...

	#if debug:
		#dfout=file("ctf.df.txt","w")

##	dfbest1=(0,-1.0e20)
	#dfbest1=[]

	## This implies that we already have a general range for the defocus, so we limit the search
	#if isinstance(dfhint,float) :
		#dfhint=int(dfhint*20.0)
		#rng=range(dfhint-3,dfhint+4)
		#if verbose: print "Using defocus hint %1.2f (%1.2f - %1.2f)"%(dfhint/20.0,rng[0]/20.0,rng[-1]/20.0)
	#elif isinstance(dfhint,tuple) :
		#rng=(int(dfhint[0]*20.0),int(dfhint[1]*20.0))
		#if verbose: print "Using limited defocus range (%1.2f - %1.2f)"%(rng[0]/20.0,rng[-1]/20.0)
	#else:
		#rng=range(3,128)
		#if verbose: print "(%s) Using full defocus range (%1.2f - %1.2f)"%(str(dfhint),rng[0]/20.0,rng[-1]/20.0)


	## This loop tries to find the best few possible defocuses
	#for dfi in rng:			# loop over defocus
		#df=dfi/20.0
		#ctf.defocus=df
##		ctf.ampcont=ac
		#cc=ctf.compute_1d(ys,ds,Ctf.CtfType.CTF_AMP)
		#norm=0
		#for fz in range(len(cc)):
			#if cc[fz]<0 : break

		#tot,tota,totb=0,0,0
		#zroa,zrob=0,0
		#for s in range(s0,s1):
			## This is basicaly a dot product of the reference curve vs the simulation
			#a=(cc[s]**2)				# ctf curve ^2
			#b=bglowsub[s]					# bg subtracted intensity
			#tot+=a*b
			#tota+=a*a
			#totb+=b*b

			## This computes the mean value near zeroes
			##if a<.1 and s<ys/3:
				##zroa+=(im_1d[s]-bg_1d[s])*s
				##zrob+=1.0

		#tot/=sqrt(tota*totb)	# correct if we want a normalized dot product
##		tot/=tota				# funnny 'normalization' which seems to help bring out the more likely peaks
##		if zrob==0 : continue
##		tot*=-(zroa/zrob)

		#dfbest1.append((tot,df))		# we keep all of the results, then process them at the end
##		if tot>dfbest1[1] : dfbest1=(df,tot)
		#try :dfout.write("%1.2f\t%g\n"%(df,tot))
		#except : pass

	## Now we find the best few defocus choices
	#dfbest1a=[]						# keep only peaks, and sort them
	#for i in range(1,len(dfbest1)-1):
		#if dfbest1[i]>dfbest1[i-1] and dfbest1[i]>dfbest1[i+1] : dfbest1a.append(dfbest1[i])		# keep only local peaks

	#if len(dfbest1a)==0 : dfbest1a=[max(dfbest1)]

	#dfbest1a.sort()
	#dfbest1a=dfbest1a[-5:]		# keep at most the best 5 peaks

	#if verbose: print "Initial defocus possibilities: ",
	#for i in dfbest1a: print i[1],
	#print

	#if len(dfbest1a)==1 :
		#best=[[0.0,[dfbest1a[0][1],300.0]]]
	#else :
		## Next, we use a simplex minimizer to try for the best CTF parameters for each defocus
		#best=[]
		#for b1a in dfbest1a:
			## our parameter set is (defocus,bfactor)
			#parm=[b1a[1],500.0]

##			print "Initial guess : ",parm
			#sim=Simplex(ctf_cmp_2,parm,[.02,20.0],data=(ctf,bglowsub,s0,s1,ds,parm[0],rng))
			#oparm=sim.minimize(epsilon=.0000001,monitor=0)
##			print "Optimized : ",oparm
			#best.append((oparm[1],oparm[0]))


		## best now contains quality,(df,bfac) for each optimized answer
		#best.sort()
##		if verbose: print "Best value is df=%1.3f  B=%1.1f"%(best[0][1][0],best[0][1][1])

	#ctf.defocus=best[0][1][0]
	#ctf.bfactor=best[0][1][1]
##	cc=ctf.compute_1d(ys,ds,Ctf.CtfType.CTF_AMP)
##	Util.save_data(0,ds,cc,"ctf.ctf.txt")
##	print best[0]

	#if bgadj:
		#bg2=bg_1d[:]
		#if verbose: print "BG adjustment using df=%1.3f  B=%1.1f"%(best[0][1][0],best[0][1][1])
		#for i in range(6):
			## now we try to construct a better background based on the CTF zeroes being zero
			#df=best[0][1][0]
			#ctf.defocus=best[0][1][0]
			#ctf.bfactor=best[0][1][1]
			#cc=ctf.compute_1d(ys,ds,Ctf.CtfType.CTF_AMP)
##			bg2=bg_1d[:]
			#last=0,1.0
			#for x in range(1,len(bg2)-1) :
				#if cc[x]*cc[x+1]<0 :
					#if x<len(bg2)/2 :
						## Below 1/2 nyquist, we work harder to avoid negative values
						#cur=(x,min(im_1d[x]/bg2[x],im_1d[x+1]/bg2[x+1],im_1d[x-1]/bg2[x-1],im_1d[x+2]/bg2[x+2]))
					#else:
						## we search the two points 'at' the zero for the minimum
						## if we're too aggressive about this, we will end up exaggerating the high
						## resolution SNR
						#cur=(x,min(im_1d[x]/bg2[x],im_1d[x+1]/bg2[x+1]))

					## once we have a pair of zeros we adjust the background values between
					#for xx in range(last[0],cur[0]):
						#w=(xx-last[0])/float(cur[0]-last[0])
						#bg_1d[xx]=bg2[xx]*(cur[1]*w+last[1]*(1.0-w))

					#last=cur
			## cover the area from the last zero crossing to the end of the curve
			#for xx in range(last[0],len(bg2)):
				#bg_1d[xx]=bg2[xx]*last[1]

	##	s0=int(.04/ds)+1
	##	s1=min(int(0.15/ds),len(bg_1d)-1)

			## rerun the simplex with the new background
			#bgsub=[im_1d[s]-bg_1d[s] for s in range(len(im_1d))]
			#bg_1d_low=low_bg_curve(bg_1d,ds)
			#bglowsub=[im_1d[s]-bg_1d_low[s] for s in range(len(im_1d))]	# background subtracted curve, using a non-convex version of the background
			#best[0][1][1]=500.0		# restart the fit with B=200.0
			#try:
				#if hasgoodsf: sim=Simplex(ctf_cmp_a,best[0][1],[.02,20.0],data=(ctf,bgsub,s0,s1,ds,best[0][1][0],rng))
				#else: sim=Simplex(ctf_cmp,best[0][1],[.02,20.0],data=(ctf,bgsub,s0,s1,ds,best[0][1][0],rng))
				#oparm=sim.minimize(epsilon=.00000001,monitor=0)
				#if fabs(df-oparm[0][0])/oparm[0][0]<.001:
					#best[0]=(oparm[1],oparm[0])
					#break
				#best[0]=(oparm[1],oparm[0])
				#if verbose: print "After BG correction, value is df=%1.3f  B=%1.1f"%(best[0][1][0],best[0][1][1])
			#except:
				#print "Serious fitting error. Retaining bad fit parameters so manual fitting is possible. This usually indicates a data problem."
				#break
	#else:
		#if verbose: print "Best value is df=%1.3f  B=%1.1f"%(best[0][1][0],best[0][1][1])
		## rerun the simplex with the new background
		#best[0][1][1]=500.0		# restart the fit with B=200.0
		#if hasgoodsf : sim=Simplex(ctf_cmp_a,best[0][1],[.02,20.0],data=(ctf,bgsub,s0,s1,ds,best[0][1][0],rng))
		#else : sim=Simplex(ctf_cmp,best[0][1],[.02,20.0],data=(ctf,bgsub,s0,s1,ds,best[0][1][0],rng))
		#oparm=sim.minimize(epsilon=.0000001,monitor=0)
		#best[0]=(oparm[1],oparm[0])
		#if verbose: print "After BG correction, value is df=%1.3f  B=%1.1f"%(best[0][1][0],best[0][1][1])

	#snr=[snr_safe(im_1d[i],bg_1d[i]) for i in range(len(im_1d))]

	## This will dramatically reduce the intensity of the initial sharp peak found in almost all single particle data
	## this applies to the SNR curve only, downweighting the importance of this section of the spectrum without actually
	## removing the information by filtering the image data. It will, of course also impact Wiener filters.
	#if autohp:
		#for x in range(2,len(snr)-2):
			#if snr[x]>snr[x+1] and snr[x+1]<snr[x+2] : break	# we find the first minimum

		#snr1max=max(snr[1:x])				# find the intensity of the first peak
		#snr2max=max(snr[x+2:len(snr)/2])		# find the next highest snr peak

		#for xx in range(1,x+1): snr[xx]*=0.5*snr2max/snr1max		# scale the initial peak to 50% of the next highest peak


	## store the final results
	#ctf.snr=snr
	#ctf.defocus=best[0][1][0]
	#ctf.bfactor=best[0][1][1]

	#if verbose : print "Best DF = %1.3f   B-factor = %1.0f   avSNR = %1.4f"%(ctf.defocus,ctf.bfactor,(sum(ctf.snr)/float(len(ctf.snr))))


##	Util.save_data(0,ds,ctf.snr,"ctf.snr")
##	Util.save_data(0,ds,bg_1d,"ctf.bg1d")


	#return ctf

def ctf_cmp(parms,data):
	"""This function is a quality metric for a set of CTF parameters vs. data"""
	ctf,bgsub,s0,s1,ds,dforig,rng=data
	ctf.defocus=parms[0]
	ctf.bfactor=parms[1]
	cc=ctf.compute_1d(len(bgsub)*2,ds,Ctf.CtfType.CTF_AMP)	# this is for the error calculation
	ctf.defocus=parms[0]
#	ctf.bfactor=400.0
	ctf.bfactor=parms[1]
#	c2=ctf.compute_1d(len(bgsub)*2,ds,Ctf.CtfType.CTF_AMP)	# this is for the error calculation

	# now compute the error
	# This is an interesting similarity metric. It divides one curve by the other. In theory, this should be flat, with the mean
	# value equal to the 'amplitude' of the curve. However, of course, near zeroes there are singularities, so this tends to focus
	# on making these singularities as symmetric as possible. Other variances are
	# also common. So, what we compute is the standard deviation of this value about the mean, trying to make it as flat as possible
	global sfcurve
	if sfcurve.get_size()!=99 : s0/=2
	a,b,c=0,0,0
	mx=0
#	tp=[]
#	tp2=[]
	for i in range(s0,s1):
		v=sfact2(i*ds)*cc[i]**2
#		tp.append(v)

		if cc[i]**2>.001:
			a+=bgsub[i]/v
#			tp2.append(bgsub[i]/v)
			b+=(bgsub[i]/v)**2
			c+=1
			mx=i
#		else : tp2.append(0)
#	plot(tp2,tp,bgsub)

	mean=a/c
	sig=b/c-mean*mean

	er=sig/fabs(mean)
#	print er

#	er*=(1.0+300.0*(parms[0]-dforig)**4)		# This is a weight which biases the defocus towards the initial value
	er*=1.0+(parms[1]-200)/20000.0+exp(-(parms[1]-50.0)/30.0)		# This is a bias towards small B-factors and to prevent negative B-factors
	er*=max(1.0,1.0+parms[0]*20.0-rng[1])**2		# penalty for being outside range (high)
	er*=max(1.0,1.0+rng[0]-parms[0]*20.0)**2		# penalty for being outside range (low)

	#out=file("dbg","a")
	#out.write("%f\t%f\t%f\t%f\t%f\t%d\n"%(parms[0],parms[1],er,mean,sig,mx))

	return er

def ctf_cmp_a(parms,data):
	"""This function is a quality metric for a set of CTF parameters vs. data. It is a replacement for ctf_cmp"""
	ctf,bgsub,s0,s1,ds,dforig,rng=data
	ctf.defocus=parms[0]
	ctf.bfactor=parms[1]
	cc=ctf.compute_1d(len(bgsub)*2,ds,Ctf.CtfType.CTF_AMP)	# this is for the error calculation
	s0=s0*3/2			# This should be roughlythe position of the first zero
	s0a=max(3,s0/4)		# This is a lower s0 which will include some of the low resolution structure factor region

	# make a complete CTF curve over 0,s1 range
	cc=[sfact2(i*ds)*cc[i]**2 for i in range(0,s1)]
	bs=[max(0,f) for f in bgsub[0:s1]]				# clip negative values

	# normalize (adjust amplitude)
	s1=sum(cc[s0a:])
	s2=sum(bs[s0a:])
	cc=[f*s2/s1 for f in cc]

#	plot(cc,bs)

	er=0.0
#	for i,f in enumerate(cc): er+=fabs(f-bs[i])
	for i in range(s0,len(cc)):
		if i>=s0a and i<s0 : er+=fabs(cc[i]-bs[i])
		if i>=s0 : er+=(cc[i]-bs[i])**2.0

	er*=max(1.0,1.0+parms[0]*20.0-rng[-1])**2		# penalty for being outside range (high)
	er*=max(1.0,1.0+rng[0]-parms[0]*20.0)**2		# penalty for being outside range (low)


	return er


def ctf_cmp_2(parms,data):
	"""This function is a quality metric for a set of CTF parameters vs. data
	This version is used for rough fitting of the defocus. ctf_cmp is used to fine-tune the values. """
	ctf,bgsub,s0,s1,ds,dforig,rng=data
	ctf.defocus=parms[0]
	ctf.bfactor=0.0
	#c2=ctf.compute_1d(len(bgsub)*2,ds,Ctf.CtfType.CTF_AMP)	# we use this for amplitude scaling
	#ctf.bfactor=parms[1]
	cc=ctf.compute_1d(len(bgsub)*2,ds,Ctf.CtfType.CTF_AMP)	# this is for the error calculation

	## compute an optimal amplitude for these parameters
	#a,b=0,0
	#for i in range(s0,s1):
		#if fabs(c2[i])>.8 and bgsub[i]>0 :
			#a+=sfact(i*ds)*cc[i]*cc[i]
			#b+=bgsub[i]
	#if b>0 : norm=a/b
	#else :
		#norm=1.0

#	Util.save_data(0,ds,cc,"a.txt")
#	Util.save_data(0,ds,bgsub,"b.txt")

	# now compute the error
	global sfcurve
#	if sfcurve.get_size()!=99 : s0/=2
	#er=0
	#for i in range(s0,s1):
		#v=sfact(i*ds)*cc[i]*cc[i]*parms[2]
		#er+=(v-bgsub[i])**2

#	out=file("xxx","w")
	a,b,c=0,0,0
	for i in range(s0,s1):
		v=sfact(i*ds)*cc[i]*cc[i]		# structure factor * CTF intensity
		a+=v*bgsub[i]					#
		b+=v*v
		c+=bgsub[i]*bgsub[i]
#		if v>.001 : out.write("%f\t%f\n"%(i*ds,bgsub[i]/v))
#	print s0,s1,a,b,c
	er=1.0-a/sqrt(b*c)

	er1=er

#	print er,(parms[0]-dforig)**2,parms[1]

	er*=(1.0+300.0*(parms[0]-dforig)**4)		# This is a weight which biases the defocus towards the initial value
	er*=max(1.0,1.0+parms[0]*20.0-rng[-1])**2		# penalty for being outside range (high)
	er*=max(1.0,1.0+rng[0]-parms[0]*20.0)**2		# penalty for being outside range (low)
	er*=1.0+(parms[1]-200)/20000.0+exp(-(parms[1]-50.0)/30.0)		# This is a bias towards small B-factors and to prevent negative B-factors
#	er*=(1.0+fabs(parms[1]-200.0)/100000.0)		# This is a bias towards small B-factors
#	print "%1.3g\t%1.3g\t%1.3g\t%1.3g\t"%(er,er1,er/er1,parms[0]),(1.0+300.0*(parms[0]-dforig)**4),max(1.0,1.0+parms[0]*20.0-rng[-1])**2,max(1.0,1.0+rng[0]-parms[0]*20.0)**2,1.0+(parms[1]-200)/20000.0+exp(-(parms[1]-50.0)/30.0)

	#out=file("dbg","a")
	#out.write("%f\t%f\t%f\n"%(parms[0],sqrt(parms[1]),er))

	return er

def ctf_env_points(im_1d,bg_1d,ctf) :
	"""This will return a list of x,y points corresponding to the CTF corrected power spectrum near the maxima"""
	ys=len(bg_1d)
	ds=ctf.dsbg
	cc=ctf.compute_1d(ys,ds,Ctf.CtfType.CTF_AMP)
	ret=[]

	lo=1
	for i in range(1,len(cc)-1):
		if (lo or fabs(cc[i])>0.5) and im_1d[i]-bg_1d[i]>0 :
			try: ret.append((i*ds,(im_1d[i]-bg_1d[i])/cc[i]**2))	# the try/except here is to deal with a problem where cc[i] can mysteriously be 0 sometimes
			except: pass
#			ret.append((i*ds,(im_1d[i]-bg_1d[i])/sfact(i*ds)))		# this version removes the structure factor (in theory)
		if lo and fabs(cc[i])>0.5 : lo=0							# this gets the low frequencies before the first maximum

	return ret

#def ctf_env_points(im_1d,bg_1d,ctf) :
#	"""This will return a list of x,y points corresponding to the maxima of the ctf in the background
#	subtracted power spectrum"""
#	ys=len(bg_1d)
#	ds=ctf.dsbg
#	cc=ctf.compute_1d(ys,ds,Ctf.CtfType.CTF_AMP)
#	ret=[]
#
#	for i in range(1,len(cc)-1):
#		if cc[i-1]<cc[i] and cc[i]>cc[i+1] and im_1d[i]-bg_1d[i]>0 :
#			ret.append((i*ds,(im_1d[i]-bg_1d[i])))
##			ret.append((i*ds,(im_1d[i]-bg_1d[i])/sfact(i*ds)))		# this version removes the structure factor (in theory)
#
#	return ret

try:
	from PyQt4 import QtCore, QtGui, QtOpenGL
	from PyQt4.QtCore import Qt
	from OpenGL import GL,GLUT
	from eman2_gui.emshape import *
	from eman2_gui.valslider import ValSlider,CheckBox
except:
	print("Warning: PyQt4 must be installed to use the --gui option")
	class dummy:
		pass
	class QWidget:
		"A dummy class for use when Qt not installed"
		def __init__(self,parent):
			print("Qt4 has not been loaded")
	class QListWidget:
		"A dummy class"
		def __init__(self,parent):
			print("Qt4 has not been loaded")
	QtGui=dummy()
	QtGui.QWidget=QWidget
	QtGui.QListWidget=QListWidget

def notzero(x):
	if x==0 : return 1.0
	return x

class MyListWidget(QtGui.QListWidget):
	"""Exactly like a normal list widget but intercepts a few keyboard events"""

	def keyPressEvent(self,event):

		if event.key() in (Qt.Key_Up,Qt.Key_Down) :
			QtGui.QListWidget.keyPressEvent(self,event)
			return

		self.emit(QtCore.SIGNAL("keypress"),event)
#		event.key()==Qt.Key_I


class GUIctf(QtGui.QWidget):
	def __init__(self,application,data,autohp=True,nosmooth=False,highdensity=False):
		"""Implements the CTF fitting dialog using various EMImage and EMPlot2D widgets
		'data' is a list of (filename,EMAN2CTF,im_1d,bg_1d,im_2d,bg_2d,qual,bg_1d_low)
		"""
		try:
			from eman2_gui.emimage2d import EMImage2DWidget
		except:
			print("Cannot import EMAN image GUI objects (EMImage2DWidget)")
			sys.exit(1)
		try:
			from eman2_gui.emplot2d import EMPlot2DWidget
		except:
			print("Cannot import EMAN plot GUI objects (is matplotlib installed?)")
			sys.exit(1)

		self.app = weakref.ref(application)
		self.autohp=autohp
		self.nosmooth=nosmooth
		self.highdensity=highdensity

		QtGui.QWidget.__init__(self,None)
		self.setWindowIcon(QtGui.QIcon(get_image_directory() + "ctf.png"))

		self.data=data
		self.curset=0
		self.plotmode=0

		self.guiim=EMImage2DWidget(application=self.app())
		self.guiiminit = True # a flag that's used to auto resize the first time the gui's set_data function is called
		self.guiplot=EMPlot2DWidget(application=self.app())
		self.guirealim=EMImage2DWidget(application=self.app())	# This will show the original particle images
		self.flipim=None

		self.guirealim.connect(self.guirealim,QtCore.SIGNAL("keypress"),self.realimgkey)
		self.guiim.connect(self.guiim,QtCore.SIGNAL("mousedown"),self.imgmousedown)
		self.guiim.connect(self.guiim,QtCore.SIGNAL("mousedrag"),self.imgmousedrag)
		self.guiim.connect(self.guiim,QtCore.SIGNAL("mouseup")  ,self.imgmouseup)
		self.guiplot.connect(self.guiplot,QtCore.SIGNAL("mousedown"),self.plotmousedown)



		self.guiim.mmode="app"

		# This object is itself a widget we need to set up
		self.hbl = QtGui.QHBoxLayout(self)
		self.hbl.setMargin(0)
		self.hbl.setSpacing(6)
		self.hbl.setObjectName("hbl")

		# plot list and plot mode combobox
		self.vbl2 = QtGui.QVBoxLayout()
		self.setlist=MyListWidget(self)
		self.setlist.setSizePolicy(QtGui.QSizePolicy.Preferred,QtGui.QSizePolicy.Expanding)
		self.vbl2.addWidget(self.setlist)

		self.splotmode=QtGui.QComboBox(self)
		self.splotmode.addItem("Bgsub & fit")
		self.splotmode.addItem("Ptcl & BG power")
		self.splotmode.addItem("SNR")
		self.splotmode.addItem("Smoothed SNR")
		self.splotmode.addItem("Integrated SNR")
		self.splotmode.addItem("Total CTF")
		self.splotmode.addItem("Total SNR")
		self.splotmode.addItem("All SNR (peak)")
		self.splotmode.addItem("SNR Scaling")
		self.splotmode.addItem("SNR vs Defocus")
		self.splotmode.addItem("<debug>")
		self.vbl2.addWidget(self.splotmode)
		self.hbl.addLayout(self.vbl2)

		# ValSliders for CTF parameters
		self.vbl = QtGui.QVBoxLayout()
		self.vbl.setMargin(0)
		self.vbl.setSpacing(6)
		self.vbl.setObjectName("vbl")
		self.hbl.addLayout(self.vbl)

		#self.samp = ValSlider(self,(0,5.0),"Amp:",0)
		#self.vbl.addWidget(self.samp)

		self.imginfo=QtGui.QLabel("Info",self)
		self.vbl.addWidget(self.imginfo)

		self.sdefocus=ValSlider(self,(0,5),"Defocus:",0,90)
		self.vbl.addWidget(self.sdefocus)

		self.sbfactor=ValSlider(self,(0,1600),"B factor:",0,90)
		self.vbl.addWidget(self.sbfactor)

		self.sdfdiff=ValSlider(self,(0,1),"DF Diff:",0,90)
		self.vbl.addWidget(self.sdfdiff)

		self.sdfang=ValSlider(self,(0,180),"Df Angle:",0,90)
		self.vbl.addWidget(self.sdfang)

		self.sampcont=ValSlider(self,(0,100),"% AC",0,90)
		self.vbl.addWidget(self.sampcont)

		self.sphase=ValSlider(self,(0,1),"Phase/pi",0,90)
		self.vbl.addWidget(self.sphase)

#		self.sapix=ValSlider(self,(.2,10),"A/Pix:",2,90)
#		self.vbl.addWidget(self.sapix)

		self.svoltage=ValSlider(self,(0,500),"Voltage (kV):",0,90)
		self.vbl.addWidget(self.svoltage)

		self.scs=ValSlider(self,(0,5),"Cs (mm):",0,90)
		self.vbl.addWidget(self.scs)

		self.squality=ValSlider(self,(0,9),"Quality (0-9):",0,90)
		self.squality.setIntonly(True)
		self.vbl.addWidget(self.squality)


		self.hbl_buttons = QtGui.QHBoxLayout()
		self.saveparms = QtGui.QPushButton("Save parms")
		self.recallparms = QtGui.QPushButton("Recall")
		self.refit = QtGui.QPushButton("Refit")
		self.show2dfit = CheckBox(label="Show 2D Sim:",value=False)
		self.showzerorings = CheckBox(label="Show Zeroes:",value=False)
		self.usephaseplate = CheckBox(label="Phaseplate:",value=False)
		self.output = QtGui.QPushButton("Output")
		self.hbl_buttons.addWidget(self.refit)
		self.hbl_buttons.addWidget(self.saveparms)
		self.hbl_buttons.addWidget(self.recallparms)
		self.hbl_buttons2 = QtGui.QHBoxLayout()
		self.hbl_buttons2.addWidget(self.show2dfit)
		self.hbl_buttons2.addWidget(self.showzerorings)
		self.hbl_buttons2.addWidget(self.usephaseplate)
		self.hbl_buttons2.addWidget(self.output)
		self.vbl.addLayout(self.hbl_buttons)
		self.vbl.addLayout(self.hbl_buttons2)

		QtCore.QObject.connect(self.sdefocus, QtCore.SIGNAL("valueChanged"), self.newCTF)
		QtCore.QObject.connect(self.sbfactor, QtCore.SIGNAL("valueChanged"), self.newCTF)
		QtCore.QObject.connect(self.sdfdiff, QtCore.SIGNAL("valueChanged"), self.newCTF)
		QtCore.QObject.connect(self.sdfang, QtCore.SIGNAL("valueChanged"), self.newCTF)
#		QtCore.QObject.connect(self.sapix, QtCore.SIGNAL("valueChanged"), self.newCTF)
		QtCore.QObject.connect(self.sampcont, QtCore.SIGNAL("valueChanged"), self.newCTFac)
		QtCore.QObject.connect(self.sphase, QtCore.SIGNAL("valueChanged"), self.newCTFpha)
		QtCore.QObject.connect(self.svoltage, QtCore.SIGNAL("valueChanged"), self.newCTF)
		QtCore.QObject.connect(self.scs, QtCore.SIGNAL("valueChanged"), self.newCTF)
		QtCore.QObject.connect(self.squality, QtCore.SIGNAL("valueChanged"), self.newQual)
		QtCore.QObject.connect(self.showzerorings, QtCore.SIGNAL("valueChanged"), self.update_plot)
		QtCore.QObject.connect(self.setlist,QtCore.SIGNAL("currentRowChanged(int)"),self.newSet)
		QtCore.QObject.connect(self.setlist,QtCore.SIGNAL("keypress"),self.listkey)
		QtCore.QObject.connect(self.splotmode,QtCore.SIGNAL("currentIndexChanged(int)"),self.newPlotMode)

		QtCore.QObject.connect(self.saveparms,QtCore.SIGNAL("clicked(bool)"),self.on_save_params)
		QtCore.QObject.connect(self.recallparms,QtCore.SIGNAL("clicked(bool)"),self.on_recall_params)
		QtCore.QObject.connect(self.refit,QtCore.SIGNAL("clicked(bool)"),self.on_refit)
		QtCore.QObject.connect(self.output,QtCore.SIGNAL("clicked(bool)"),self.on_output)

		self.neednewps=False
		self.update_data()

		self.resize(720,380) # figured these values out by printing the width and height in resize event


		E2loadappwin("e2ctf","main",self)
		E2loadappwin("e2ctf","image",self.guiim.qt_parent)
		E2loadappwin("e2ctf","realimage",self.guirealim.qt_parent)
		E2loadappwin("e2ctf","plot",self.guiplot.qt_parent)

		self.setWindowTitle("CTF")

	def listkey(self,event):

		if event.key()>=Qt.Key_0 and event.key()<=Qt.Key_9 :
			q=int(event.key())-Qt.Key_0
			self.squality.setValue(q)
		elif event.key() == Qt.Key_Left:
			self.sdefocus.setValue(self.sdefocus.getValue()-0.01)
		elif event.key() == Qt.Key_Right:
			self.sdefocus.setValue(self.sdefocus.getValue()+0.01)
		elif event.key() == Qt.Key_B:
			self.sbfactor.setValue(100.0)
		elif event.key()==Qt.Key_S :
			print("Save Parms ",str(self.setlist.item(self.curset).text()))
			self.on_save_params()
		elif event.key()==Qt.Key_R :
			self.on_recall_params()


	def on_save_params(self):

		if len(self.setlist.selectedItems()) == 0: return

		val = self.curset
		name = base_name(str(self.setlist.item(val).text()))

		try: js_parms = js_open_dict(info_name(str(self.setlist.item(val).text())))
		except:
			print("Error writing CTF parameters for {}".format(name))
			return

#		if not db_check_dict(name):
#			print "error, the db doesn't exist:",name
#

#		print(self.data[val][1],self.data[val][6])
<<<<<<< HEAD
		tmp=js_parms["ctf"]
=======
		tmp=js_parms["ctf"][:3]
>>>>>>> 1fd2c196
		tmp[0]=self.data[val][1]	# EMAN2CTF object
		js_parms["ctf"]=tmp

		js_parms["quality"]=self.data[val][6]

	def on_recall_params(self):
		if len(self.setlist.selectedItems()) == 0: return

		val = self.curset
		name = base_name(str(self.setlist.item(val).text()))

		try: js_parms = js_open_dict(info_name(str(self.setlist.item(val).text())))
		except:
			print("Error reading CTF parameters for {}".format(name))
			return

		self.data[val][1]=js_parms["ctf"][0]
		self.data[val][6]=js_parms["quality"]
		self.newSet(self.curset)

#	def get_output_params(self):

	def on_refit(self):
		# self.data[n] contains filename,EMAN2CTF,im_1d,bg_1d,im_2d,bg_2d,qual
#		print(len(js_open_dict(info_name(str(self.setlist.item(self.curset).text())))["ctf"]))
		tmp=list(self.data[self.curset])

		dfdiff=self.sdfdiff.value
		dfang=self.sdfang.value
		ctf=ctf_fit(tmp[2],tmp[3],tmp[7],tmp[4],tmp[5],tmp[1].voltage,tmp[1].cs,tmp[1].ampcont,int(self.usephaseplate.getValue()),tmp[1].apix,bgadj=not self.nosmooth,autohp=self.autohp,dfhint=self.sdefocus.value,highdensity=self.highdensity)
		ctf.dfdiff=dfdiff
		ctf.dfang=dfang
		if ctf.dfdiff!=0 :
			ctf_fit_stig(tmp[4],tmp[5],ctf,True)

		tmp[2],tmp[3]=calc_1dfrom2d(ctf,tmp[4],tmp[5])			# update 1-D curves (impacted if astigmatism changed)

		ctf.bfactor=ctf_fit_bfactor(list(array(tmp[2])-array(tmp[3])),ctf.dsbg,ctf)
		ctf.snr=[snr_safe(tmp[2][i],tmp[3][i]) for i in range(len(tmp[2]))]

		val = self.curset
		name = base_name(str(self.setlist.item(val).text()))

		try: js_parms = js_open_dict(info_name(str(self.setlist.item(val).text())))
		except:
			print("Error writing CTF parameters for {}".format(name))
			return

#		if not db_check_dict(name):
#			print "error, the db doesn't exist:",name
#

#		print("***",info_name(str(self.setlist.item(val).text())))
		tmp=js_parms["ctf"][:3]		# [:3] should not be necessary, but for some reason there is sometimes a corruption
#		print(len(tmp))
		tmp[0]=ctf	# EMAN2CTF object
#		print(len(tmp))
		js_parms["ctf"]=tmp

		self.data[self.curset][1]=ctf
		self.newSet(self.curset)

	def on_output(self):
		from eman2_gui.emsprworkflow import E2CTFOutputTaskGeneral

		n = self.setlist.count()
		names = [str(self.setlist.item(i).text()) for i in xrange(0,n)]

		self.form = E2CTFOutputTaskGeneral()
		self.form.set_names(names)
		self.form.run_form()

	def show_guis(self):
		if self.guiim != None:
			self.app().show_specific(self.guiim)
		if self.guiplot != None:
			self.app().show_specific(self.guiplot)
		if self.guirealim != None:
			self.app().show_specific(self.guirealim)

		self.show()

	def closeEvent(self,event):
#		QtGui.QWidget.closeEvent(self,event)
#		self.app.app.closeAllWindows()
		E2saveappwin("e2ctf","main",self)

		if self.guiim != None:
			E2saveappwin("e2ctf","image",self.guiim.qt_parent)
			self.app().close_specific(self.guiim)
			self.guiim = None
		if self.guiplot != None:
			E2saveappwin("e2ctf","plot",self.guiplot.qt_parent)
			self.app().close_specific(self.guiplot)
		if self.guirealim != None:
			E2saveappwin("e2ctf","realimage",self.guirealim.qt_parent)
			self.app().close_specific(self.guirealim)

		event.accept()
		self.app().close_specific(self)
		self.emit(QtCore.SIGNAL("module_closed")) # this signal is important when e2ctf is being used by a program running its own event loop

	def newData(self,data):
		self.data=data
		self.update_data()

	def update_data(self):
		"""This will make sure the various widgets properly show the current data sets"""
		self.setlist.clear()
		for i,j in enumerate(self.data):
			self.setlist.addItem(j[0])
		self.setlist.setCurrentRow(self.curset)

	def update_plot(self):
		if self.guiplot == None: return # it's closed/not visible
		val=self.curset
		ctf=self.data[val][1]
		ds=ctf.dsbg
		r=len(ctf.background)
		s=[ds*i for i in range(r)]

		if r==0 or len(s)<2 :
			print("Trying to plot bad data (set %s): %s"%(str(val),str(ctf)))
			return

		# With astigmatism support, the curves may need an update
		# recompute self.data[val][2] and [3] (FG and BG 1-D curves) if necessary
		if self.neednewps :
			self.data[val][2],self.data[val][3]=calc_1dfrom2d(ctf,self.data[val][4],self.data[val][5])
			self.data[val][7]=low_bg_curve(self.data[val][3],ds)
			ctf.snr=[snr_safe(self.data[val][2][i],self.data[val][3][i]) for i in range(r)]

		# This updates the image circles
		fit=ctf.compute_1d(len(s)*2,ds,Ctf.CtfType.CTF_AMP)
		shp={}

		# Old way of finding zeroes from the 1-d curve dynamically
		#nz=0
		#for i in range(1,len(fit)):
			#if fit[i-1]*fit[i]<=0.0:
				#nz+=1
				#shp["z%d"%i]=EMShape(("circle",0.0,0.0,1.0/nz,r,r,i,1.0))
##				if nz==1: print ("circle",0.0,0.0,1.0/nz,r,r,i,1.0)

		if self.show2dfit.getValue() and self.guiim != None and self.flipim != None:
			ctf.compute_2d_complex(self.flipim,Ctf.CtfType.CTF_FITREF)
			self.flipim.mult(self.data[val][4]["sigma"]/self.flipim["sigma"])
			self.flipim.update()
			self.guiim.set_data([self.data[val][4],self.flipim])
#			self.guiim.set_data(self.data[val][4])
		else:
			self.guiim.set_data(self.data[val][4])

		# We draw the first 5 zeroes with computed zero locations
		if self.showzerorings.getValue():
			for i in range(1,10):
				if ctf.dfdiff>0 :
					#z1=zero(i,ctf.voltage,ctf.cs,ctf.defocus-ctf.dfdiff/2,ctf.ampcont)/ctf.dsbg
					#z2=zero(i,ctf.voltage,ctf.cs,ctf.defocus+ctf.dfdiff/2,ctf.ampcont)/ctf.dsbg
					d=ctf.defocus
					ctf.defocus=d-ctf.dfdiff/2
					z1=ctf.zero(i-1)/ctf.dsbg
					ctf.defocus=d+ctf.dfdiff/2
					z2=ctf.zero(i-1)/ctf.dsbg
					ctf.defocus=d
					if z2>len(s) : break
					shp["z%d"%i]=EMShape(("ellipse",0,0,.75,r,r,z2,z1,ctf.dfang,1.0))
				else:
	#				z=zero(i,ctf.voltage,ctf.cs,ctf.defocus,ctf.ampcont)/ctf.dsbg
					z=ctf.zero(i-1)/ctf.dsbg
					if z>len(s) : break
					shp["z%d"%i]=EMShape(("circle",0,0,.75,r,r,z,1.0))

		self.guiim.del_shapes()
		if len(shp)>0 : self.guiim.add_shapes(shp)
		self.guiim.updateGL()

		if self.plotmode==1:
			self.guiplot.set_data((s,self.data[val][2]),"fg",True,True,color=1)
			self.guiplot.set_data((s,self.data[val][7]),"bg(concave)",quiet=True,color=0,linetype=2)
			if len(self.data[val])>8:
				self.guiplot.set_data((s,self.data[val][8]),"Micrograph",quiet=True,color=2,linetype=2)
			self.guiplot.set_data((s,self.data[val][3]),"bg",color=0)
			self.guiplot.setAxisParms("s (1/"+ "$\AA$" +")","Intensity (a.u)")
		elif self.plotmode==0:
			bgsub=[self.data[val][2][i]-self.data[val][3][i] for i in range(len(self.data[val][2]))]
			self.guiplot.set_data((s,bgsub),"fg-bg",True,True,color=0)

			lowbg=self.data[val][7]
			lowbgsub=[self.data[val][2][i]-lowbg[i] for i in range(len(self.data[val][2]))]
			self.guiplot.set_data((s,lowbgsub),"fg-lowbg",False,True,color=0,linetype=2)

			# This means we have a whole micrograph curve
			try:									# El Capitan seems to have an issue with this block. very mysterious, should come back to it sometime later
				if len(self.data[val])>8:
					#print("# ",self.data[val][8])
					bgsub2=[self.data[val][8][i]-self.data[val][3][i] for i in range(len(self.data[val][2]))]
					self.guiplot.set_data((s,bgsub2),"micro-bg",False,True,color=2,linetype=2)
			except:
				pass

			fit=ctf.compute_1d(len(s)*2,ds,Ctf.CtfType.CTF_AMP)		# The fit curve
			fit=[sfact2(s[i])*fit[i]**2 for i in range(len(s))]		# squared * structure factor

			# auto-amplitude for b-factor adjustment
			rto,nrto=0,0
			for i in range(int(.04/ds)+1,min(int(0.15/ds),len(s)-1)):
				if bgsub[i]>0 :
					#rto+=fit[i]**2/fabs(bgsub[i])
					#nrto+=fit[i]
					#rto+=fit[i]**2
					#nrto+=bgsub[i]**2
					rto+=fit[i]
					nrto+=fabs(bgsub[i])
			if nrto==0 : rto=1.0
			else : rto/=nrto
			fit=[fit[i]/rto for i in range(len(s))]

#			print ctf_cmp((self.sdefocus.value,self.sbfactor.value,rto),(ctf,bgsub,int(.04/ds)+1,min(int(0.15/ds),len(s)-1),ds,self.sdefocus.value))

			self.guiplot.set_data((s,fit),"fit",color=1)
			self.guiplot.setAxisParms("s (1/"+ "$\AA$" + ")","Intensity (a.u)")
		elif self.plotmode==2:
			snr=ctf.compute_1d(len(s)*2,ds,Ctf.CtfType.CTF_SNR)		# The snr curve
			self.guiplot.set_data((s,snr[:len(s)]),"snr",True)
			self.guiplot.setAxisParms("s (1/"+ "$\AA$" +")","SNR (intensity ratio)")
		elif self.plotmode==3:
			global sfcurve2
			snr=ctf.compute_1d(len(s)*2,ds,Ctf.CtfType.CTF_SNR)		# The snr curve
			self.guiplot.set_data((s,snr[:len(s)]),"SNR",True,True,color=0)
			ssnr=ctf.compute_1d(len(s)*2,ds,Ctf.CtfType.CTF_SNR_SMOOTH,sfcurve2)		# The smoothed curve
			self.guiplot.set_data((s,ssnr[:len(s)]),"Smoothed SNR",color=1)

			# Also display the original unfiltered SNR, which may differ from the CTF stored SNR
			#osnr=[snr_safe(self.data[val][2][i],self.data[val][3][i]) for i in range(len(s))]
			#self.guiplot.set_data((s,osnr),"Original SNR",color=2)

			# we can also optionally display the computed SNR used in the smoothing process
			#csnr=ctf.compute_1d(len(s)*2,ds,Ctf.CtfType.CTF_AMP)		# The fit curve
			#csnr=[sfact2(s[i])*csnr[i]**2/notzero(self.data[val][3][i]) for i in range(len(s))]		# squared * structure factor/background
			#self.guiplot.set_data((s,csnr[:len(s)]),"Computed SNR",color=2)

			self.guiplot.setAxisParms("s (1/"+ "$\AA$" +")","SNR (intensity ratio)")
		elif self.plotmode==4:
			snr=ctf.compute_1d(len(s)*2,ds,Ctf.CtfType.CTF_SNR)		# The snr curve
			for i in range(1,len(snr)): snr[i]=snr[i]*i+snr[i-1]			# integrate SNR*s
#			for i in range(1,len(snr)): snr[i]/=snr[-1]				# normalize
			for i in range(1,len(snr)): snr[i]/=len(snr)			# this way the relative quality of images can be compared
			self.guiplot.set_data((s,snr[:len(s)]),"snr",True)
			self.guiplot.setAxisParms("s (1/"+ "$\AA$" +")","Integrated SNR")
		# Total CTF
		elif self.plotmode==5:
			inten=[fabs(i) for i in ctf.compute_1d(len(s)*2,ds,Ctf.CtfType.CTF_AMP)]		# The snr curve
			self.guiplot.set_data((s,inten[:len(s)]),"single",True,quiet=True)
			all=[0 for i in inten]
			for st in self.data:
#				print st
				inten=[fabs(i) for i in st[1].compute_1d(len(s)*2,ds,Ctf.CtfType.CTF_AMP)]
				for i in range(len(all)): all[i]+=inten[i]
			self.guiplot.set_data((s,all[:len(s)]),"total",False,True)
			self.guiplot.setAxisParms("s (1/"+ "$\AA$" +")","CTF Sum")
		# Total SNR
		elif self.plotmode==6:
			inten=[fabs(i) for i in ctf.compute_1d(len(s)*2,ds,Ctf.CtfType.CTF_SNR)]		# The snr curve
#			self.guiplot.set_data((s,inten[:len(s)]),"single",True)
			allt=[0 for i in inten]
			allw=[0 for i in inten]
			for st in self.data:
#				print st
				inten=st[1].compute_1d(len(s)*2,ds,Ctf.CtfType.CTF_SNR)
				for i in range(len(allt)):
					allt[i]+=inten[i]
					allw[i]+=inten[i]*st[4]["ptcl_repr"]/((i+1.0)*pi)  # *number of particles / number of pixels
			self.guiplot.set_data((s,allt[:len(s)]),"Total",True,True)

			# This is a sort of estimated 3-D SNR assuming each pixel contributes to 2 Fourier voxels
			# and not taking symmetry or oversampling into account. Useful for VERY rough estimates only
			self.guiplot.set_data((s,allw[:len(s)]),"Total 3D /(sym*oversamp)",False,True)

			self.guiplot.setAxisParms("s (1/"+ "$\AA$" +")","SNR Sum")
		# All SNR
		elif self.plotmode==7:
			self.guiplot.set_data(None,None,True,True)		# erase existing data quietly
			for st in self.data:
				inten=st[1].compute_1d(len(s)*2,ds,Ctf.CtfType.CTF_SNR)
				inten=[(s[i],inten[i]) for i in xrange(1,len(inten)-1) if inten[i]>inten[i+1] and inten[i]>inten[i-1]]
				ls,li=zip(*inten)	# this confusing idiom is unzipping the list
#				print len(ls),len(li)
				self.guiplot.set_data((ls,li),st[0],quiet=True,linetype=-1,symtype=0,symsize=2)

			self.guiplot.setAxisParms("s (1/"+ "$\AA$" +")","SNR")
#			self.guiplot.updateGL()
		# All SNR vs defocus
		elif self.plotmode==9:
			dflist=[d[1].defocus for d in self.data]
			snrlist=[sum(d[1].snr)/len(d[1].snr) for d in self.data]
			self.guiplot.set_data((dflist,snrlist),"df vs snr",replace=True,linetype=-1,symtype=0,symsize=2)		# erase existing data quietly

			self.guiplot.setAxisParms("Defocus (um)","Mean SNR")
#			self.guiplot.updateGL()

		# Debug
		elif self.plotmode==10:
#			bgsub=[self.data[val][2][i]-self.data[val][3][i] for i in range(len(self.data[val][2]))]
#			self.guiplot.set_data("fg-bg",(s,bgsub),True,True)

			#fit=ctf.compute_1d(len(s)*2,ds,Ctf.CtfType.CTF_AMP)		# The fit curve
			#fit=[sfact2(s[i])*fit[i]**2 for i in range(len(s))]		# squared * a generic structure factor

			#fit=[bgsub[i]/fit[i] for i in range(len(s))]
			#for i in range(len(fit)) :
				#if fabs(fit[i])>10000 : fit[i]=0

			#a=[i**2 for i in bgsub[33:]]
			#b=[i**2 for i in fit[33:]]
			#r=sqrt(sum(a)*sum(b))
			#fit=[bgsub[i]*fit[i]/r for i in range(len(s))]

			#self.guiplot.set_data((s,fit),"fit",True)
			#self.guiplot.setAxisParms("s (1/A)","Intensity (a.u)")

			#bgsub=[self.data[val][2][i]-self.data[val][3][i] for i in range(len(self.data[val][2]))]
			#self.guiplot.set_data("fg-bg",(s,bgsub),True,True)

			#fit=[bgsub[i]/sfact(s[i]) for i in range(len(s))]		# squared * a generic structure factor

			#self.guiplot.set_data("fit",(s,fit))

			bgsub=[self.data[val][2][i]-self.data[val][3][i] for i in range(len(self.data[val][2]))]
			self.guiplot.set_data((s,bgsub),"fg-bg",True,True,color=0)

			fit=ctf.compute_1d(len(s)*2,ds,Ctf.CtfType.CTF_AMP)		# The fit curve
			fit=[sfact2(s[i])*fit[i]**2 for i in range(len(s))]		# squared * structure factor

			# auto-amplitude for b-factor adjustment
			rto,nrto=0,0
			for i in range(int(.04/ds)+1,min(int(0.15/ds),len(s)-1)):
				if bgsub[i]>0 :
					rto+=fit[i]
					nrto+=fabs(bgsub[i])
			if nrto==0 : rto=1.0
			else : rto/=nrto
			fit=[fit[i]/rto for i in range(len(s))]
			self.guiplot.set_data((s,fit),"fit",color=1)

			if len(bgsub)<64 : wdw=4
			elif len(bgsub)<128 : wdw=6
			elif len(bgsub)<256 : wdw=8
			else : wdw=10
			sim=Util.windowdot(bgsub,fit,wdw,1)
			self.guiplot.set_data((s,sim),"Local Sim",color=2)

			print(sum(sim),sum(sim[int(.04/ds):int(.12/ds)]))

#			print ctf_cmp((self.sdefocus.value,self.sbfactor.value,rto),(ctf,bgsub,int(.04/ds)+1,min(int(0.15/ds),len(s)-1),ds,self.sdefocus.value))

			self.guiplot.setAxisParms("s (1/"+ "$\AA$" + ")","Intensity (a.u)")


		# SNR Scaling
		elif self.plotmode==8:
			# SNR computed from fit and background
			fit=ctf.compute_1d(len(s)*2,ds,Ctf.CtfType.CTF_AMP)		# The fit curve
			fit=[sfact2(s[i])*fit[i]**2/max(.001,self.data[val][3][i]) for i in range(len(s))]		# squared * structure factor/background

			# SNR from data
			snr=ctf.compute_1d(len(s)*2,ds,Ctf.CtfType.CTF_SNR)

			self.guiplot.set_data((fit,snr),"SNR plot",True,True)
			self.guiplot.setAxisParms("SNR (fit)","SNR (meas)")


	def newSet(self,val):
		"called when a new data set is selected from the list"
		self.curset=val
#		print(len(js_open_dict(info_name(str(self.setlist.item(self.curset).text())))["ctf"]))

		self.sdefocus.setValue(self.data[val][1].defocus,True)
		self.sbfactor.setValue(self.data[val][1].bfactor,True)
#		self.sapix.setValue(self.data[val][1].apix)
		self.sampcont.setValue(self.data[val][1].ampcont,True)
		self.sphase.setValue(self.data[val][1].get_phase()/pi,True)
		self.svoltage.setValue(self.data[val][1].voltage,True)
		self.scs.setValue(self.data[val][1].cs,True)
		self.sdfdiff.setValue(self.data[val][1].dfdiff,True)
		self.sdfang.setValue(self.data[val][1].dfang,True)
		self.squality.setValue(self.data[val][6],True)
		if self.sdfdiff.value!=0 : self.neednewps=True

		try : ptcl=str(self.data[val][4]["ptcl_repr"])
		except: ptcl="?"
		try:
			ctf=self.data[val][1]
			ssnr="%1.4f"%(sum(ctf.snr)/float(len(ctf.snr)))
		except:
			ssnr="?"
		try: apix=self.data[val][1].apix
		except: apix=0
		self.imginfo.setText("%s particles     SNR = %s   A/pix = %1.2f"%(ptcl,ssnr,apix))

		if self.guiim != None:
#			print self.data
			self.flipim=self.data[val][4].copy()
#			self.guiim.set_data([self.data[val][4],self.flipim])
			self.guiim.set_data(self.data[val][4])
			if self.guiiminit:
				self.guiim.optimally_resize()
				self.guiiminit = False
			self.guiim.updateGL()
		self.update_plot()

#		print "self.data[val]=",self.data[val][0].split('#')[-1]


		self.guiim.qt_parent.setWindowTitle("e2ctf - 2D FFT - "+self.data[val][0].split('#')[-1])
		self.guirealim.qt_parent.setWindowTitle("e2ctf - "+self.data[val][0].split('#')[-1])
		self.guiplot.qt_parent.setWindowTitle("e2ctf - Plot - "+self.data[val][0].split('#')[-1])

		n=EMUtil.get_image_count(self.data[val][0])
		if n>1:
			self.ptcldata=EMData.read_images(self.data[val][0],range(0,min(20,n)))
			im=sum(self.ptcldata)
			im.mult(4.0/len(self.ptcldata))	# 4 compensatess for noise averaging
			self.ptcldata.insert(0,im)
			self.guirealim.set_data(self.ptcldata)
		else : self.guirealim.set_data([EMData()])

	def newPlotMode(self,mode):
		self.plotmode=mode
		self.update_plot()

	def newCTF(self) :
		if self.data[self.curset][1].dfdiff!=0 or self.data[self.curset][1].dfdiff!=self.sdfdiff.value:
			if self.data[self.curset][1].dfdiff!=self.sdfdiff.value or self.data[self.curset][1].dfang!=self.sdfang.value or self.data[self.curset][1].defocus!=self.sdefocus.value :
				self.neednewps=True
		self.data[self.curset][1].defocus=self.sdefocus.value
		self.data[self.curset][1].bfactor=self.sbfactor.value
		self.data[self.curset][1].dfdiff=self.sdfdiff.value
		self.data[self.curset][1].dfang=self.sdfang.value
#		self.data[self.curset][1].apix=self.sapix.value
		self.data[self.curset][1].ampcont=self.sampcont.value
		self.data[self.curset][1].voltage=self.svoltage.value
		self.data[self.curset][1].cs=self.scs.value
		self.update_plot()

	def newCTFac(self) :
		self.data[self.curset][1].ampcont=self.sampcont.value
		self.sphase.setValue(self.data[self.curset][1].get_phase()/pi,True)
		self.update_plot()

	def newCTFpha(self) :
		self.data[self.curset][1].set_phase(self.sphase.value*pi)
		self.sampcont.setValue(self.data[self.curset][1].ampcont,True)
		self.update_plot()


	def newQual(self):
		self.data[self.curset][6]=int(self.squality.value)

		val = self.curset
		name = base_name(str(self.setlist.item(val).text()))

		try: js_parms = js_open_dict(info_name(str(self.setlist.item(val).text())))
		except:
			print("Error writing CTF parameters for {}".format(name))
			return

		js_parms["quality"]=self.data[val][6]

	def realimgkey(self,event):
		"""Keypress in the image display window"""

		if event.key()==Qt.Key_I:			# if user presses I in this window we invert the stack on disk
			fsp=self.data[self.curset][0]
			n=EMUtil.get_image_count(fsp)
			print("Inverting images in %s"%fsp)
			for i in xrange(n):
				img=EMData(fsp,i)
				img.mult(-1.0)
				img.write_image(fsp,i)

			self.ptcldata=EMData.read_images(fsp,range(0,20))
			self.guirealim.set_data(self.ptcldata)


	def imgmousedown(self,event) :
		m=self.guiim.scr_to_img((event.x(),event.y()))
		#self.guiim.add_shape("cen",["rect",.9,.9,.4,x0,y0,x0+2,y0+2,1.0])

	def imgmousedrag(self,event) :
		m=self.guiim.scr_to_img((event.x(),event.y()))

		# box deletion when shift held down
		#if event.modifiers()&Qt.ShiftModifier:
			#for i,j in enumerate(self.boxes):

	def imgmouseup(self,event) :
		m=self.guiim.scr_to_img((event.x(),event.y()))

	def plotmousedown(self,event) :
		m=self.guiim.scr_to_img((event.x(),event.y()))

	def run(self):
		"""If you make your own application outside of this object, you are free to use
		your own local app.exec_(). This is a convenience for ctf-only programs."""
		self.app.exec_()

#		E2saveappwin("boxer","imagegeom",self.guiim)
#		try:
#			E2setappval("boxer","imcontrol",self.guiim.inspector.isVisible())
#			if self.guiim.inspector.isVisible() : E2saveappwin("boxer","imcontrolgeom",self.guiim.inspector)
#		except : E2setappval("boxer","imcontrol",False)

		return


if __name__ == "__main__":
	main()<|MERGE_RESOLUTION|>--- conflicted
+++ resolved
@@ -2494,11 +2494,7 @@
 #
 
 #		print(self.data[val][1],self.data[val][6])
-<<<<<<< HEAD
-		tmp=js_parms["ctf"]
-=======
 		tmp=js_parms["ctf"][:3]
->>>>>>> 1fd2c196
 		tmp[0]=self.data[val][1]	# EMAN2CTF object
 		js_parms["ctf"]=tmp
 
