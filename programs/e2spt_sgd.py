#!/usr/bin/env python
# Muyuan Chen 2017-04
from __future__ import print_function
from EMAN2 import *
import sys
import numpy as np
import threading
import Queue
#from e2spt_align import alifn

def alifn(jsd,fsp,i,a,options):
	t=time.time()
	b=EMData(fsp,i).do_fft()
	b.process_inplace("xform.phaseorigin.tocorner")

	# we align backwards due to symmetry
	c=a.xform_align_nbest("rotate_translate_3d_tree",b,{"verbose":0,"sym":"c1","sigmathis":0.5,"sigmato":1.0},1)
	for cc in c : cc["xform.align3d"]=cc["xform.align3d"].inverse()

	jsd.put((fsp,i,c[0]))
	if options.verbose>1 : print("{}\t{}\t{}\t{}".format(fsp,i,time.time()-t,c[0]["score"]))


def main():

	usage=" "
	parser = EMArgumentParser(usage=usage,version=EMANVERSION)

	parser.add_pos_argument(name="particles",help="Specify particles to use to generate an initial model.", default="", guitype='filebox', browser="EMSPTParticleTable(withmodal=True,multiselect=False)", row=0, col=0,rowspan=1, colspan=3, mode="model")

	parser.add_header(name="orblock1", help='Just a visual separation', title="** Options **", row=1, col=1, rowspan=1, colspan=1, mode="model")

	parser.add_argument('--reference','--ref', type=str, default=None, help="""3D reference for initial model generation. No reference is used by default.""", guitype='filebox', browser="EMBrowserWidget(withmodal=True,multiselect=False)", row=2, col=0,rowspan=1, colspan=3, mode="model")

	parser.add_argument("--mask", type=str,help="Mask file to be applied to initial model", default=None, guitype='filebox', browser="EMBrowserWidget(withmodal=True,multiselect=False)", row=3, col=0,rowspan=1, colspan=3, mode="model")

	parser.add_argument("--sym", type=str,help="symmetry", default="c1", guitype='strbox',row=4, col=0,rowspan=1, colspan=1, mode="model")
	parser.add_argument("--gaussz", type=float,help="Extra gauss filter at z direction", default=-1, guitype='floatbox',row=4, col=1,rowspan=1, colspan=1, mode="model")

	parser.add_argument("--mass", type=float,help="mass", default=500.0, guitype='floatbox',row=4, col=2,rowspan=1, colspan=1, mode="model")
	parser.add_argument("--tarres", type=float,help="target resolution", default=10, guitype='floatbox',row=5, col=0,rowspan=1, colspan=1, mode="model")
	parser.add_argument("--setsf", type=str,help="structure factor", default=None, guitype='filebox', browser="EMBrowserWidget(withmodal=True,multiselect=False)", row=5, col=1,rowspan=1, colspan=2, mode="model")

	parser.add_argument("--filterto", type=float,help="Fiter map to frequency after each iteration. Default is 0.02", default=.02, guitype='floatbox',row=6, col=0,rowspan=1, colspan=1, mode="model")

	parser.add_argument("--localfilter", action="store_true", default=False ,help="use tophat local", guitype='boolbox',row=6, col=1,rowspan=1, colspan=1, mode="model")
	parser.add_argument("--fourier", action="store_true", default=False ,help="gradient descent in fourier space", guitype='boolbox',row=6, col=2,rowspan=1, colspan=1, mode="model")

	parser.add_argument("--batchsize", type=int,help="SGD batch size", default=12,guitype='intbox',row=9, col=0,rowspan=1, colspan=1, mode="model")
	parser.add_argument("--learnrate", type=float,help="Learning rate. Default is 0.1", default=.1,guitype='floatbox',row=9, col=1,rowspan=1, colspan=1, mode="model")

	parser.add_argument("--niter", type=int,help="Number of iterations", default=5, guitype='intbox',row=10, col=0,rowspan=1, colspan=1, mode="model")
	parser.add_argument("--nbatch", type=int,help="Number of batches per iteration", default=10,guitype='intbox',row=10, col=1,rowspan=1, colspan=1, mode="model")

	parser.add_argument("--nogs", action="store_true", default=True ,help="do not use gold standard refinement..", guitype='boolbox',row=9, col=2,rowspan=1, colspan=1, mode="model")
	parser.add_argument("--applysym", action="store_true", default=False ,help="apply symmetry", guitype='boolbox',row=10, col=2,rowspan=1, colspan=1, mode="model")

	parser.add_argument("--path", type=str,help="path of output", default=None)
	#parser.add_argument("--ref", type=str,help="ref", default=None)
	#parser.add_argument("--mask", type=str,help="mask file", default=None)
	#parser.add_argument("--sym", type=str,help="symmetry", default="c1")
	#parser.add_argument("--batchsize", type=int,help="batch size", default=12)
	#parser.add_argument("--gaussz", type=float,help="extra gauss filter at z direction", default=-1)
	#parser.add_argument("--niter", type=int,help="Number of iterations.", default=5)
	# parser.add_argument("--nbatch", type=int,help="Number of batches per iteration.", default=10)
<<<<<<< HEAD
	parser.add_argument("--learnrate", type=float,help="Learning rate. Default is 0.1", default=.1)
=======
>>>>>>> e029ce35
	# parser.add_argument("--filterto", type=float,help="Fiter map to frequency after each iteration. Default is 0.02", default=.02)
	# parser.add_argument("--mass", type=float,help="mass", default=500)
	# parser.add_argument("--tarres", type=float,help="target resolution", default=10)
	# parser.add_argument("--setsf", type=str,help="structure factor", default=None)
	# parser.add_argument("--localfilter", action="store_true", default=False ,help="use tophat local")
	# parser.add_argument("--fourier", action="store_true", default=False ,help="gradient descent in fourier space")
	#
	parser.add_argument("--verbose", "-v", dest="verbose", action="store", metavar="n", type=int, default=0, help="verbose level [0-9], higner number means higher level of verboseness")

	parser.add_argument("--ppid", type=int,help="ppid", default=-2)

	(options, args) = parser.parse_args()
	logid=E2init(sys.argv)

	if options.path==None:
		for i in range(100):
			pname="sptsgd_{:02d}".format(i)
			if not os.path.isdir(pname):
				os.mkdir(pname)
				options.path=pname
				break
		else:
			print("something is wrong...")
			exit()
	else:
		if not os.path.isdir(options.path):
			os.mkdir(options.path)
		else:
			print("Overwritting {}...".format(options.path))
			os.system("rm {}/*".format(options.path))

	path=options.path
	print("Writing in {}..".format(path))
	fname=args[0]

	refs=make_ref(fname, options)

	num=EMUtil.get_image_count(fname)
	batchsize=options.batchsize
	learnrate=options.learnrate
	#lrmult=.98
	#print("iteration, learning rate, mean gradient")
	if options.nogs:
		idxs=[np.arange(num)]
		eoiter=["full"]
	else:
		idxs=[np.arange(0, num, 2), np.arange(1, num, 2)]
		eoiter=["even","odd"]
	options.threads=options.batchsize
	#nbatch=len(idxs[0])/batchsize

	jspast=None
	filterto=options.filterto
	for itr in range(1, options.niter+1):

		nbatch=options.nbatch
		if itr==1: nbatch*=2
		print('#'*nbatch)

		newmap=[]
		jspm=js_open_dict("{}/particle_parms_{:02d}.json".format(options.path,itr))
		if itr>1:
			jspm.update(jspast)

		for ieo, eo in enumerate(eoiter):

			print("Iteration {}, {}:".format(itr, eo))

			ref=refs[ieo].copy()

			tmpout=os.path.join(path,"tmpout_{:02d}_{}.hdf".format(itr, eo))
			ref.write_image(tmpout,-1)
			cc=[]
			for ib in range(nbatch):

				jsd=Queue.Queue(0)
				idx=idxs[ieo].copy()
				np.random.shuffle(idx)
				thrds=[threading.Thread(target=alifn,args=(jsd,fname,i,ref,options)) for i in idx[:batchsize]]
				#thrds=[threading.Thread(target=alifn,args=(jsd,fname,i,ref,options)) for i in idx[ib*batchsize:(ib+1)*batchsize]]
				for t in thrds:
					t.start()
				angs={}
				while threading.active_count()>1:
					time.sleep(1)
					while not jsd.empty():
						fsp,n,d=jsd.get()
						angs[(fsp,n)]=d
				avgr=Averagers.get("mean.tomo")
				#print(angs)
				for ks in angs.keys():
					d=angs[ks]
					jspm[ks]=d
					p=EMData(str(ks[0]), int(ks[1]))
					p.transform(d["xform.align3d"])
					avgr.add_image(p)
				avg=avgr.finish()
				avg.process_inplace('filter.lowpass.gauss', {"cutoff_freq":filterto})
				if options.gaussz>0:
					avg.process_inplace('filter.lowpass.gauss', {"cutoff_freq":options.gaussz})
				avg.process_inplace('normalize')
				if options.applysym:
					avg.process_inplace("xform.applysym",{"sym":options.sym,"averager":"mean.tomo"})
				if options.fourier:
					avgft=avg.do_fft()
					refft=ref.do_fft()
					avgft.process_inplace("mask.wedgefill",{"fillsource":refft, "thresh_sigma":1})

					dmap=avgft-refft
					refft=refft+learnrate*dmap
					refnew=refft.do_ift()
					refnew.process_inplace('normalize')
					dmap=refnew-ref
					ref=refnew.copy()
				else:

					dmap=avg-ref
					ref=ref+learnrate*dmap
					ref.process_inplace('normalize')

				ddm=dmap*dmap
				cc.append(ddm["mean_nonzero"])
<<<<<<< HEAD
				
=======

>>>>>>> e029ce35
				if options.reference==None:
					ref.process_inplace("xform.centerofmass")
				if options.mask:
					ref.process_inplace("mask.fromfile", {"filename": options.mask})

				ref.write_image(tmpout,-1)
				ref.write_image(os.path.join(path,"output.hdf"), ieo)
				sys.stdout.write('#')
				sys.stdout.flush()

			newmap.append(ref)
			print("  mean gradient {:.3f}".format(np.mean(cc)))

		jspast=jspm.data.copy()
		jspm=None
		#### if symmetry exist, first align to symmetry axis
		if options.sym!="c1" and options.reference==None:
			evenali=sym_search(newmap[0], options.sym)
		else:
			evenali=newmap[0].copy()

		evenali.write_image("{}/threed_{:02d}_raw.hdf".format(path, itr), 0)

		if options.nogs:
			refs=[evenali]
		else:
			oddali=newmap[1].align("rotate_translate_3d_tree", evenali)
			evenali.write_image("{}/threed_{:02d}_even.hdf".format(path, itr))
			oddali.write_image("{}/threed_{:02d}_odd.hdf".format(path, itr))
			oddali.write_image("{}/threed_{:02d}_raw.hdf".format(path, itr), 1)

			refs=[evenali, oddali]

			s=" --align --automask3d mask.soft:outer_radius=-1 "
			if options.setsf:
				s+=" --setsf {}".format(options.setsf)

			if options.localfilter:
				s+=" --tophat local "
			ppcmd="e2refine_postprocess.py --even {} --odd {} --output {} --iter {:d} --mass {} --restarget {} --threads {} --sym {} {} ".format(
				os.path.join(path, "threed_{:02d}_even.hdf".format(itr)),
				os.path.join(path, "threed_{:02d}_odd.hdf".format(itr)),
				os.path.join(path, "threed_{:02d}.hdf".format(itr)),
				itr, options.mass, options.tarres, options.threads, options.sym, s)
			run(ppcmd)
			fsc=np.loadtxt(os.path.join(path, "fsc_unmasked_{:02d}.txt".format(itr)))
			rs=fsc[fsc[:,1]<0.3, 0]
			if len(rs)>0: rs=rs[0]
			else: rs=options.filterto
			print("Resolution (FSC<0.3) is ~{:.1f} A".format(1./rs))
			filterto=min(rs, options.filterto)

	#ref.write_image(os.path.join(path,"output.hdf"))
	print("Done")
	E2end(logid)


def sym_search(e, sym):
	print("Align to symmetry axis...")
	ntry=20

	s=parsesym(sym)
	oris=s.gen_orientations("rand",{"n":ntry, "phitoo":True})
	jsd=Queue.Queue(0)
	thrds=[threading.Thread(target=sym_ali,args=([e, o, sym, jsd])) for o in oris]
	for t in thrds: t.start()
	for t in thrds: t.join()

	alis=[]
	while not jsd.empty():
		alis.append(jsd.get())
	#print alis
	scr=[a["score"] for a in alis]
	im=np.argmin(scr)
	a=alis[im]
	a.process_inplace("xform.centerofmass")
	#if options.applysym:
	#a.process_inplace("xform.applysym", {"averager":"mean.tomo", "sym":sym})
	#outname=fname[:-4]+"_sym.hdf"
	#a.write_image(outname)
	return a

def sym_ali(e,o,sym,jsd):
	s=e["nx"]/4
	a=e.align("symalignquat", e, {"sym":sym, "xform.align3d":o,"maxshift":s}, "ccc.tomo.thresh")
	jsd.put(a)


def make_ref(fname, options):

	num=EMUtil.get_image_count(fname)
	refs=[]
	rfile="{}/ref.hdf".format(options.path)
<<<<<<< HEAD
	if not options.reference:
=======
	if options.reference == None:
>>>>>>> e029ce35
		print("Making random references...")
		for ie in [0,1]:
			tt=parsesym("c1")
			xfs=tt.gen_orientations("rand",{"n":options.batchsize})
			idx=np.arange(num)
			np.random.shuffle(idx)
			avgr=Averagers.get("mean.tomo")
			for i in range(options.batchsize):
				p=EMData(fname, idx[i])
				p.transform(xfs[i])
				avgr.add_image(p)
			ref=avgr.finish()
			ref.process_inplace('filter.lowpass.gauss', {"cutoff_freq":.01})
			ref.process_inplace('filter.lowpass.randomphase', {"cutoff_freq":.01})
			#ref.process_inplace("xform.applysym",{"sym":options.sym})
			ref.process_inplace('normalize')
			ref.write_image(rfile,ie)
			refs.append(ref)
	else:
		er=EMData(options.reference)
		ep=EMData(fname,0)
		pp=" --process filter.lowpass.gauss:cutoff_freq={:.3f} --process filter.lowpass.randomphase:cutoff_freq={:.3f} --process normalize".format(options.filterto, options.filterto)
		if EMUtil.get_image_count(options.reference)==1:
			itr=2
			pp+=" --append"
		else:
			itr=1
		for i in range(itr):

			if ep["apix_x"]!=er["apix_x"]:
				if i==0: print("apix mismatch {:.2f} vs {:.2f}".format(ep["apix_x"], er["apix_x"]))
				rs=er["apix_x"]/ep["apix_x"]

				if rs>1.:
					run("e2proc3d.py {} {}/ref.hdf --clip {} --scale {} {}".format(options.reference, options.path, ep["nx"], rs, pp))
				else:
					run("e2proc3d.py {} {}/ref.hdf --scale {} --clip {} {}".format(options.reference, options.path,  rs, ep["nx"], pp))
			else:
				run("e2proc3d.py {} {}/ref.hdf {}".format(options.reference, options.path, pp))
<<<<<<< HEAD
		
		
=======


>>>>>>> e029ce35
		refs=[EMData(rfile, 0), EMData(rfile,1)]

	return refs
def run(cmd):
	print(cmd)
	launch_childprocess(cmd)


if __name__ == '__main__':
	main()
<|MERGE_RESOLUTION|>--- conflicted
+++ resolved
@@ -63,10 +63,6 @@
 	#parser.add_argument("--gaussz", type=float,help="extra gauss filter at z direction", default=-1)
 	#parser.add_argument("--niter", type=int,help="Number of iterations.", default=5)
 	# parser.add_argument("--nbatch", type=int,help="Number of batches per iteration.", default=10)
-<<<<<<< HEAD
-	parser.add_argument("--learnrate", type=float,help="Learning rate. Default is 0.1", default=.1)
-=======
->>>>>>> e029ce35
 	# parser.add_argument("--filterto", type=float,help="Fiter map to frequency after each iteration. Default is 0.02", default=.02)
 	# parser.add_argument("--mass", type=float,help="mass", default=500)
 	# parser.add_argument("--tarres", type=float,help="target resolution", default=10)
@@ -189,11 +185,6 @@
 
 				ddm=dmap*dmap
 				cc.append(ddm["mean_nonzero"])
-<<<<<<< HEAD
-				
-=======
-
->>>>>>> e029ce35
 				if options.reference==None:
 					ref.process_inplace("xform.centerofmass")
 				if options.mask:
@@ -287,11 +278,7 @@
 	num=EMUtil.get_image_count(fname)
 	refs=[]
 	rfile="{}/ref.hdf".format(options.path)
-<<<<<<< HEAD
 	if not options.reference:
-=======
-	if options.reference == None:
->>>>>>> e029ce35
 		print("Making random references...")
 		for ie in [0,1]:
 			tt=parsesym("c1")
@@ -331,13 +318,6 @@
 					run("e2proc3d.py {} {}/ref.hdf --scale {} --clip {} {}".format(options.reference, options.path,  rs, ep["nx"], pp))
 			else:
 				run("e2proc3d.py {} {}/ref.hdf {}".format(options.reference, options.path, pp))
-<<<<<<< HEAD
-		
-		
-=======
-
-
->>>>>>> e029ce35
 		refs=[EMData(rfile, 0), EMData(rfile,1)]
 
 	return refs
