#!/usr/bin/env python
# Muyuan Chen 2017-04
from __future__ import print_function
from EMAN2 import *
import sys
import numpy as np
import threading
import Queue
#from e2spt_align import alifn

def alifn(jsd,fsp,i,a,options):
	t=time.time()
	b=EMData(fsp,i).do_fft()
	b.process_inplace("xform.phaseorigin.tocorner")

	# we align backwards due to symmetry
	c=a.xform_align_nbest("rotate_translate_3d_tree",b,{"verbose":0,"sym":"c1","sigmathis":0.5,"sigmato":1.0},1)
	for cc in c : cc["xform.align3d"]=cc["xform.align3d"].inverse()

	jsd.put((fsp,i,c[0]))
	if options.verbose>1 : print("{}\t{}\t{}\t{}".format(fsp,i,time.time()-t,c[0]["score"]))


def main():
	
	usage=" "
	parser = EMArgumentParser(usage=usage,version=EMANVERSION)

	parser.add_pos_argument(name="particles",help="Specify particles to use to generate an initial model.", default="", guitype='filebox', browser="EMSPTParticleTable(withmodal=True,multiselect=False)", row=0, col=0,rowspan=1, colspan=3, mode="model")

	parser.add_header(name="orblock1", help='Just a visual separation', title="** Options **", row=1, col=1, rowspan=1, colspan=1, mode="model")

	parser.add_argument('--reference','--ref', type=str, default=None, help="""3D reference for initial model generation. No reference is used by default.""", guitype='filebox', browser="EMBrowserWidget(withmodal=True,multiselect=False)", row=2, col=0,rowspan=1, colspan=3, mode="model")

	parser.add_argument("--mask", type=str,help="Mask file to be applied to initial model", default=None, guitype='filebox', browser="EMBrowserWidget(withmodal=True,multiselect=False)", row=3, col=0,rowspan=1, colspan=3, mode="model")

	parser.add_argument("--sym", type=str,help="symmetry", default="c1", guitype='strbox',row=4, col=0,rowspan=1, colspan=1, mode="model")
	parser.add_argument("--gaussz", type=float,help="Extra gauss filter at z direction", default=-1, guitype='floatbox',row=4, col=1,rowspan=1, colspan=1, mode="model")

	parser.add_argument("--mass", type=float,help="mass", default=500.0, guitype='floatbox',row=4, col=2,rowspan=1, colspan=1, mode="model")
	parser.add_argument("--tarres", type=float,help="target resolution", default=10, guitype='floatbox',row=5, col=0,rowspan=1, colspan=1, mode="model")
	parser.add_argument("--setsf", type=str,help="structure factor", default=None, guitype='filebox', browser="EMBrowserWidget(withmodal=True,multiselect=False)", row=5, col=1,rowspan=1, colspan=2, mode="model")

	parser.add_argument("--filterto", type=float,help="Fiter map to frequency after each iteration. Default is 0.02", default=.02, guitype='floatbox',row=6, col=0,rowspan=1, colspan=1, mode="model")

	parser.add_argument("--localfilter", action="store_true", default=False ,help="use tophat local", guitype='boolbox',row=6, col=1,rowspan=1, colspan=1, mode="model")
	parser.add_argument("--fourier", action="store_true", default=False ,help="gradient descent in fourier space", guitype='boolbox',row=6, col=2,rowspan=1, colspan=1, mode="model")

	parser.add_argument("--batchsize", type=int,help="SGD batch size", default=12,guitype='intbox',row=9, col=0,rowspan=1, colspan=1, mode="model")
<<<<<<< HEAD
	parser.add_argument("--learnrate", type=float,help="Learning rate. Default is 0.1", default=.1,guitype='floatbox',row=9, col=1,rowspan=1, colspan=1, mode="model")

	parser.add_argument("--niter", type=int,help="Number of iterations", default=5, guitype='intbox',row=10, col=0,rowspan=1, colspan=1, mode="model")
	parser.add_argument("--nbatch", type=int,help="Number of batches per iteration", default=10,guitype='intbox',row=10, col=1,rowspan=1, colspan=1, mode="model")
=======
	parser.add_argument("--nogs", action="store_true", default=True ,help="do not use gold standard refinement..", guitype='boolbox',row=7, col=2,rowspan=1, colspan=1, mode="model")
	parser.add_argument("--applysym", action="store_true", default=False ,help="apply symmetry", guitype='boolbox',row=7, col=1,rowspan=1, colspan=1, mode="model")
	parser.add_argument("--niter", type=int,help="Number of iterations", default=5,guitype='intbox',row=9, col=1,rowspan=1, colspan=1, mode="model")
	parser.add_argument("--nbatch", type=int,help="Number of batches per iteration", default=10,guitype='intbox',row=9, col=2,rowspan=1, colspan=1, mode="model")
>>>>>>> baf54864

	parser.add_argument("--path", type=str,help="path of output", default=None)
	#parser.add_argument("--ref", type=str,help="ref", default=None)
	#parser.add_argument("--mask", type=str,help="mask file", default=None)
	#parser.add_argument("--sym", type=str,help="symmetry", default="c1")
	#parser.add_argument("--batchsize", type=int,help="batch size", default=12)
	#parser.add_argument("--gaussz", type=float,help="extra gauss filter at z direction", default=-1)
	#parser.add_argument("--niter", type=int,help="Number of iterations.", default=5)
	# parser.add_argument("--nbatch", type=int,help="Number of batches per iteration.", default=10)
	# parser.add_argument("--filterto", type=float,help="Fiter map to frequency after each iteration. Default is 0.02", default=.02)
	# parser.add_argument("--mass", type=float,help="mass", default=500)
	# parser.add_argument("--tarres", type=float,help="target resolution", default=10)
	# parser.add_argument("--setsf", type=str,help="structure factor", default=None)
	# parser.add_argument("--localfilter", action="store_true", default=False ,help="use tophat local")
	# parser.add_argument("--fourier", action="store_true", default=False ,help="gradient descent in fourier space")
	#
	parser.add_argument("--verbose", "-v", dest="verbose", action="store", metavar="n", type=int, default=0, help="verbose level [0-9], higner number means higher level of verboseness")

	parser.add_argument("--ppid", type=int,help="ppid", default=-2)

	(options, args) = parser.parse_args()
	logid=E2init(sys.argv)
	
	if options.path==None:
		for i in range(100):
			pname="sptsgd_{:02d}".format(i)
			if not os.path.isdir(pname):
				os.mkdir(pname)
				options.path=pname
				break
		else:
			print("something is wrong...")
			exit()
	else:
		if not os.path.isdir(options.path):
			os.mkdir(options.path)
		else:
			print("Overwritting {}...".format(options.path))
			os.system("rm {}/*".format(options.path))
		
	path=options.path
	print("Writing in {}..".format(path))
	fname=args[0]
	
	refs=make_ref(fname, options)
	
	num=EMUtil.get_image_count(fname)
	batchsize=options.batchsize
	learnrate=options.learnrate
	#lrmult=.98
	#print("iteration, learning rate, mean gradient")
	if options.nogs:
		idxs=[np.arange(num)]
		eoiter=["full"]
	else:
		idxs=[np.arange(0, num, 2), np.arange(1, num, 2)]
		eoiter=["even","odd"]
	options.threads=options.batchsize
	#nbatch=len(idxs[0])/batchsize
	
	jspast=None
	filterto=options.filterto
	for itr in range(1, options.niter+1):
	
		nbatch=options.nbatch
		if itr==1: nbatch*=2
		print('#'*nbatch)
			
		newmap=[]
		jspm=js_open_dict("{}/particle_parms_{:02d}.json".format(options.path,itr))
		if itr>1:
			jspm.update(jspast)
		
		for ieo, eo in enumerate(eoiter):
			
			print("Iteration {}, {}:".format(itr, eo))
			
			ref=refs[ieo].copy()
			
			tmpout=os.path.join(path,"tmpout_{:02d}_{}.hdf".format(itr, eo))
			ref.write_image(tmpout,-1)
			cc=[]
			for ib in range(nbatch):
				
				jsd=Queue.Queue(0)
				idx=idxs[ieo].copy()
				np.random.shuffle(idx)
				thrds=[threading.Thread(target=alifn,args=(jsd,fname,i,ref,options)) for i in idx[:batchsize]]
				#thrds=[threading.Thread(target=alifn,args=(jsd,fname,i,ref,options)) for i in idx[ib*batchsize:(ib+1)*batchsize]]
				for t in thrds:
					t.start()
				angs={}
				while threading.active_count()>1:
					time.sleep(1)
					while not jsd.empty():
						fsp,n,d=jsd.get()
						angs[(fsp,n)]=d
				avgr=Averagers.get("mean.tomo")
				#print(angs)
				for ks in angs.keys():
					d=angs[ks]
					jspm[ks]=d
					p=EMData(str(ks[0]), int(ks[1]))
					p.transform(d["xform.align3d"])
					avgr.add_image(p)
				avg=avgr.finish()
				avg.process_inplace('filter.lowpass.gauss', {"cutoff_freq":filterto})
				if options.gaussz>0:
					avg.process_inplace('filter.lowpass.gauss', {"cutoff_freq":options.gaussz})
				avg.process_inplace('normalize')
				if options.applysym:
					avg.process_inplace("xform.applysym",{"sym":options.sym,"averager":"mean.tomo"})
				if options.fourier:
					avgft=avg.do_fft()
					refft=ref.do_fft()
					avgft.process_inplace("mask.wedgefill",{"fillsource":refft, "thresh_sigma":1})
					
					dmap=avgft-refft
					refft=refft+learnrate*dmap
					refnew=refft.do_ift()
					refnew.process_inplace('normalize')
					dmap=refnew-ref
					ref=refnew.copy()
				else:
					
					dmap=avg-ref
					ref=ref+learnrate*dmap
					ref.process_inplace('normalize')
				
				ddm=dmap*dmap
				cc.append(ddm["mean_nonzero"])
				
				if options.reference==None:
					ref.process_inplace("xform.centerofmass")
				if options.mask:
					ref.process_inplace("mask.fromfile", {"filename": options.mask})
					
				ref.write_image(tmpout,-1)
				ref.write_image(os.path.join(path,"output.hdf"), ieo)
				sys.stdout.write('#')
				sys.stdout.flush()
		
			newmap.append(ref)
			print("  mean gradient {:.3f}".format(np.mean(cc)))
		
		jspast=jspm.data.copy()
		jspm=None
		#### if symmetry exist, first align to symmetry axis
		if options.sym!="c1" and options.reference==None:
			evenali=sym_search(newmap[0], options.sym)
		else:
			evenali=newmap[0].copy()
		
		evenali.write_image("{}/threed_{:02d}_raw.hdf".format(path, itr), 0)
		
		if options.nogs:
			refs=[evenali]
		else:
			oddali=newmap[1].align("rotate_translate_3d_tree", evenali)
			evenali.write_image("{}/threed_{:02d}_even.hdf".format(path, itr))
			oddali.write_image("{}/threed_{:02d}_odd.hdf".format(path, itr))
			oddali.write_image("{}/threed_{:02d}_raw.hdf".format(path, itr), 1)
			
			refs=[evenali, oddali]
			
			s=" --align --automask3d mask.soft:outer_radius=-1 "
			if options.setsf:
				s+=" --setsf {}".format(options.setsf)
				
			if options.localfilter:
				s+=" --tophat local "
			ppcmd="e2refine_postprocess.py --even {} --odd {} --output {} --iter {:d} --mass {} --restarget {} --threads {} --sym {} {} ".format(
				os.path.join(path, "threed_{:02d}_even.hdf".format(itr)),
				os.path.join(path, "threed_{:02d}_odd.hdf".format(itr)),
				os.path.join(path, "threed_{:02d}.hdf".format(itr)),
				itr, options.mass, options.tarres, options.threads, options.sym, s)
			run(ppcmd)
			fsc=np.loadtxt(os.path.join(path, "fsc_unmasked_{:02d}.txt".format(itr)))
			rs=fsc[fsc[:,1]<0.3, 0]
			if len(rs)>0: rs=rs[0]
			else: rs=options.filterto
			print("Resolution (FSC<0.3) is ~{:.1f} A".format(1./rs))
			filterto=min(rs, options.filterto)
	
	#ref.write_image(os.path.join(path,"output.hdf"))
	print("Done")
	E2end(logid)
	

def sym_search(e, sym):
	print("Align to symmetry axis...")
	ntry=20
	
	s=parsesym(sym)
	oris=s.gen_orientations("rand",{"n":ntry, "phitoo":True})
	jsd=Queue.Queue(0)
	thrds=[threading.Thread(target=sym_ali,args=([e, o, sym, jsd])) for o in oris]
	for t in thrds: t.start()
	for t in thrds: t.join()
	
	alis=[]
	while not jsd.empty():
		alis.append(jsd.get())
	#print alis
	scr=[a["score"] for a in alis]
	im=np.argmin(scr)
	a=alis[im]
	a.process_inplace("xform.centerofmass")
	#if options.applysym:
	#a.process_inplace("xform.applysym", {"averager":"mean.tomo", "sym":sym})
	#outname=fname[:-4]+"_sym.hdf"
	#a.write_image(outname)
	return a
	
def sym_ali(e,o,sym,jsd):
	s=e["nx"]/4
	a=e.align("symalignquat", e, {"sym":sym, "xform.align3d":o,"maxshift":s}, "ccc.tomo.thresh")
	jsd.put(a)


def make_ref(fname, options):
	
	num=EMUtil.get_image_count(fname)
	refs=[]
	rfile="{}/ref.hdf".format(options.path)
	if options.reference == None:
		print("Making random references...")
		for ie in [0,1]:
			tt=parsesym("c1")
			xfs=tt.gen_orientations("rand",{"n":options.batchsize})
			idx=np.arange(num)
			np.random.shuffle(idx)
			avgr=Averagers.get("mean.tomo")
			for i in range(options.batchsize):
				p=EMData(fname, idx[i])
				p.transform(xfs[i])
				avgr.add_image(p)
			ref=avgr.finish()
			ref.process_inplace('filter.lowpass.gauss', {"cutoff_freq":.01})
			ref.process_inplace('filter.lowpass.randomphase', {"cutoff_freq":.01})
			#ref.process_inplace("xform.applysym",{"sym":options.sym})
			ref.process_inplace('normalize')
			ref.write_image(rfile,ie)
			refs.append(ref)
	else:
		er=EMData(options.reference)
		ep=EMData(fname,0)
		pp=" --process filter.lowpass.gauss:cutoff_freq={:.3f} --process filter.lowpass.randomphase:cutoff_freq={:.3f} --process normalize".format(options.filterto, options.filterto)
		if EMUtil.get_image_count(options.reference)==1:
			itr=2
			pp+=" --append"
		else:
			itr=1
		for i in range(itr):
			
			if ep["apix_x"]!=er["apix_x"]:
				if i==0: print("apix mismatch {:.2f} vs {:.2f}".format(ep["apix_x"], er["apix_x"]))
				rs=er["apix_x"]/ep["apix_x"]
				
				if rs>1.:
					run("e2proc3d.py {} {}/ref.hdf --clip {} --scale {} {}".format(options.reference, options.path, ep["nx"], rs, pp))
				else:
					run("e2proc3d.py {} {}/ref.hdf --scale {} --clip {} {}".format(options.reference, options.path,  rs, ep["nx"], pp))
			else:
				run("e2proc3d.py {} {}/ref.hdf {}".format(options.reference, options.path, pp))
		
		
		refs=[EMData(rfile, 0), EMData(rfile,1)]
		
	return refs
def run(cmd):
	print(cmd)
	launch_childprocess(cmd)
	
	
if __name__ == '__main__':
	main()
	<|MERGE_RESOLUTION|>--- conflicted
+++ resolved
@@ -22,7 +22,7 @@
 
 
 def main():
-	
+
 	usage=" "
 	parser = EMArgumentParser(usage=usage,version=EMANVERSION)
 
@@ -47,17 +47,13 @@
 	parser.add_argument("--fourier", action="store_true", default=False ,help="gradient descent in fourier space", guitype='boolbox',row=6, col=2,rowspan=1, colspan=1, mode="model")
 
 	parser.add_argument("--batchsize", type=int,help="SGD batch size", default=12,guitype='intbox',row=9, col=0,rowspan=1, colspan=1, mode="model")
-<<<<<<< HEAD
 	parser.add_argument("--learnrate", type=float,help="Learning rate. Default is 0.1", default=.1,guitype='floatbox',row=9, col=1,rowspan=1, colspan=1, mode="model")
 
 	parser.add_argument("--niter", type=int,help="Number of iterations", default=5, guitype='intbox',row=10, col=0,rowspan=1, colspan=1, mode="model")
 	parser.add_argument("--nbatch", type=int,help="Number of batches per iteration", default=10,guitype='intbox',row=10, col=1,rowspan=1, colspan=1, mode="model")
-=======
-	parser.add_argument("--nogs", action="store_true", default=True ,help="do not use gold standard refinement..", guitype='boolbox',row=7, col=2,rowspan=1, colspan=1, mode="model")
-	parser.add_argument("--applysym", action="store_true", default=False ,help="apply symmetry", guitype='boolbox',row=7, col=1,rowspan=1, colspan=1, mode="model")
-	parser.add_argument("--niter", type=int,help="Number of iterations", default=5,guitype='intbox',row=9, col=1,rowspan=1, colspan=1, mode="model")
-	parser.add_argument("--nbatch", type=int,help="Number of batches per iteration", default=10,guitype='intbox',row=9, col=2,rowspan=1, colspan=1, mode="model")
->>>>>>> baf54864
+
+        parser.add_argument("--nogs", action="store_true", default=True ,help="do not use gold standard refinement..", guitype='boolbox',row=11, col=0,rowspan=1, colspan=1, mode="model")
+	parser.add_argument("--applysym", action="store_true", default=False ,help="apply symmetry", guitype='boolbox',row=11, col=1,rowspan=1, colspan=1, mode="model")
 
 	parser.add_argument("--path", type=str,help="path of output", default=None)
 	#parser.add_argument("--ref", type=str,help="ref", default=None)
@@ -80,7 +76,7 @@
 
 	(options, args) = parser.parse_args()
 	logid=E2init(sys.argv)
-	
+
 	if options.path==None:
 		for i in range(100):
 			pname="sptsgd_{:02d}".format(i)
@@ -97,13 +93,13 @@
 		else:
 			print("Overwritting {}...".format(options.path))
 			os.system("rm {}/*".format(options.path))
-		
+
 	path=options.path
 	print("Writing in {}..".format(path))
 	fname=args[0]
-	
+
 	refs=make_ref(fname, options)
-	
+
 	num=EMUtil.get_image_count(fname)
 	batchsize=options.batchsize
 	learnrate=options.learnrate
@@ -117,31 +113,31 @@
 		eoiter=["even","odd"]
 	options.threads=options.batchsize
 	#nbatch=len(idxs[0])/batchsize
-	
+
 	jspast=None
 	filterto=options.filterto
 	for itr in range(1, options.niter+1):
-	
+
 		nbatch=options.nbatch
 		if itr==1: nbatch*=2
 		print('#'*nbatch)
-			
+
 		newmap=[]
 		jspm=js_open_dict("{}/particle_parms_{:02d}.json".format(options.path,itr))
 		if itr>1:
 			jspm.update(jspast)
-		
+
 		for ieo, eo in enumerate(eoiter):
-			
+
 			print("Iteration {}, {}:".format(itr, eo))
-			
+
 			ref=refs[ieo].copy()
-			
+
 			tmpout=os.path.join(path,"tmpout_{:02d}_{}.hdf".format(itr, eo))
 			ref.write_image(tmpout,-1)
 			cc=[]
 			for ib in range(nbatch):
-				
+
 				jsd=Queue.Queue(0)
 				idx=idxs[ieo].copy()
 				np.random.shuffle(idx)
@@ -174,7 +170,7 @@
 					avgft=avg.do_fft()
 					refft=ref.do_fft()
 					avgft.process_inplace("mask.wedgefill",{"fillsource":refft, "thresh_sigma":1})
-					
+
 					dmap=avgft-refft
 					refft=refft+learnrate*dmap
 					refnew=refft.do_ift()
@@ -182,27 +178,27 @@
 					dmap=refnew-ref
 					ref=refnew.copy()
 				else:
-					
+
 					dmap=avg-ref
 					ref=ref+learnrate*dmap
 					ref.process_inplace('normalize')
-				
+
 				ddm=dmap*dmap
 				cc.append(ddm["mean_nonzero"])
-				
+
 				if options.reference==None:
 					ref.process_inplace("xform.centerofmass")
 				if options.mask:
 					ref.process_inplace("mask.fromfile", {"filename": options.mask})
-					
+
 				ref.write_image(tmpout,-1)
 				ref.write_image(os.path.join(path,"output.hdf"), ieo)
 				sys.stdout.write('#')
 				sys.stdout.flush()
-		
+
 			newmap.append(ref)
 			print("  mean gradient {:.3f}".format(np.mean(cc)))
-		
+
 		jspast=jspm.data.copy()
 		jspm=None
 		#### if symmetry exist, first align to symmetry axis
@@ -210,9 +206,9 @@
 			evenali=sym_search(newmap[0], options.sym)
 		else:
 			evenali=newmap[0].copy()
-		
+
 		evenali.write_image("{}/threed_{:02d}_raw.hdf".format(path, itr), 0)
-		
+
 		if options.nogs:
 			refs=[evenali]
 		else:
@@ -220,13 +216,13 @@
 			evenali.write_image("{}/threed_{:02d}_even.hdf".format(path, itr))
 			oddali.write_image("{}/threed_{:02d}_odd.hdf".format(path, itr))
 			oddali.write_image("{}/threed_{:02d}_raw.hdf".format(path, itr), 1)
-			
+
 			refs=[evenali, oddali]
-			
+
 			s=" --align --automask3d mask.soft:outer_radius=-1 "
 			if options.setsf:
 				s+=" --setsf {}".format(options.setsf)
-				
+
 			if options.localfilter:
 				s+=" --tophat local "
 			ppcmd="e2refine_postprocess.py --even {} --odd {} --output {} --iter {:d} --mass {} --restarget {} --threads {} --sym {} {} ".format(
@@ -241,23 +237,23 @@
 			else: rs=options.filterto
 			print("Resolution (FSC<0.3) is ~{:.1f} A".format(1./rs))
 			filterto=min(rs, options.filterto)
-	
+
 	#ref.write_image(os.path.join(path,"output.hdf"))
 	print("Done")
 	E2end(logid)
-	
+
 
 def sym_search(e, sym):
 	print("Align to symmetry axis...")
 	ntry=20
-	
+
 	s=parsesym(sym)
 	oris=s.gen_orientations("rand",{"n":ntry, "phitoo":True})
 	jsd=Queue.Queue(0)
 	thrds=[threading.Thread(target=sym_ali,args=([e, o, sym, jsd])) for o in oris]
 	for t in thrds: t.start()
 	for t in thrds: t.join()
-	
+
 	alis=[]
 	while not jsd.empty():
 		alis.append(jsd.get())
@@ -271,7 +267,7 @@
 	#outname=fname[:-4]+"_sym.hdf"
 	#a.write_image(outname)
 	return a
-	
+
 def sym_ali(e,o,sym,jsd):
 	s=e["nx"]/4
 	a=e.align("symalignquat", e, {"sym":sym, "xform.align3d":o,"maxshift":s}, "ccc.tomo.thresh")
@@ -279,7 +275,7 @@
 
 
 def make_ref(fname, options):
-	
+
 	num=EMUtil.get_image_count(fname)
 	refs=[]
 	rfile="{}/ref.hdf".format(options.path)
@@ -312,27 +308,26 @@
 		else:
 			itr=1
 		for i in range(itr):
-			
+
 			if ep["apix_x"]!=er["apix_x"]:
 				if i==0: print("apix mismatch {:.2f} vs {:.2f}".format(ep["apix_x"], er["apix_x"]))
 				rs=er["apix_x"]/ep["apix_x"]
-				
+
 				if rs>1.:
 					run("e2proc3d.py {} {}/ref.hdf --clip {} --scale {} {}".format(options.reference, options.path, ep["nx"], rs, pp))
 				else:
 					run("e2proc3d.py {} {}/ref.hdf --scale {} --clip {} {}".format(options.reference, options.path,  rs, ep["nx"], pp))
 			else:
 				run("e2proc3d.py {} {}/ref.hdf {}".format(options.reference, options.path, pp))
-		
-		
+
+
 		refs=[EMData(rfile, 0), EMData(rfile,1)]
-		
+
 	return refs
 def run(cmd):
 	print(cmd)
 	launch_childprocess(cmd)
-	
-	
+
+
 if __name__ == '__main__':
 	main()
-	