--- conflicted
+++ resolved
@@ -1105,13 +1105,6 @@
 		self.dosearch = QtWidgets.QShortcut(QtGui.QKeySequence("Ctrl+F"), self)
 		self.dosearch.activated.connect(self.search)
 		self.cur_search=""
-<<<<<<< HEAD
-
-
-=======
-
-
->>>>>>> cdbe7ce3
 		self.donext = QtWidgets.QShortcut(QtGui.QKeySequence("N"), self)
 		self.donext.activated.connect(self.search_next)
 		
