--- conflicted
+++ resolved
@@ -2,13 +2,10 @@
 
 set -xe
 
-<<<<<<< HEAD
 MYDIR="$(cd "$(dirname "$0")"; pwd -P)"
 
 bash "${MYDIR}/../tests/future_import_tests.sh"
-=======
 python -m compileall -q .
->>>>>>> 600a0c5d
 
 if [ ! -z ${TRAVIS} ];then
     source ci_support/setup_conda.sh
